#include "pmi.hpp"
#include "panmanUtils.hpp"
#include "seeding.hpp"
#include "seed_annotated_tree.hpp"
#include <algorithm>
#include <iostream>
#include <ranges>
#include <sstream>
#include <string>
#include <unordered_set>
#include <vector>
#include <fstream>
#include <memory>
#include <variant>
#include <capnp/serialize.h>
#include <capnp/message.h>
#include <capnp/serialize-packed.h>
#include "index.capnp.h"
#include <tbb/parallel_for.h>
#include <tbb/blocked_range.h>

const bool debug = false;

enum Step {
  BUILD,
  PLACE,
  SPECTRUM
};

void flipCoords(int32_t blockId, globalCoords_t &globalCoords) {

  int64_t start;
  if (globalCoords[blockId].first[0].second.size() == 0) {
    start = globalCoords[blockId].first[0].first;
  } else {
    start = globalCoords[blockId].first[0].second[0];
  }
  int64_t stop = globalCoords[blockId].first.back().first;
  if (start < stop) {
    for (int32_t i = globalCoords[blockId].first.size() - 1; i >= 0; i--) {
      globalCoords[blockId].first[i].first = start;
      start++;
      for (int32_t j = globalCoords[blockId].first[i].second.size() - 1; j >= 0; j--) {
        globalCoords[blockId].first[i].second[j] = start;
        start++;
      }
    }
  } else {
    for (int32_t i = 0; i < globalCoords[blockId].first.size(); i++) {
      for (int32_t j = 0; j < globalCoords[blockId].first[i].second.size(); j++) {
        globalCoords[blockId].first[i].second[j] = stop;
        stop++;
      }
      globalCoords[blockId].first[i].first = stop;
      stop++;

    }
  } 
}

void applyMutations(mutableTreeData &data,
                    blockMutationInfo_t &blockMutationInfo,
                    std::vector<tupleRange> &recompRanges,
                    mutationInfo_t &mutationInfo, Tree *T, Node *node,
                    globalCoords_t &globalCoords,
                    CoordNavigator &navigator, const std::vector<std::pair<int64_t, int64_t>> &blockRanges,
                    std::vector<std::pair<bool, std::pair<int64_t, int64_t>>> &gapRunUpdates,
                    std::vector<std::pair<bool, std::pair<int64_t, int64_t>>> &gapRunBacktracks,
                    blockExists_t& oldBlockExists, blockStrand_t& oldBlockStrand, const bool isPlacement,
                    std::unordered_set<int64_t>& inverseBlockIds, std::vector<std::pair<bool, int64_t>>& inverseBlockIdsBacktrack)
{

  blockExists_t &blockExists = data.blockExists;
  blockStrand_t &blockStrand = data.blockStrand;


  oldBlockExists = blockExists;
  oldBlockStrand = blockStrand;


  // here
  auto &blocks = T->blocks;
  auto &gaps = T->gaps;
  auto &blockGaps = T->blockGaps;
  auto &sequenceInverted = T->sequenceInverted;
  auto &sequence = data.sequence;
  auto &circularSequences = T->circularSequences;
  // List of blocks. Each block has a nucleotide list. Along with each
  // nucleotide is a gap list.

  // Block Mutations
  for (auto mutation : node->blockMutation)
  {

    int32_t primaryBlockId = mutation.primaryBlockId;
    int32_t secondaryBlockId = mutation.secondaryBlockId;
    bool type = mutation.blockMutInfo;
    bool inversion = mutation.inversion;

    bool startingStrand = blockStrand[primaryBlockId].first;

    if (type == 1)
    {
      // insertion
      bool oldStrand;
      bool oldMut;
      if (secondaryBlockId != -1)
      {
        oldStrand = blockStrand[primaryBlockId].second[secondaryBlockId];
        oldMut = blockExists[primaryBlockId].second[secondaryBlockId];
        blockExists[primaryBlockId].second[secondaryBlockId] = true;

        // if insertion of inverted block takes place, the strand is backwards
        blockStrand[primaryBlockId].second[secondaryBlockId] = !inversion;
      }
      else
      {
        oldStrand = blockStrand[primaryBlockId].first;
        oldMut = blockExists[primaryBlockId].first;
        blockExists[primaryBlockId].first = true;

        // if insertion of inverted block takes place, the strand is backwards
        blockStrand[primaryBlockId].first = !inversion;
      }
      blockMutationInfo.emplace_back(std::make_tuple(mutation.primaryBlockId, mutation.secondaryBlockId, oldMut, oldStrand, true, !inversion));
    }
    else
    {
      bool oldMut;
      bool oldStrand;
      if (inversion)
      {
        // This means that this is not a deletion, but instead an inversion
        if (secondaryBlockId != -1)
        {
          oldStrand = blockStrand[primaryBlockId].second[secondaryBlockId];
          oldMut = blockExists[primaryBlockId].second[secondaryBlockId];
          blockStrand[primaryBlockId].second[secondaryBlockId] = !oldStrand;
        }
        else
        {
          oldStrand = blockStrand[primaryBlockId].first;
          oldMut = blockExists[primaryBlockId].first;
          blockStrand[primaryBlockId].first = !oldStrand;
        }
        if (oldMut != true) 
        {
          std::cout << "There was a problem in PanMAT generation. Please Report." << std::endl;
        }
        blockMutationInfo.emplace_back(std::make_tuple(mutation.primaryBlockId, mutation.secondaryBlockId, oldMut, oldStrand, oldMut, !oldStrand));
      }
      else
      {
        // Actually a deletion

        if (secondaryBlockId != -1)
        {
          oldStrand = blockStrand[primaryBlockId].second[secondaryBlockId];
          oldMut = blockExists[primaryBlockId].second[secondaryBlockId];
          blockExists[primaryBlockId].second[secondaryBlockId] = false;

          // resetting strand to true during deletion
          blockStrand[primaryBlockId].second[secondaryBlockId] = true;
        }
        else
        {
          oldStrand = blockStrand[primaryBlockId].first;
          oldMut = blockExists[primaryBlockId].first;
          blockExists[primaryBlockId].first = false;

          // resetting strand to true during deletion
          blockStrand[primaryBlockId].first = true;
        }
      }
      blockMutationInfo.emplace_back(std::make_tuple(mutation.primaryBlockId, mutation.secondaryBlockId, oldMut, oldStrand, false, true));
    }

    if (!isPlacement) {

    //Push new recomb range, order depends on inversion
    tupleRange newRange = {tupleCoord_t{primaryBlockId, 0, data.sequence[primaryBlockId].first[0].second.empty() ? -1 : 0},
                            tupleCoord_t{primaryBlockId, (int32_t)data.sequence[primaryBlockId].first.size() - 1, -1}};
    
    if(! blockStrand[primaryBlockId].first){
      auto temp = newRange.start;
      newRange.start = newRange.stop;
      newRange.stop = temp;
    }

    recompRanges.emplace_back(newRange);
    }

    if (startingStrand != blockStrand[primaryBlockId].first) {
      if (blockStrand[primaryBlockId].first) {
        inverseBlockIds.erase(primaryBlockId);
        inverseBlockIdsBacktrack.emplace_back(std::make_pair(false, primaryBlockId));
      } else {
        inverseBlockIds.insert(primaryBlockId);
        inverseBlockIdsBacktrack.emplace_back(std::make_pair(true, primaryBlockId));
      }
      flipCoords(primaryBlockId, globalCoords);
    }
  }

  // Nuc mutations
  for (int64_t i = 0; i < node->nucMutation.size(); i++)
  {
    int32_t primaryBlockId = node->nucMutation[i].primaryBlockId;
    int32_t secondaryBlockId = node->nucMutation[i].secondaryBlockId;

    int32_t nucPosition = node->nucMutation[i].nucPosition;
    int32_t nucGapPosition = node->nucMutation[i].nucGapPosition;
    uint32_t type = (node->nucMutation[i].mutInfo & 0x7);
    char newVal = '-';
    if (type < 3)
    {
      // Either S, I or D
      int len = ((node->nucMutation[i].mutInfo) >> 4);

      if (!isPlacement){
        tupleRange newRange = {tupleCoord_t{primaryBlockId, nucPosition, nucGapPosition},  tupleCoord_t{primaryBlockId, nucPosition, nucGapPosition + len}};
      

        if (nucGapPosition == -1){
          //recompRanges.emplace_back({tupleCoord_t{primaryBlockId, nucPosition, nucGapPosition},  tupleCoord_t{primaryBlockId, nucPosition+len, -1}});
          newRange = {tupleCoord_t{primaryBlockId, nucPosition, nucGapPosition},  tupleCoord_t{primaryBlockId, nucPosition+len, -1}};
        }

        if(! blockStrand[primaryBlockId].first){
          auto temp = newRange.start;
          newRange.start = newRange.stop;
          newRange.stop = temp;
        }

        recompRanges.emplace_back(newRange);
      }



      if (type == panmanUtils::NucMutationType::NS)
      {
        // Substitution

        if (secondaryBlockId != -1)
        {
          if (nucGapPosition != -1)
          {
            for (int j = 0; j < len; j++)
            {
              char oldVal = sequence[primaryBlockId].second[secondaryBlockId][nucPosition].second[nucGapPosition + j];
              newVal = panmanUtils::getNucleotideFromCode(((node->nucMutation[i].nucs) >> (4 * (5 - j))) & 0xF);
              sequence[primaryBlockId].second[secondaryBlockId][nucPosition].second[nucGapPosition + j] = newVal;
              mutationInfo.emplace_back(std::make_tuple(primaryBlockId, secondaryBlockId, nucPosition, nucGapPosition + j, oldVal, newVal));
            }
          }
          else
          {
            for (int j = 0; j < len; j++)
            {
              char oldVal = sequence[primaryBlockId].second[secondaryBlockId][nucPosition + j].first;
              newVal = panmanUtils::getNucleotideFromCode(((node->nucMutation[i].nucs) >> (4 * (5 - j))) & 0xF);
              sequence[primaryBlockId].second[secondaryBlockId][nucPosition + j].first = newVal;
              mutationInfo.emplace_back(std::make_tuple(primaryBlockId, secondaryBlockId, nucPosition + j, nucGapPosition, oldVal, newVal));
            }
          }
        }
        else
        {
          if (nucGapPosition != -1)
          {
            for (int j = 0; j < len; j++)
            {
              char oldVal = sequence[primaryBlockId].first[nucPosition].second[nucGapPosition + j];
              newVal = panmanUtils::getNucleotideFromCode(((node->nucMutation[i].nucs) >> (4 * (5 - j))) & 0xF);
              sequence[primaryBlockId].first[nucPosition].second[nucGapPosition + j] = newVal;
              mutationInfo.emplace_back(std::make_tuple(primaryBlockId, secondaryBlockId, nucPosition, nucGapPosition + j, oldVal, newVal));
            }
          }
          else
          {
            for (int j = 0; j < len; j++)
            {
              char oldVal = sequence[primaryBlockId].first[nucPosition + j].first;
              newVal = panmanUtils::getNucleotideFromCode(((node->nucMutation[i].nucs) >> (4 * (5 - j))) & 0xF);
              sequence[primaryBlockId].first[nucPosition + j].first = newVal;
              mutationInfo.emplace_back(std::make_tuple(primaryBlockId, secondaryBlockId, nucPosition + j, nucGapPosition, oldVal, newVal));
            }
          }
        }
      }
      else if (type == panmanUtils::NucMutationType::NI)
      {
        // Insertion
        if (secondaryBlockId != -1)
        {
          if (nucGapPosition != -1)
          {
            for (int j = 0; j < len; j++)
            {
              char oldVal = sequence[primaryBlockId].second[secondaryBlockId][nucPosition].second[nucGapPosition + j];
              newVal = panmanUtils::getNucleotideFromCode(((node->nucMutation[i].nucs) >> (4 * (5 - j))) & 0xF);
              sequence[primaryBlockId].second[secondaryBlockId][nucPosition].second[nucGapPosition + j] = newVal;
              mutationInfo.emplace_back(std::make_tuple(primaryBlockId, secondaryBlockId, nucPosition, nucGapPosition + j, oldVal, newVal));
            }
          }
          else
          {
            for (int j = 0; j < len; j++)
            {
              char oldVal = sequence[primaryBlockId].second[secondaryBlockId][nucPosition + j].first;
              newVal = panmanUtils::getNucleotideFromCode(((node->nucMutation[i].nucs) >> (4 * (5 - j))) & 0xF);
              sequence[primaryBlockId].second[secondaryBlockId][nucPosition + j].first = newVal;
              mutationInfo.emplace_back(std::make_tuple(primaryBlockId, secondaryBlockId, nucPosition + j, nucGapPosition, oldVal, newVal));
            }
          }
        }
        else
        {
          if (nucGapPosition != -1)
          {
            for (int j = 0; j < len; j++)
            {
              char oldVal = sequence[primaryBlockId].first[nucPosition].second[nucGapPosition + j];
              newVal = panmanUtils::getNucleotideFromCode(((node->nucMutation[i].nucs) >> (4 * (5 - j))) & 0xF);
              sequence[primaryBlockId].first[nucPosition].second[nucGapPosition + j] = newVal;
              mutationInfo.emplace_back(std::make_tuple(primaryBlockId, secondaryBlockId, nucPosition, nucGapPosition + j, oldVal, newVal));
            }
          }
          else
          {
            for (int j = 0; j < len; j++)
            {
              char oldVal = sequence[primaryBlockId].first[nucPosition + j].first;
              newVal = panmanUtils::getNucleotideFromCode(((node->nucMutation[i].nucs) >> (4 * (5 - j))) & 0xF);
              sequence[primaryBlockId].first[nucPosition + j].first = newVal;
              mutationInfo.emplace_back(std::make_tuple(primaryBlockId, secondaryBlockId, nucPosition + j, nucGapPosition, oldVal, newVal));
            }
          }
        }
      }
      else if (type == panmanUtils::NucMutationType::ND)
      {
        // Deletion
        if (secondaryBlockId != -1)
        {
          if (nucGapPosition != -1)
          {
            for (int j = 0; j < len; j++)
            {
              char oldVal = sequence[primaryBlockId].second[secondaryBlockId][nucPosition].second[nucGapPosition + j];
              sequence[primaryBlockId].second[secondaryBlockId][nucPosition].second[nucGapPosition + j] = '-';
              mutationInfo.emplace_back(std::make_tuple(primaryBlockId, secondaryBlockId, nucPosition, nucGapPosition + j, oldVal, '-'));
            }
          }
          else
          {
            for (int j = 0; j < len; j++)
            {
              char oldVal = sequence[primaryBlockId].second[secondaryBlockId][nucPosition + j].first;
              sequence[primaryBlockId].second[secondaryBlockId][nucPosition + j].first = '-';
              mutationInfo.emplace_back(std::make_tuple(primaryBlockId, secondaryBlockId, nucPosition + j, nucGapPosition, oldVal, '-'));
            }
          }
        }
        else
        {
          if (nucGapPosition != -1)
          {
            for (int j = 0; j < len; j++)
            {
              char oldVal = sequence[primaryBlockId].first[nucPosition].second[nucGapPosition + j];
              sequence[primaryBlockId].first[nucPosition].second[nucGapPosition + j] = '-';
              mutationInfo.emplace_back(std::make_tuple(primaryBlockId, secondaryBlockId, nucPosition, nucGapPosition + j, oldVal, '-'));
            }
          }
          else
          {
            for (int j = 0; j < len; j++)
            {
              char oldVal = sequence[primaryBlockId].first[nucPosition + j].first;
              sequence[primaryBlockId].first[nucPosition + j].first = '-';
              mutationInfo.emplace_back(std::make_tuple(primaryBlockId, secondaryBlockId, nucPosition + j, nucGapPosition, oldVal, '-'));
            }
          }
        }
      }
    }
    else
    {
      int len = 0;

      if (!isPlacement){
        tupleRange newRange ={tupleCoord_t{primaryBlockId, nucPosition, nucGapPosition},
                                tupleCoord_t{primaryBlockId, nucPosition + len, nucGapPosition}};
    
        if(! blockStrand[primaryBlockId].first){
          auto temp = newRange.start;
          newRange.start = newRange.stop;
          newRange.stop = temp;
        }

        recompRanges.emplace_back(newRange);
      }
      if (type == panmanUtils::NucMutationType::NSNPS)
      {
        // SNP Substitution
        newVal = panmanUtils::getNucleotideFromCode(((node->nucMutation[i].nucs) >> 20) & 0xF);
        if (secondaryBlockId != -1)
        {
          if (nucGapPosition != -1)
          {
            char oldVal = sequence[primaryBlockId].second[secondaryBlockId][nucPosition].second[nucGapPosition];
            sequence[primaryBlockId].second[secondaryBlockId][nucPosition].second[nucGapPosition] = newVal;
            mutationInfo.emplace_back(std::make_tuple(primaryBlockId, secondaryBlockId, nucPosition, nucGapPosition, oldVal, newVal));
          }
          else
          {
            char oldVal = sequence[primaryBlockId].second[secondaryBlockId][nucPosition].first;
            sequence[primaryBlockId].second[secondaryBlockId][nucPosition].first = newVal;
            mutationInfo.emplace_back(std::make_tuple(primaryBlockId, secondaryBlockId, nucPosition, nucGapPosition, oldVal, newVal));
          }
        }
        else
        {
          if (nucGapPosition != -1)
          {
            char oldVal = sequence[primaryBlockId].first[nucPosition].second[nucGapPosition];
            sequence[primaryBlockId].first[nucPosition].second[nucGapPosition] = newVal;
            mutationInfo.emplace_back(std::make_tuple(primaryBlockId, secondaryBlockId, nucPosition, nucGapPosition, oldVal, newVal));
          }
          else
          {
            char oldVal = sequence[primaryBlockId].first[nucPosition].first;
            sequence[primaryBlockId].first[nucPosition].first = newVal;
            mutationInfo.emplace_back(std::make_tuple(primaryBlockId, secondaryBlockId, nucPosition, nucGapPosition, oldVal, newVal));
          }
        }
      }
      else if (type == panmanUtils::NucMutationType::NSNPI)
      {
        // SNP Insertion
        newVal = panmanUtils::getNucleotideFromCode(((node->nucMutation[i].nucs) >> 20) & 0xF);
        if (secondaryBlockId != -1)
        {
          if (nucGapPosition != -1)
          {
            char oldVal = sequence[primaryBlockId].second[secondaryBlockId][nucPosition].second[nucGapPosition];
            sequence[primaryBlockId].second[secondaryBlockId][nucPosition].second[nucGapPosition] = newVal;
            mutationInfo.emplace_back(std::make_tuple(primaryBlockId, secondaryBlockId, nucPosition, nucGapPosition, oldVal, newVal));
          }
          else
          {
            char oldVal = sequence[primaryBlockId].second[secondaryBlockId][nucPosition].first;
            sequence[primaryBlockId].second[secondaryBlockId][nucPosition].first = newVal;
            mutationInfo.emplace_back(std::make_tuple(primaryBlockId, secondaryBlockId, nucPosition, nucGapPosition, oldVal, newVal));
          }
        }
        else
        {
          if (nucGapPosition != -1)
          {
            char oldVal = sequence[primaryBlockId].first[nucPosition].second[nucGapPosition];
            sequence[primaryBlockId].first[nucPosition].second[nucGapPosition] = newVal;
            mutationInfo.emplace_back(std::make_tuple(primaryBlockId, secondaryBlockId, nucPosition, nucGapPosition, oldVal, newVal));
          }
          else
          {
            char oldVal = sequence[primaryBlockId].first[nucPosition].first;
            sequence[primaryBlockId].first[nucPosition].first = newVal;
            mutationInfo.emplace_back(std::make_tuple(primaryBlockId, secondaryBlockId, nucPosition, nucGapPosition, oldVal, newVal));
          }
        }
      }
      else if (type == panmanUtils::NucMutationType::NSNPD)
      {
        // SNP Deletion
        if (secondaryBlockId != -1)
        {
          if (nucGapPosition != -1)
          {
            char oldVal = sequence[primaryBlockId].second[secondaryBlockId][nucPosition].second[nucGapPosition];
            sequence[primaryBlockId].second[secondaryBlockId][nucPosition].second[nucGapPosition] = '-';
            mutationInfo.emplace_back(std::make_tuple(primaryBlockId, secondaryBlockId, nucPosition, nucGapPosition, oldVal, '-'));
          }
          else
          {
            char oldVal = sequence[primaryBlockId].second[secondaryBlockId][nucPosition].first;
            sequence[primaryBlockId].second[secondaryBlockId][nucPosition].first = '-';
            mutationInfo.emplace_back(std::make_tuple(primaryBlockId, secondaryBlockId, nucPosition, nucGapPosition, oldVal, '-'));
          }
        }
        else
        {
          if (nucGapPosition != -1)
          {
            char oldVal = sequence[primaryBlockId].first[nucPosition].second[nucGapPosition];
            sequence[primaryBlockId].first[nucPosition].second[nucGapPosition] = '-';
            mutationInfo.emplace_back(std::make_tuple(primaryBlockId, secondaryBlockId, nucPosition, nucGapPosition, oldVal, '-'));
          }
          else
          {
            char oldVal = sequence[primaryBlockId].first[nucPosition].first;
            sequence[primaryBlockId].first[nucPosition].first = '-';
            mutationInfo.emplace_back(std::make_tuple(primaryBlockId, secondaryBlockId, nucPosition, nucGapPosition, oldVal, '-'));
          }
        }
      }
    }
  }

  if (!isPlacement){
    for (auto &mutation : mutationInfo) {
      int blockId = std::get<0>(mutation);
      if (!(oldBlockExists[blockId].first && blockExists[blockId].first)) {
        continue;
      }

      int nucPos = std::get<2>(mutation);
      int nucGapPos = std::get<3>(mutation);
      char parChar = std::get<4>(mutation) == 'x' ? '-' : std::get<4>(mutation);
      char curChar = std::get<5>(mutation) == 'x' ? '-' : std::get<5>(mutation);
      int64_t scalar = tupleToScalarCoord(tupleCoord_t{blockId, nucPos, nucGapPos}, globalCoords);
      if (!data.blockStrand[blockId].first) {
        scalar = blockRanges[blockId].first + blockRanges[blockId].second - scalar;
      }
    
      if (parChar != '-' && curChar == '-') {
        // nuc to gap
        if (!gapRunUpdates.empty() && gapRunUpdates.back().first == true && gapRunUpdates.back().second.second + 1 == scalar) {
          ++(gapRunUpdates.back().second.second);
        }
        else {
          gapRunUpdates.emplace_back(true, std::make_pair(scalar, scalar)); 
        }
      } else if (parChar == '-' && curChar != '-') {
        // gap to nuc
        if (!gapRunUpdates.empty() && gapRunUpdates.back().first == false && gapRunUpdates.back().second.second + 1 == scalar) {
          ++(gapRunUpdates.back().second.second);
        } else {
          gapRunUpdates.emplace_back(false, std::make_pair(scalar, scalar));
        }
      }
    }
  }
}

void undoMutations(mutableTreeData &data, Tree *T,
                   const Node *node, const blockMutationInfo_t &blockMutationInfo,
                   const mutationInfo_t &mutationInfo, globalCoords_t &globalCoords)
{
  auto &sequence = data.sequence;
  auto &blockExists = data.blockExists;
  auto &blockStrand = data.blockStrand;
 // Undo block mutations when current node and its subtree have been processed
    for(auto it = blockMutationInfo.rbegin(); it != blockMutationInfo.rend(); it++) {
        auto mutation = *it;
        if(std::get<1>(mutation) != -1) {
            blockExists[std::get<0>(mutation)].second[std::get<1>(mutation)] = std::get<2>(mutation);

            if(blockStrand[std::get<0>(mutation)].second[std::get<1>(mutation)] != std::get<3>(mutation)){
              blockStrand[std::get<0>(mutation)].second[std::get<1>(mutation)] = std::get<3>(mutation);
              flipCoords(std::get<0>(mutation),globalCoords);
            }

        } else {

            blockExists[std::get<0>(mutation)].first = std::get<2>(mutation);

            if(blockStrand[std::get<0>(mutation)].first != std::get<3>(mutation)){
              blockStrand[std::get<0>(mutation)].first = std::get<3>(mutation);
              flipCoords(std::get<0>(mutation),globalCoords);
            }
        }
    }

    // Undo nuc mutations when current node and its subtree have been processed
    for(auto it = mutationInfo.rbegin(); it != mutationInfo.rend(); it++) {
        auto mutation = *it;
        if(std::get<1>(mutation) != -1) {
            if(std::get<3>(mutation) != -1) {
                sequence[std::get<0>(mutation)].second[std::get<1>(mutation)][std::get<2>(mutation)].second[std::get<3>(mutation)] = std::get<4>(mutation);
            } else {
                sequence[std::get<0>(mutation)].second[std::get<1>(mutation)][std::get<2>(mutation)].first = std::get<4>(mutation);
            }
        } else {
            if(std::get<3>(mutation) != -1) {
                sequence[std::get<0>(mutation)].first[std::get<2>(mutation)].second[std::get<3>(mutation)] = std::get<4>(mutation);
            } else {
                sequence[std::get<0>(mutation)].first[std::get<2>(mutation)].first = std::get<4>(mutation);
            }
        }
    }


}

// Go upstream until neededNongap nucleotides are seen and return the new coord.
tupleCoord_t expandLeft(CoordNavigator &navigator, tupleCoord_t coord,
                        int neededNongap, blockExists_t &blockExists,
                                             blockStrand_t &blockStrand, tupleCoord_t stop_coord={-1,-1,-1})
{
  int count = -1;
  
  //coord
  auto start = tupleCoord_t{0,0,0};
  if(navigator.sequence[0].first[0].second.empty()) {
    start.nucGapPos = -1;
  }

  while (count < neededNongap && coord > start)
  {

    if(stop_coord.blockId != -1 && (coord.blockId < stop_coord.blockId || coord == stop_coord)){
      break;
    }

    if (!blockExists[coord.blockId].first)
    {
      //Jump down to previous block
      if(coord.blockId == 0){

        return start;
      }else{
        
        if(blockStrand[coord.blockId - 1].first){
          //not inverted, jump to top of next block
          coord = tupleCoord_t{coord.blockId - 1, (int64_t)navigator.sequence[coord.blockId - 1].first.size() - 1, -1};
        }else{
          //inverted, jump to bottom of next block
          coord.blockId -= 1;
          coord.nucPos = 0;
          coord.nucGapPos = 0;
          if(navigator.sequence[coord.blockId].first[0].second.empty()) {
            coord.nucGapPos = -1;
          }
        }
        
      }
      
      continue;
    }
    
    if (!navigator.isGap(coord))
    {
      count++;
    }

    coord = navigator.newdecrement(coord, blockStrand);
  }

  if(coord.blockId != -1 && !blockExists[coord.blockId].first){
    coord = navigator.newincrement(coord, blockStrand);
  }

  return coord;
}

// Go downstream until neededNongap nucleotides are seen and return the new coord.
tupleCoord_t expandRight(CoordNavigator &navigator, tupleCoord_t &coord,
                         int neededNongap, blockExists_t &blockExists,
                                             blockStrand_t &blockStrand)
{

  int count = -1;
  
  while (count < neededNongap && coord < tupleCoord_t{-1, -1, -1})
  {

    if (!blockExists[coord.blockId].first)
    {

      //Jump to next block
      if(coord.blockId == navigator.sequence.size() - 1){
        return tupleCoord_t{-1,-1,-1};
      }else{

        if( ! blockStrand[coord.blockId + 1].first){
          //inverted, jump to top of next block
          coord = tupleCoord_t{coord.blockId + 1, (int64_t)navigator.sequence[coord.blockId + 1].first.size() - 1, -1};
        }else{
          //not inverted, jump to bottom of next block
          coord.blockId += 1;
          coord.nucPos = 0;
          coord.nucGapPos = 0;
          if(navigator.sequence[coord.blockId].first[0].second.empty()) {
            coord.nucGapPos = -1;
          }
        }

      }

      continue;
    }

    if (!navigator.isGap(coord))
    {
      count++;
    }

    coord = navigator.newincrement(coord, blockStrand);
  }

  if(coord.blockId != -1 && !blockExists[coord.blockId].first){
    coord = navigator.newdecrement(coord, blockStrand);
  }

  return coord;
}


void updateGapMapStep(std::map<int64_t, int64_t>& gapMap, const std::pair<bool, std::pair<int64_t, int64_t>>& update, std::vector<std::pair<bool, std::pair<int64_t, int64_t>>>& backtrack, std::vector<std::pair<bool, std::pair<int64_t, int64_t>>>& gapMapUpdates, bool recordGapMapUpdates) {
  bool toGap = update.first;
  int64_t start = update.second.first;
  int64_t end = update.second.second;

  auto rightIt = gapMap.upper_bound(start);
  auto leftIt = (rightIt == gapMap.begin()) ? gapMap.end() : std::prev(rightIt);

  bool rightItExists = rightIt != gapMap.end();
  bool leftItExists = leftIt != gapMap.end();

  if (toGap) {
    // add gap range
    if (gapMap.empty()) {
      gapMap[start] = end;
      backtrack.emplace_back(true, std::make_pair(start, end));
      if (recordGapMapUpdates) {
        gapMapUpdates.emplace_back(false, std::make_pair(start, end));
      }
      return;
    }
    
    decltype(rightIt) curIt;

    // curIt starts outside of any range
    if (!leftItExists || (!rightItExists && start > leftIt->second) || (leftItExists && start > leftIt->second && rightItExists && start < rightIt->first)) {
      if (leftItExists && start == leftIt->second + 1) {
        // 1 base after left range and merge with left
        curIt = leftIt;
        backtrack.emplace_back(false, std::make_pair(curIt->first, curIt->second));
        curIt->second = end;
        if (recordGapMapUpdates) {
          gapMapUpdates.emplace_back(false, std::make_pair(curIt->first, curIt->second));
        }
      } else {
        // insert new range
        auto tmpIt = gapMap.emplace(start, end);
        curIt = tmpIt.first;
        backtrack.emplace_back(true, std::make_pair(curIt->first, curIt->second));
        if (recordGapMapUpdates) {
          gapMapUpdates.emplace_back(false, std::make_pair(curIt->first, curIt->second));
        }
      }
    } else {
      curIt = leftIt;
      if (end <= curIt->second) {
        return;
      }
      backtrack.emplace_back(false, std::make_pair(curIt->first, curIt->second));
      curIt->second = end;
      if (recordGapMapUpdates) {
        gapMapUpdates.emplace_back(false, std::make_pair(curIt->first, curIt->second));
      }
    }

    auto nextIt = std::next(curIt);
    while (true) {
      if (nextIt == gapMap.end()) {
        break;
      }

      if (nextIt->second <= curIt->second) {
        auto tmpIt = nextIt;
        nextIt = std::next(nextIt);
        backtrack.emplace_back(false, std::make_pair(tmpIt->first, tmpIt->second));
        if (recordGapMapUpdates) {
          gapMapUpdates.emplace_back(true, std::make_pair(tmpIt->first, tmpIt->second));
        }
        gapMap.erase(tmpIt);
      } else if (nextIt->first <= end + 1) {
        backtrack.emplace_back(false, std::make_pair(curIt->first, curIt->second));
        curIt->second = nextIt->second;
        backtrack.emplace_back(false, std::make_pair(nextIt->first, nextIt->second));
        if (recordGapMapUpdates) {
          gapMapUpdates.emplace_back(false, std::make_pair(curIt->first, curIt->second));
          gapMapUpdates.emplace_back(true, std::make_pair(nextIt->first, nextIt->second));
        }
        gapMap.erase(nextIt);
        break;
      } else {
        break;
      }
    }
  } else {
    // remove gap range
    if (gapMap.empty() || (!leftItExists && end < rightIt->first) || (!rightItExists && start > leftIt->second)) {
      return;
    }

    decltype(rightIt) curIt;
    decltype(rightIt) nextIt;
    if (!leftItExists || (leftItExists && start > leftIt->second && rightItExists && start < rightIt->first)) {
      // curIt starts outside of any range
      curIt = rightIt;

      if (end < curIt->first) {
        return;
      }

      // ends within the curIt range
      if (end <= curIt->second) {
        if (end == curIt->second) {
          backtrack.emplace_back(false, std::make_pair(curIt->first, curIt->second));
          if (recordGapMapUpdates) {
            gapMapUpdates.emplace_back(true, std::make_pair(curIt->first, curIt->second));
          }
          gapMap.erase(curIt);
        } else {
          gapMap[end+1] = curIt->second;
          backtrack.emplace_back(true, std::make_pair(end+1, curIt->second));
          backtrack.emplace_back(false, std::make_pair(curIt->first, curIt->second));
          if (recordGapMapUpdates) {
            gapMapUpdates.emplace_back(false, std::make_pair(end+1, curIt->second));
            gapMapUpdates.emplace_back(true, std::make_pair(curIt->first, curIt->second));
          }
          gapMap.erase(curIt);
        }
        return;
      } else {
        nextIt = std::next(curIt);
        backtrack.emplace_back(false, std::make_pair(curIt->first, curIt->second));
        if (recordGapMapUpdates) {
          gapMapUpdates.emplace_back(true, std::make_pair(curIt->first, curIt->second));
        }
        gapMap.erase(curIt);
      }
      
    } else {
      // curIt starts inside of a range
      curIt = leftIt;
      
      if (end <= curIt->second) {
        // contained in the curIt range
        if (start == curIt->first && end == curIt->second) {
          backtrack.emplace_back(false, std::make_pair(curIt->first, curIt->second));
          if (recordGapMapUpdates) {
            gapMapUpdates.emplace_back(true, std::make_pair(curIt->first, curIt->second));
          }
          gapMap.erase(curIt);
        } else if (start == curIt->first) {
          gapMap[end + 1] = curIt->second;
          backtrack.emplace_back(true, std::make_pair(end+1, curIt->second));
          backtrack.emplace_back(false, std::make_pair(curIt->first, curIt->second));
          if (recordGapMapUpdates) {
            gapMapUpdates.emplace_back(false, std::make_pair(end+1, curIt->second));
            gapMapUpdates.emplace_back(true, std::make_pair(curIt->first, curIt->second));
          }
          gapMap.erase(curIt);
        } else if (end == curIt->second) {
          backtrack.emplace_back(false, std::make_pair(curIt->first, curIt->second));
          curIt->second = start - 1;
          if (recordGapMapUpdates) {
            gapMapUpdates.emplace_back(false, std::make_pair(curIt->first, curIt->second));
          }
        } else {
          gapMap[end + 1] = curIt->second;
          backtrack.emplace_back(true, std::make_pair(end+1, curIt->second));
          backtrack.emplace_back(false, std::make_pair(curIt->first, curIt->second));
          if (recordGapMapUpdates) {
            gapMapUpdates.emplace_back(false, std::make_pair(end+1, curIt->second));
            gapMapUpdates.emplace_back(false, std::make_pair(curIt->first, start-1));
          }
          curIt->second = start - 1;
        }
        return;
      } else {
        if (start == curIt->first) {
          nextIt = std::next(curIt);
          backtrack.emplace_back(false, std::make_pair(curIt->first, curIt->second));
          if (recordGapMapUpdates) {
            gapMapUpdates.emplace_back(true, std::make_pair(curIt->first, curIt->second));
          }
          gapMap.erase(curIt);
        } else {
          backtrack.emplace_back(false, std::make_pair(curIt->first, curIt->second));
          curIt->second = start - 1;
          if (recordGapMapUpdates) {
            gapMapUpdates.emplace_back(false, std::make_pair(curIt->first, curIt->second));
          }
          nextIt = std::next(curIt);
        }
      }
    }

    
    while (true) {
      if (nextIt == gapMap.end()) {
        break;
      }

      if (nextIt->first > end) {
        break;
      } else if (nextIt->second <= end) {
        auto tmpIt = nextIt;
        nextIt = std::next(nextIt);
        backtrack.emplace_back(false, std::make_pair(tmpIt->first, tmpIt->second));
        if (recordGapMapUpdates) {
          gapMapUpdates.emplace_back(true, std::make_pair(tmpIt->first, tmpIt->second));
        }
        gapMap.erase(tmpIt);
      } else {
        gapMap[end + 1] = nextIt->second;
        backtrack.emplace_back(true, std::make_pair(end+1, nextIt->second));
        backtrack.emplace_back(false, std::make_pair(nextIt->first, nextIt->second));
        if (recordGapMapUpdates) {
          gapMapUpdates.emplace_back(false, std::make_pair(end+1, nextIt->second));
          gapMapUpdates.emplace_back(true, std::make_pair(nextIt->first, nextIt->second));
        }
        gapMap.erase(nextIt);
        break;
      }
    }
  }

}

void updateGapMap(std::map<int64_t, int64_t>& gapMap, const std::vector<std::pair<bool, std::pair<int64_t, int64_t>>>& updates, std::vector<std::pair<bool, std::pair<int64_t, int64_t>>>& backtrack, std::vector<std::pair<bool, std::pair<int64_t, int64_t>>>& gapMapUpdates) {
  for (const auto& update : updates) {
    updateGapMapStep(gapMap, update, backtrack, gapMapUpdates);
  }
}

std::vector<std::pair<int64_t, int64_t>> invertRanges(const std::vector<std::pair<int64_t, int64_t>>& nucRanges, const std::pair<int64_t, int64_t>& invertRange) {
  std::vector<std::pair<int64_t, int64_t>> invertedRanges;

  auto [start, end] = invertRange;

  for (auto it = nucRanges.rbegin(); it != nucRanges.rend(); ++it) {
    const auto& [curStart, curEnd] = *it;
    invertedRanges.emplace_back(start + end - curEnd, start + end - curStart);
  }

  return invertedRanges;
}

void invertGapMap(std::map<int64_t, int64_t>& gapMap, const std::pair<int64_t, int64_t>& invertRange, std::vector<std::pair<bool, std::pair<int64_t, int64_t>>>& backtrack, std::vector<std::pair<bool, std::pair<int64_t, int64_t>>>& gapMapUpdates) {
  const auto& [start, end] = invertRange;

  auto rightIt = gapMap.upper_bound(start);
  auto leftIt = (rightIt == gapMap.begin()) ? gapMap.end() : std::prev(rightIt);

  bool rightItExists = rightIt != gapMap.end();
  bool leftItExists = leftIt != gapMap.end();

  // completely inside or outside a gap range -> do nothing
  if (
    gapMap.empty() || // empty gap map
    (!leftItExists && end < rightIt->first) || // completely left of first gap range
    (!rightItExists && start > leftIt->second) // completely right of last gap range
    // (leftItExists && start > leftIt->second && rightItExists && start < rightIt->first) || // completely between two gap ranges
    // (leftItExists && start >= leftIt->first && end <= leftIt->second) // completely inside a gap range
  ) {
    return;
  }
  
  //                    gaps            beg      end
  std::vector<std::pair<bool, std::pair<int64_t, int64_t>>> blockRuns;
  if (!leftItExists || (leftItExists && start > leftIt->second && rightItExists && start < rightIt->first)) {
    // start outside of a range
    auto curIt = rightIt;
    blockRuns.emplace_back(false, std::make_pair(start, curIt->first - 1));
    if (end <= curIt->second) {
      blockRuns.emplace_back(true, std::make_pair(blockRuns.back().second.second + 1, end));
    } else {
      blockRuns.emplace_back(true, std::make_pair(blockRuns.back().second.second + 1, curIt->second));
      curIt = std::next(curIt);
      while (true) {
        if (curIt == gapMap.end()) {
          blockRuns.emplace_back(false, std::make_pair(blockRuns.back().second.second + 1, end));
          break;
        } else if (end < curIt->first) {
          blockRuns.emplace_back(false, std::make_pair(blockRuns.back().second.second + 1, end));
          break;
        } else if (end > curIt->second) {
          blockRuns.emplace_back(false, std::make_pair(blockRuns.back().second.second + 1, curIt->first - 1));
          blockRuns.emplace_back(true, std::make_pair(curIt->first, curIt->second));
          curIt = std::next(curIt);
        } else {
          blockRuns.emplace_back(false, std::make_pair(blockRuns.back().second.second + 1, curIt->first - 1));
          blockRuns.emplace_back(true, std::make_pair(curIt->first, end));
          break;
        }
      }
    }
  } else {
    // start inside of a range
    auto curIt = leftIt;
    blockRuns.emplace_back(true, std::make_pair(start, curIt->second));
    curIt = std::next(curIt);
    while (true) {
      if (curIt == gapMap.end()) {
        blockRuns.emplace_back(false, std::make_pair(blockRuns.back().second.second + 1, end));
        break;
      } else if (end < curIt->first) {
        blockRuns.emplace_back(false, std::make_pair(blockRuns.back().second.second + 1, end));
        break;
      } else if (end > curIt->second) {
        blockRuns.emplace_back(false, std::make_pair(blockRuns.back().second.second + 1, curIt->first - 1));
        blockRuns.emplace_back(true, std::make_pair(curIt->first, curIt->second));
        curIt = std::next(curIt);
      } else {
        blockRuns.emplace_back(false, std::make_pair(blockRuns.back().second.second + 1, curIt->first - 1));
        blockRuns.emplace_back(true, std::make_pair(curIt->first, end));
        break;
      }
    }
  }

  int64_t curBeg = blockRuns.front().second.first;
  for (auto it = blockRuns.rbegin(); it != blockRuns.rend(); ++it) {
    int64_t curEnd = curBeg + (it->second.second - it->second.first);
    updateGapMapStep(gapMap, {it->first, {curBeg, curEnd}}, backtrack, gapMapUpdates, false);
    curBeg = curEnd + 1;
  }

}

void makeCoordIndex(std::map<int64_t, int64_t>& coordIndex, const std::map<int64_t, int64_t>& gapMap, const std::vector<std::pair<int64_t, int64_t>>& blockRanges) {
  int64_t totalGapSize = 0;
  if (gapMap.empty() || gapMap.begin()->first > 0) {
    coordIndex[0] == totalGapSize;
  }
  for (auto &gap : gapMap) {
    int64_t gapStart = gap.first;
    int64_t gapEnd = gap.second;
    int64_t gapSize = gapEnd - gapStart + 1;
    if (gapEnd == blockRanges.back().second) break;
    totalGapSize += gapSize;
    coordIndex[gapEnd+1] = totalGapSize;
  }
}

int64_t degapGlobal(const int64_t& globalCoord, const std::map<int64_t, int64_t>& coordsIndex) {
    auto coordIt = coordsIndex.upper_bound(globalCoord);
    if (coordIt == coordsIndex.begin()) {
        return 0;
    }
    return globalCoord - std::prev(coordIt)->second;
}

// Merges each range with overlapping ranges after expanding left and right
// by `neededNongap` non-gap nucleotides.
std::vector<tupleRange> expandAndMergeRanges(CoordNavigator &navigator,
                                             std::vector<tupleRange> &ranges,
                                             int neededNongap,
                                             blockExists_t &blockExists,
                                             blockStrand_t &blockStrand, const globalCoords_t &globalCoords)
{

  if (ranges.empty())
    return {};


  std::vector<tupleRange> merged;

  tupleRange current = ranges[0];

  for (int64_t i = 1; i < ranges.size(); ++i) {
    
    bool replace = ranges[i].start <= current.stop;

    bool flip = ranges[i].start.blockId == current.stop.blockId && ! blockStrand[current.stop.blockId].first;
    if(flip){
      replace = ranges[i].start >= current.stop;
    }

    if (replace) //Merge ranges
    {
      flip = ranges[i].stop.blockId == current.stop.blockId && ! blockStrand[current.stop.blockId].first;

      if(flip){
        current.stop = std::min(current.stop, ranges[i].stop);
      }else{
        current.stop = std::max(current.stop, ranges[i].stop);
      }
    }
    else
    {
      merged.emplace_back(current);
      current = ranges[i];
    }
  }
  merged.emplace_back(current);

  ranges = merged;

  merged.clear();


  current = {
      expandLeft(navigator, ranges[0].start, neededNongap, blockExists, blockStrand),
      expandRight(navigator, ranges[0].stop, neededNongap, blockExists, blockStrand),
  };


  for (int64_t i = 1; i < ranges.size(); ++i) {

    tupleRange toPlace = {
        current.stop,
        current.stop,
    };

    //Search for first range that is beyond current range
    auto it = std::lower_bound(ranges.begin(), ranges.end(), toPlace, [&blockStrand](const tupleRange& A, const tupleRange& B) {
      if (A.start.blockId == B.start.blockId && !blockStrand[A.start.blockId].first) {
          return B < A; // Use B < A if blocks are inverted 
      }
      return A < B; // Default comparison
    });


    // Get the index from the range vector
    int index = std::distance(ranges.begin(), it);
    
    if(i < index - 1)
      i = index - 1;

    
    tupleRange expandedRange = {
        expandLeft(navigator, ranges[i].start, neededNongap, blockExists, blockStrand, current.stop),
        expandRight(navigator, ranges[i].stop, neededNongap, blockExists, blockStrand),
    };

    
    bool replace = expandedRange.start <= current.stop;

    //accounting for inversions TODO simplify
    bool flip = expandedRange.start.blockId == current.stop.blockId && ! blockStrand[current.stop.blockId].first;
    if(flip){
      replace = expandedRange.start >= current.stop;
    }

    if (replace) //Merge ranges
    {
      flip = expandedRange.stop.blockId == current.stop.blockId && ! blockStrand[current.stop.blockId].first;

      if(flip){
        current.stop = std::min(current.stop, expandedRange.stop);
      }else{
        current.stop = std::max(current.stop, expandedRange.stop);
      }
    }
    else
    {
      merged.emplace_back(current);
      current = expandedRange;
    }
  }
  merged.emplace_back(current);

  return merged;
}

// Get a single integer representing a position in the MSA from a tupleCoord_t = {blockId, nucPos, nucGapPos}
int64_t tupleToScalarCoord(const tupleCoord_t &coord,
                           const globalCoords_t &globalCoords)
{

  if (coord == tupleCoord_t{-1, -1, -1}) {
    return globalCoords.back().first.back().first;
  }
  if (coord.nucGapPos >= 0) {
    return globalCoords[coord.blockId].first[coord.nucPos].second[coord.nucGapPos];
  }
  
  return globalCoords[coord.blockId].first[coord.nucPos].first;
}

inline uint16_t setBit(uint16_t number, uint16_t n) {
    return number | ((uint16_t)1 << n);
}

// std::vector<std::tuple<std::string, int, int>>
// extractSeedmers(const std::string &seq, const int k, const int s,
//                 const bool open) {
//   std::vector<std::tuple<std::string, int, int>> syncmers;
//   std::unordered_map<int32_t, int32_t> degap;
//   int64_t pos = 0;
//   std::string ungapped = "";
//   for (int64_t i = 0; i < seq.size(); i++) {
//     char c = seq[i];
//     degap[pos] = i;
//     if (c != '-' && c != 'x') {
//       ungapped += c;
//       pos++;
//     }
//   }
//   if (ungapped.size() < k + 1) {
//     return syncmers;
//   }
//   for (int64_t i = 0; i < ungapped.size() - k + 1; ++i) {
//     std::string kmer = ungapped.substr(i, k);
//     if (seeding::is_syncmer(kmer, s, open)) {
//       syncmers.emplace_back(std::make_tuple(kmer, degap[i], degap[i + k - 1]));
//     }
//   }

//   return syncmers;
// }

//                     kmer,        hash  , reverse, start
std::vector<std::tuple<std::string, size_t, bool, int>>
extractSeedmers(const std::string &seq, const int k, const int s, const bool open) {
  std::vector<std::tuple<std::string, size_t, bool, int>> seedmers;
  for (int64_t i = 0; i < seq.size() - k + 1; ++i) {
    std::string kmer = seq.substr(i, k);
    auto [hash, isReverse, isSyncmer] = seeding::is_syncmer_rollingHash(kmer, s, true, 1);
    if (isSyncmer) {
      seedmers.emplace_back(std::make_tuple(kmer, hash, isReverse, i));
    }
  }
  return seedmers;
}

void bruteForceCoordIndex(const std::string& gappedSeq, std::map<int32_t, int32_t>& coordIndex){
  int32_t numGaps = 0;
  int32_t numNucs = 0;

  for (int32_t i = 0; i < gappedSeq.size(); i++){
    const char &c = gappedSeq[i];
    const char &p = gappedSeq[std::max(0, i-1)];
    if (c == '-' || c == 'x') {
      ++numGaps;
    } else {
      ++numNucs;
      if (i == 0 || p == '-' || p == 'x') {
        coordIndex[i] = numGaps;
      }
    }
  }
}

bool gappity = true;
// Recursive function to build the seed index
template <typename SeedMutationsType, typename GapMutationsType>
void buildOrPlace(Step method, mutableTreeData& data, std::vector<std::optional<std::string>>& onSeeds, std::vector<std::optional<std::pair<size_t, bool>>>& onSeedsHash, SeedMutationsType& perNodeSeedMutations_Index, GapMutationsType& perNodeGapMutations_Index, int seedK, int seedS, Tree* T, Node* node, globalCoords_t& globalCoords, CoordNavigator& navigator, std::vector<int64_t>& scalarCoordToBlockId, std::vector<std::unordered_set<int>>& BlocksToSeeds, std::vector<int>& BlockSizes, std::vector<std::pair<int64_t, int64_t>>& blockRanges, int64_t& dfsIndex, std::map<int64_t, int64_t>& gapMap, std::unordered_set<int64_t>& inverseBlockIds) {
  // Variables needed for both build and place
  // std::vector<std::tuple<int64_t, bool, bool, std::optional<std::string>, std::optional<std::string>>> seedChanges;
  std::vector<std::tuple<int64_t, bool, bool, std::optional<size_t>, std::optional<size_t>, std::optional<bool>, std::optional<bool>>> seedChanges;
  blockMutationInfo_t blockMutationInfo;
  mutationInfo_t mutationInfo;
  std::vector<std::pair<bool, std::pair<int64_t, int64_t>>> gapRunUpdates;
  std::vector<std::pair<bool, std::pair<int64_t, int64_t>>> gapRunBacktracks;
  std::vector<std::pair<bool, std::pair<int64_t, int64_t>>> gapRunBlocksBacktracks;
  std::vector<std::pair<bool, int64_t>> inverseBlockIdsBacktrack;
  std::map<int64_t, int64_t> coordIndex;
  std::vector<tupleRange> recompRanges;
  blockExists_t oldBlockExists = data.blockExists;
  blockStrand_t oldBlockStrand = data.blockStrand;

  applyMutations(data, blockMutationInfo, recompRanges,  mutationInfo, T, node, globalCoords, navigator, blockRanges, gapRunUpdates, gapRunBacktracks, oldBlockExists, oldBlockStrand, method == Step::PLACE, inverseBlockIds, inverseBlockIdsBacktrack);

  if (method == Step::BUILD) {
    
    //                    erase           beg      end
    std::vector<std::pair<bool, std::pair<int64_t, int64_t>>> gapMapUpdates;
    if (gappity) {
      updateGapMap(gapMap, gapRunUpdates, gapRunBacktracks, gapMapUpdates);
      std::vector<int64_t> invertedBlocks;
      for (int i = 0; i < data.blockExists.size(); i++) {
        const bool& oldExists = oldBlockExists[i].first;
        const bool& newExists = data.blockExists[i].first;
        if (newExists && !data.blockStrand[i].first) {
          invertedBlocks.emplace_back(i);
        }
        if (oldExists && !newExists) {
          // on to off -> block range to all gaps
          const auto& [start, end] = blockRanges[i];
          updateGapMapStep(gapMap, {true, {start, end}}, gapRunBacktracks, gapMapUpdates);
        } else if (!oldExists && newExists) {
          // off to on -> recompute across entire block
          tupleCoord_t coord = globalCoords[i].first[0].second.empty() ? tupleCoord_t{i, 0, -1} : tupleCoord_t{i, 0, 0};
          tupleCoord_t end = tupleCoord_t{i, globalCoords[i].first.size() - 1, -1};
          if (!data.blockStrand[i].first) std::swap(coord, end);
          // std::cout << "Recomputing block " << i << " from " << tupleToScalarCoord(coord, globalCoords) << " to " << tupleToScalarCoord(end, globalCoords) << std::endl;

          auto curIt = gapMap.end();
          std::pair<int64_t, int64_t> curNucRange = {-1, -1};
          std::vector<std::pair<int64_t, int64_t>> nucRanges;
          while (true) {
            char c = coord.nucGapPos == -1 ? data.sequence[coord.blockId].first[coord.nucPos].first : data.sequence[coord.blockId].first[coord.nucPos].second[coord.nucGapPos];
            c = c == 'x' ? '-' : c;
            int64_t scalar = tupleToScalarCoord(coord, globalCoords);
            // std::cout << scalar << " " << c << std::endl;
            if (c != '-') {
              if (curNucRange.first != -1 && curNucRange.second + 1 == scalar) {
                ++curNucRange.second;
              } else {
                if (curNucRange.first != -1) {
                  nucRanges.emplace_back(curNucRange);
                }
                curNucRange = {scalar, scalar};
              }
            }

            if (coord == end) break;
            coord = navigator.newincrement(coord, data.blockStrand);
          }
          if (curNucRange.first != -1) {
            nucRanges.emplace_back(curNucRange);
          }

          if (data.blockStrand[i].first) {
            for (const auto& range : nucRanges) {
              updateGapMapStep(gapMap, {false, range}, gapRunBacktracks, gapMapUpdates);
            }
          } else {
            std::vector<std::pair<int64_t, int64_t>> invertedRanges = invertRanges(nucRanges, blockRanges[i]);
            for (const auto& range : invertedRanges) {
              updateGapMapStep(gapMap, {false, range}, gapRunBacktracks, gapMapUpdates);
            }
          }
        }
      }


      for (const auto& blockId : invertedBlocks) {
        invertGapMap(gapMap, blockRanges[blockId], gapRunBlocksBacktracks, gapMapUpdates);
      }

      makeCoordIndex(coordIndex, gapMap, blockRanges);
      
      for (auto it = gapRunBlocksBacktracks.rbegin(); it != gapRunBlocksBacktracks.rend(); ++it) {
        const auto& [del, range] = *it;
        if (del) {
          gapMap.erase(range.first);
        } else {
          gapMap[range.first] = range.second;
        }
      }

    }

    std::sort(recompRanges.begin(), recompRanges.end(), [&data](const tupleRange& A, const tupleRange& B) {
      if (A.start.blockId == B.start.blockId && !data.blockStrand[A.start.blockId].first) {
          return B < A; // Use B < A if blocks are inverted 
      }
      return A < B; // Default comparison
    });

    std::vector<tupleRange> merged;

    merged = expandAndMergeRanges(navigator, recompRanges, seedK, data.blockExists, data.blockStrand, globalCoords);
    
    tupleCoord_t start = {0, 0, 0};
    if(data.sequence[0].first[0].second.size() == 0){
      start.nucGapPos = -1;
    }
    tupleCoord_t end = tupleCoord_t{(int64_t)data.sequence.size() - 1, (int64_t)data.sequence.back().first.size() - 1, -1};

    // Seed re-processing
    for (auto &range : std::ranges::reverse_view(merged))
    {
      bool atGlobalEnd = false;
      if (range.stop >= tupleCoord_t{(int64_t)data.sequence.size() - 1, (int64_t)data.sequence.back().first.size() - 1, -1})
      {
        atGlobalEnd = true;
        range.stop = tupleCoord_t{(int64_t)data.sequence.size() - 1, (int64_t)data.sequence.back().first.size() - 1, -1};
      }
      //Get mutated sequence to re calculate seeds 
      auto answer = seed_annotated_tree::getNucleotideSequenceFromBlockCoordinates(range.start, range.stop, data.sequence, data.blockExists, data.blockStrand, T, node, globalCoords, navigator);
      std::string seq = std::get<0>(answer);
      std::vector<int> coords = std::get<1>(answer);
      std::vector<int> gaps  = std::get<2>(answer);
      std::vector<int> deadBlocks =  std::get<3>(answer);

      //Loop through the seeds currently in dead block and delete them
      for(int i = 0; i < deadBlocks.size(); i++){
        for (auto& pos: BlocksToSeeds[deadBlocks[i]]) {
          if (onSeedsHash[pos].has_value()) {
            // std::string oldSeed = pos < onSeeds.size() && onSeeds[pos].has_value() ? onSeeds[pos].value() : "";
            auto [oldSeed, oldIsReverse] = onSeedsHash[pos].value();
            seedChanges.emplace_back(std::make_tuple(pos,
                                                true, // old seed on
                                                false, // new seed off
                                                oldSeed,
                                                std::nullopt,
                                                oldIsReverse,
                                                std::nullopt));
          }
        }
      }

      //Loop through seeds that now start as gaps and delete them
      for(int i = 0; i < gaps.size(); i++){
        if (onSeedsHash[gaps[i]].has_value()){
          // std::string oldSeed = gaps[i] < onSeeds.size() && onSeeds[gaps[i]].has_value() ? onSeeds[gaps[i]].value() : "";
          auto [oldSeed, oldIsReverse] = onSeedsHash[gaps[i]].value();
          seedChanges.emplace_back(std::make_tuple(gaps[i], 
                                                true, // old seed on
                                                false, // new seed off
                                                oldSeed,
                                                std::nullopt,
                                                oldIsReverse,
                                                std::nullopt)); 
        }
      }

      //Loop through sequence and build up seeds as we go
      if(seq.size() >= seedK){
        // vector of (hash, isReverse, isSeed, startPos)
        std::vector<std::tuple<size_t, bool, bool, int64_t>> kmers = seeding::rollingSyncmers(seq, seedK, seedS, true, 1);

        for (int64_t i = 0; i < kmers.size(); ++i) {
          const auto& [hash, isReverse, isSeed, startPos] = kmers[i];
          bool inMap = (onSeedsHash[coords[startPos]].has_value());

          if(!inMap && isSeed){
            //Add seed
            // std::string newSeed = seq.substr(i, seedK);
            size_t newSeed = hash;
            seedChanges.emplace_back(std::make_tuple(coords[i],
                                                false, // old seed off
                                                true, // new seed on
                                                std::nullopt,
                                                newSeed,
                                                std::nullopt,
                                                isReverse));
            
          }else if(inMap && !isSeed){
            //Remove Seed
            // std::string oldSeed = coords[i] < onSeeds.size() && onSeeds[coords[i]].has_value() ? onSeeds[coords[i]].value() : "";
            auto [oldSeed, oldIsReverse] = onSeedsHash[coords[i]].value();
            seedChanges.emplace_back(std::make_tuple(coords[i],
                                                true, // old seed on
                                                false, // new seed off
                                                oldSeed,
                                                std::nullopt,
                                                oldIsReverse,
                                                std::nullopt));

          }else if(inMap && isSeed){
            // replace seed
            // std::string oldSeed = coords[i] < onSeeds.size() && onSeeds[coords[i]].has_value() ? onSeeds[coords[i]].value() : "";
            auto [oldSeed, oldIsReverse] = onSeedsHash[coords[i]].value();
            // std::string newSeed = seq.substr(i, seedK);
            size_t newSeed = hash;
            if(newSeed != oldSeed || oldIsReverse != isReverse){
              seedChanges.emplace_back(std::make_tuple(coords[i],
                                                true, // old seed on
                                                true, // new seed on
                                                oldSeed,
                                                newSeed,
                                                oldIsReverse,
                                                isReverse));
            }
          }
        }
      }

      //If our range reaches the end of the genome, remove seeds that aren't long enough at the end
      if(atGlobalEnd && (int)coords.size() - (int)seedK + 1 >= 0){  
        for(int i = (int)coords.size() - (int)seedK + 1; i < (int)coords.size(); i++){
          if (onSeedsHash[coords[i]].has_value()) {
            // std::string oldSeed = coords[i] < onSeeds.size() && onSeeds[coords[i]].has_value() ? onSeeds[coords[i]].value() : "";
            auto [oldSeed, oldIsReverse] = onSeedsHash[coords[i]].value();
            seedChanges.emplace_back(std::make_tuple(coords[i],
                                                true, // old seed on
                                                false, // new seed off
                                                oldSeed,
                                                std::nullopt,
                                                oldIsReverse,
                                                std::nullopt));
          }
        }
      }
    }
    
    std::sort(seedChanges.begin(), seedChanges.end(), [](const auto& a, const auto& b) {
        return std::get<0>(a) < std::get<0>(b);
    });
    int seedChangeIndex = seedChanges.size() - 1;

    std::vector<int64_t> basePositions;
    std::vector<std::vector<std::pair<uint64_t, uint64_t>>> masks_all;

    while (seedChangeIndex >= 0) {
      auto [curPos, curOldVal, curNewVal, curOldSeed, curNewSeed, curOldIsReverse, curIsReverse] = seedChanges[seedChangeIndex];
      basePositions.push_back(curPos);
      std::vector<std::pair<uint64_t, uint64_t>> masks;

      // Generate ternary numbers for the current seed position
      while (seedChangeIndex >= 0) {
        auto [maskPos, maskOldVal, maskNewVal, maskOldSeed, maskNewSeed, maskOldIsReverse, maskIsReverse] = seedChanges[seedChangeIndex];
        if (curPos - maskPos >= 32) {
          break;
        }

        int8_t ternaryNumber;
        if      (maskOldVal && maskNewVal)  ternaryNumber = 2; // changed/inserted
        else if (!maskOldVal && maskNewVal) ternaryNumber = 2; // changed/inserted
        else if (maskOldVal && !maskNewVal) ternaryNumber = 1; // deleted
        else                                ternaryNumber = 0; // same
        
        masks.emplace_back(std::make_pair(ternaryNumber, curPos - maskPos));
        --seedChangeIndex;
      }
      masks_all.push_back(masks);
    }

    size_t num_masks = 0;
    for (const auto& masks : masks_all) {
      if (masks.size() > 32) {
        throw std::runtime_error("masks.size() > 32");
      }
      num_masks += masks.size();
    }
    if (basePositions.size() != masks_all.size()) {
      std::cout << "basePositions.size(): " << basePositions.size() << " masks_all.size(): " << masks_all.size() << std::endl;
      throw std::runtime_error("basePositions.size() != masks_all.size()");
    }
    if (num_masks != seedChanges.size()) {
      std::cout << "num_masks: " << num_masks << " basePositions.size(): " << basePositions.size() << " seedChanges.size(): " << seedChanges.size() << std::endl;
      throw std::runtime_error("num_masks + basePositions.size() != seedChanges.size()");
    }

    // if (node->identifier == "node_1") {
    //   for (const auto& mask : masks_all[0]) {
    //     std::cout << "mask: " << static_cast<int>(mask.first) << " " << static_cast<unsigned int>(mask.second) << std::endl;
    //   }
    // }



    if constexpr (std::is_same_v<SeedMutationsType, ::capnp::List<SeedMutations>::Builder>) {
      auto basePositionsBuilder = perNodeSeedMutations_Index[dfsIndex].initBasePositions(basePositions.size());
      auto perPosMasksBuilder = perNodeSeedMutations_Index[dfsIndex].initPerPosMasks(masks_all.size());
      for (int i = 0; i < masks_all.size(); i++) {
        const auto &masks = masks_all[i];
        // Store the ternary numbers in the perMutMasks
        uint64_t tritMask = 0;
        for (const auto& [ternaryNumber, offset] : masks) {
          tritMask |= (ternaryNumber & 0x3) << ((offset) * 2);
        }
        perPosMasksBuilder.set(masks_all.size() - i - 1, tritMask);
        basePositionsBuilder.set(masks_all.size() - i - 1, basePositions[i]);
      }
    }

    auto nodeGapBuilder = perNodeGapMutations_Index[dfsIndex];
    if constexpr (std::is_same_v<GapMutationsType, ::capnp::List<GapMutations>::Builder>) {
      auto gapMutationsBuilder = nodeGapBuilder.initDeltas(gapMapUpdates.size());
      for (int i = 0; i < gapMapUpdates.size(); ++i) {
        const auto& [erase, range] = gapMapUpdates[i];
        if (erase) {
          gapMutationsBuilder[i].setPos(range.first);
          gapMutationsBuilder[i].initMaybeValue().setNone();
        } else {
          gapMutationsBuilder[i].setPos(range.first);
          gapMutationsBuilder[i].initMaybeValue().setValue(range.second);
        }
      }
    }
    

    merged.clear();
    recompRanges.clear();
    gapRunUpdates.clear();
    gapMapUpdates.clear();
    masks_all.clear();
    basePositions.clear();
    gapRunBlocksBacktracks.clear();
  } else if (method == Step::PLACE) {
    ::capnp::List<MapDelta>::Reader gapMutationsList;
    if constexpr (std::is_same_v<GapMutationsType, ::capnp::List<GapMutations>::Reader>) {
      gapMutationsList = perNodeGapMutations_Index[dfsIndex].getDeltas();
    }
    for (int i = 0; i < gapMutationsList.size(); ++i) {
      const auto& gapMutation = gapMutationsList[i];
      int32_t pos = gapMutation.getPos();
      auto maybeValue = gapMutation.getMaybeValue();
      if (maybeValue.isValue()) {
        if (gapMap.find(pos) != gapMap.end()) {
          gapRunBacktracks.emplace_back(false, std::make_pair(pos, gapMap[pos]));
        } else {
          gapRunBacktracks.emplace_back(true, std::make_pair(pos, maybeValue.getValue()));
        }
        gapMap[pos] = maybeValue.getValue();
      } else {
        gapRunBacktracks.emplace_back(false, std::make_pair(pos, gapMap[pos]));
        gapMap.erase(pos);
      }
    }
    for (const auto& blockId : inverseBlockIds) {
      std::vector<std::pair<bool, std::pair<int64_t, int64_t>>> tmpGapMapUpdates;
      if (data.blockExists[blockId].first) {
        invertGapMap(gapMap, blockRanges[blockId], gapRunBlocksBacktracks, tmpGapMapUpdates);
      }
    }

    makeCoordIndex(coordIndex, gapMap, blockRanges);

    auto currBasePositions = perNodeSeedMutations_Index[dfsIndex].getBasePositions();
    auto currPerPosMasks = perNodeSeedMutations_Index[dfsIndex].getPerPosMasks();
    std::vector<std::vector<int8_t>> masks;
    for (int i = 0; i < currBasePositions.size(); ++i) {
        int64_t pos = currBasePositions[i];
        uint64_t tritMask = currPerPosMasks[i];
        for (int k = 0; k < 32; ++k) {
          uint8_t ternaryNumber = (tritMask >> (k * 2)) & 0x3;
          if (ternaryNumber == 1) { // on -> off
            // Handle deletion
            // seedChanges.emplace_back(std::make_tuple(pos - k, true, false, onSeeds[pos - k], std::nullopt));
            auto [oldSeed, oldIsReverse] = onSeedsHash[pos - k].value();
            seedChanges.emplace_back(std::make_tuple(pos - k, true, false, oldSeed, std::nullopt, oldIsReverse, std::nullopt));
          } else if (ternaryNumber == 2) {
            // Handle insertion/change
            std::string newSeed = seed_annotated_tree::getSeedAt(pos - k, T, seedK, data.scalarToTupleCoord, data.sequence, data.blockExists, data.blockStrand, globalCoords, navigator, gapMap, blockRanges);
            auto [newSeedFHash, newSeedRHash] = hashSeq(newSeed);
            size_t newSeedHash;
            bool newIsReverse;
            if (newSeedFHash < newSeedRHash) {
              newSeedHash = newSeedFHash;
              newIsReverse = false;
            } else {
              newSeedHash = newSeedRHash;
              newIsReverse = true;
            }

            if (onSeedsHash[pos - k].has_value()) { // on -> on
              // seedChanges.emplace_back(std::make_tuple(pos - k, true, true, onSeeds[pos - k], newSeed));
              auto [oldSeed, oldIsReverse] = onSeedsHash[pos - k].value();
              seedChanges.emplace_back(std::make_tuple(pos - k, true, true, oldSeed, newSeedHash, oldIsReverse, newIsReverse));
            } else { // off -> on
              // seedChanges.emplace_back(std::make_tuple(pos - k, false, true, std::nullopt, newSeed));
              seedChanges.emplace_back(std::make_tuple(pos - k, false, true, std::nullopt, newSeedHash, std::nullopt, newIsReverse));
            }
          }
        }
      }

    for (auto it = gapRunBlocksBacktracks.rbegin(); it != gapRunBlocksBacktracks.rend(); ++it) {
      const auto& [del, range] = *it;
      if (del) {
        gapMap.erase(range.first);
      } else {
        gapMap[range.first] = range.second;
      }
    }

    gapRunBlocksBacktracks.clear();
  }
  

  for (const auto &p : seedChanges)
  {
    const auto& [pos, oldVal, newVal, oldSeed, newSeed, oldIsReverse, newIsReverse] = p;

    if (oldVal && newVal) { // seed at same pos changed
      // onSeeds[pos] = std::get<4>(p);
      onSeedsHash[pos].value().first = newSeed.value();
      onSeedsHash[pos].value().second = newIsReverse.value();
    } else if (oldVal && !newVal) { // seed on to off
      // if (onSeeds[std::get<0>(p)].has_value() && std::get<0>(p) < onSeeds.size()) {
      //   onSeeds[std::get<0>(p)].reset();
      // }
      if (onSeedsHash[pos].has_value() && pos < onSeedsHash.size()) {
        onSeedsHash[pos].reset();
      }
      int blockId = scalarCoordToBlockId[pos];
      BlocksToSeeds[blockId].erase(pos);
    } else if (!oldVal && newVal) { // seed off to on
      // onSeeds[std::get<0>(p)] = std::get<4>(p);
      onSeedsHash[pos] = std::make_pair(newSeed.value(), newIsReverse.value());
      int blockId = scalarCoordToBlockId[pos];
      BlocksToSeeds[blockId].insert(pos);
    } 
  }
  
  if (debug) {
    // print out seeds at node
    if (method == Step::PLACE) {
      std::cout << node->identifier << " place syncmers: ";
      for (int i = 0; i < onSeedsHash.size(); i++) {
        if (onSeedsHash[i].has_value()) {
          // std::cout << degapGlobal(i, coordIndex) << ":" << onSeeds[i].value() << " ";
          std::cout << degapGlobal(i, coordIndex) << ":" << onSeedsHash[i].value().first << "|" << onSeedsHash[i].value().second << " ";
        }
      }
      std::cout << std::endl;
    } else {
      std::cout << node->identifier << " build syncmers: ";
      for (int i = 0; i < onSeedsHash.size(); i++) {
        if (onSeedsHash[i].has_value()) {
          // std::cout << degapGlobal(i, coordIndex) << ":" << onSeeds[i].value() << " ";
          std::cout << degapGlobal(i, coordIndex) << ":" << onSeedsHash[i].value().first << "|" << onSeedsHash[i].value().second << " ";
        }
      }
      std::cout << std::endl;
    }



    if (method == Step::PLACE) std::cout << node->identifier << " place coordIndex: ";
    else                       std::cout << node->identifier << " build coordIndex: ";

    for (const auto& [pos, gaps] : coordIndex) {
      std::cout << pos << ":" << gaps << " ";
    }
    std::cout << std::endl;


    // std::cout << node->identifier << " true syncmers: ";
    // auto seq = seed_annotated_tree::getStringAtNode(node, T, false);
    // auto syncmers = extractSeedmers(seq, seedK, seedS, false);
    // for (const auto &[kmer, hash, isReverse, startPos] : syncmers) {
    //   // std::cout << startPos << ":" << hash << " ";
    //   std::cout << startPos << ":" << hash << "|" << isReverse << " ";
    // }
    // std::cout << std::endl;
  }

  /* Recursive step */
  dfsIndex++;
  for (Node *child : node->children) {
    buildOrPlace(
      method, data, onSeeds, onSeedsHash, perNodeSeedMutations_Index, perNodeGapMutations_Index, seedK, seedS, T, child, globalCoords, navigator, scalarCoordToBlockId, BlocksToSeeds, BlockSizes, blockRanges, dfsIndex, gapMap, inverseBlockIds
    );
  }


  for (const auto &p : seedChanges) {
    const auto& [pos, oldVal, newVal, oldSeed, newSeed, oldIsReverse, newIsReverse] = p;
    if (oldVal && newVal) { // UNDO seed at same pos changed
      // onSeeds[pos] = std::get<3>(p);
      onSeedsHash[pos].value().first = oldSeed.value();
      onSeedsHash[pos].value().second = oldIsReverse.value();
    } else if (oldVal && !newVal) { // seed on to off
      // onSeeds[std::get<0>(p)] = std::get<3>(p);
      onSeedsHash[pos] = std::make_pair(oldSeed.value(), oldIsReverse.value());
      int blockId = scalarCoordToBlockId[pos];
      BlocksToSeeds[blockId].insert(pos);
    } else if (!oldVal && newVal) { // UNDO seed off to on
      // if (onSeeds[std::get<0>(p)].has_value() && std::get<0>(p) < onSeeds.size()) {
      //   onSeeds[std::get<0>(p)].reset();
      // }
      if (onSeedsHash[pos].has_value() && pos < onSeedsHash.size()) {
        onSeedsHash[pos].reset();
      }
      int blockId = scalarCoordToBlockId[pos];
      BlocksToSeeds[blockId].erase(pos);
    } 
  }
  
  // undo gapMap updates
  for (auto it = gapRunBacktracks.rbegin(); it != gapRunBacktracks.rend(); ++it) {
    const auto& [del, range] = *it;
    if (del) {
      gapMap.erase(range.first);
    } else {
      gapMap[range.first] = range.second;
    }
  }

  for (const auto& [del, blockId] : inverseBlockIdsBacktrack) {
    if (del) {
      inverseBlockIds.erase(blockId);
    } else {
      inverseBlockIds.insert(blockId);
    }
  }

  /* Undo sequence mutations when backtracking */
  undoMutations(data, T, node, blockMutationInfo, mutationInfo, globalCoords);

}


void pmi::build(Tree *T, Index::Builder &index)
{
  // Setup for seed indexing
 seed_annotated_tree::mutableTreeData data;
 seed_annotated_tree::globalCoords_t globalCoords;

 seed_annotated_tree::setup(data, globalCoords, T);
  
  CoordNavigator navigator(data.sequence);

  std::vector<int> BlockSizes(data.sequence.size(),0);
  std::vector<std::pair<int64_t, int64_t>> blockRanges(data.blockExists.size());
  std::unordered_set<int64_t> inverseBlockIds;

  int32_t k = index.getK();
  int32_t s = index.getS();
  
  std::map<int64_t, int64_t> gapMap;

  gapMap[0] = tupleToScalarCoord({blockRanges.size() - 1, globalCoords[blockRanges.size() - 1].first.size() - 1, -1}, globalCoords);
  
  std::vector<int64_t> scalarCoordToBlockId(globalCoords.back().first.back().first + 1);
  auto currCoord = tupleCoord_t{0,0,0};
  if(navigator.sequence[0].first[0].second.empty()) {
    currCoord.nucGapPos = -1;
  }

  tbb::parallel_for(tbb::blocked_range<int64_t>(0, scalarCoordToBlockId.size()), [&](const tbb::blocked_range<int64_t>& range) {
    for (int64_t i = range.begin(); i < range.end(); i++) {
      scalarCoordToBlockId[i] = currCoord.blockId;
      BlockSizes[currCoord.blockId]++;
      currCoord = navigator.newincrement(currCoord, data.blockStrand);
    }
  });

  tbb::parallel_for(tbb::blocked_range<int64_t>(0, blockRanges.size()), [&](const tbb::blocked_range<int64_t>& range) {
    for (int64_t i = range.begin(); i < range.end(); i++) {
      int64_t start = globalCoords[i].first[0].second.empty() ? tupleToScalarCoord({i, 0, -1}, globalCoords) : tupleToScalarCoord({i, 0, 0}, globalCoords);
      int64_t end = tupleToScalarCoord({i, globalCoords[i].first.size() - 1, -1}, globalCoords);
      blockRanges[i] = std::make_pair(start, end);
      if (data.blockStrand[i].first) inverseBlockIds.insert(i);
    }
  });

  std::vector<std::unordered_set<int>> BlocksToSeeds(data.sequence.size());

  ::capnp::List<SeedMutations>::Builder perNodeSeedMutations_Builder = index.initPerNodeSeedMutations(T->allNodes.size());
  ::capnp::List<GapMutations>::Builder perNodeGapMutations_Builder = index.initPerNodeGapMutations(T->allNodes.size());

  int64_t dfsIndex = 0;
  

  // std::vector<std::optional<std::string>> onSeedsString(globalCoords.back().first.back().first + 1, std::nullopt);
  std::vector<std::optional<std::string>> onSeedsString;
  std::vector<std::optional<std::pair<size_t, bool>>> onSeedsHash(globalCoords.back().first.back().first + 1, std::nullopt);

  buildOrPlace(
    Step::BUILD, data, onSeedsString, onSeedsHash, perNodeSeedMutations_Builder, perNodeGapMutations_Builder, k, s, T, T->root, globalCoords, navigator, scalarCoordToBlockId, BlocksToSeeds, BlockSizes, blockRanges, dfsIndex, gapMap, inverseBlockIds
  );
}

<<<<<<< HEAD
void pmi::place(Tree *T, Index::Reader &index)
=======
void perfect_shuffle(std::vector<std::string>& v) {
    int n = v.size();

    std::vector<std::string> canvas(n);

    for (int i = 0; i < n / 2; i++) {
        canvas[i*2] = v[i];
        canvas[i*2+1] = v[i + n/2];
    }

    v = std::move(canvas);
}

void seedsFromFastq(const int32_t& k, const int32_t& s, std::unordered_map<size_t, std::pair<size_t, size_t>> &readSeedCounts, std::vector<std::string> &readSequences, std::vector<std::string> &readQuals, std::vector<std::string> &readNames, std::vector<seed> &readSeeds,  const std::string &fastqPath1, const std::string &fastqPath2) {
    FILE *fp;
    kseq_t *seq;
    fp = fopen(fastqPath1.c_str(), "r");
    if(!fp){
        std::cerr << "Error: File " << fastqPath1 << " not found" << std::endl;
        exit(0);
    }
    seq = kseq_init(fileno(fp));
    int line;
    while ((line = kseq_read(seq)) >= 0) {
        readSequences.push_back(seq->seq.s);
        readNames.push_back(seq->name.s);
        readQuals.push_back(seq->qual.s);
    }
    if (fastqPath2.size() > 0) {
        fp = fopen(fastqPath2.c_str(), "r");
        if(!fp){
            std::cerr << "Error: File " << fastqPath2 << " not found" << std::endl;
            exit(0);
        }
        seq = kseq_init(fileno(fp));

        line = 0;
        int forwardReads = readSequences.size();
        while ((line = kseq_read(seq)) >= 0) {
            readSequences.push_back(seeding::reverseComplement(seq->seq.s));
            readNames.push_back(seq->name.s);
            readQuals.push_back(seq->qual.s);
        }

        if (readSequences.size() != forwardReads*2){
            std::cerr << "Error: File " << fastqPath2 << " does not contain the same number of reads as " << fastqPath1 << std::endl;
            exit(0);
        }
        
        //Shuffle reads together, so that pairs are next to eatch other
        perfect_shuffle(readSequences);
        perfect_shuffle(readNames);
        perfect_shuffle(readQuals);
    }

    for (int i = 0; i < readSequences.size(); i++) {
      for (const auto& [kmerHash, isReverse, isSyncmer, startPos] : rollingSyncmers(readSequences[i], k, s, true, 1)) {
        if (!isSyncmer) continue;
        readSeeds.emplace_back(seed{kmerHash, startPos, -1, isReverse, startPos + k - 1});
        if (readSeedCounts.find(kmerHash) == readSeedCounts.end()) readSeedCounts[kmerHash] = std::make_pair(0, 0);
        if (isReverse) ++readSeedCounts[kmerHash].second;
        else           ++readSeedCounts[kmerHash].first;
      }
    }
}

void pmi::place(Tree *T, Index::Reader &index, const std::string &reads1Path, const std::string &reads2Path)
>>>>>>> e4449861
{
    // Setup for seed indexing
    seed_annotated_tree::mutableTreeData data;
    seed_annotated_tree::globalCoords_t globalCoords;

    seed_annotated_tree::setup(data, globalCoords, T);
    
    CoordNavigator navigator(data.sequence);

    std::vector<int> BlockSizes(data.sequence.size(),0);
    std::vector<std::pair<int64_t, int64_t>> blockRanges(data.blockExists.size());
    std::unordered_set<int64_t> inverseBlockIds;


    int32_t k = index.getK();
    int32_t s = index.getS();
    
    std::map<int64_t, int64_t> gapMap;

    gapMap[0] = tupleToScalarCoord({blockRanges.size() - 1, globalCoords[blockRanges.size() - 1].first.size() - 1, -1}, globalCoords);
    
    std::vector<int64_t> scalarCoordToBlockId(globalCoords.back().first.back().first + 1);
    auto currCoord = tupleCoord_t{0,0,0};
    if(navigator.sequence[0].first[0].second.empty()) {
        currCoord.nucGapPos = -1;
    }

    for (int64_t i = 0; i < scalarCoordToBlockId.size(); i++) {
        scalarCoordToBlockId[i] = currCoord.blockId;
        BlockSizes[currCoord.blockId]++;
        currCoord = navigator.newincrement(currCoord, data.blockStrand);
    }

    for (int64_t i = 0; i < blockRanges.size(); ++i) {
        int64_t start = globalCoords[i].first[0].second.empty() ? tupleToScalarCoord({i, 0, -1}, globalCoords) : tupleToScalarCoord({i, 0, 0}, globalCoords);
        int64_t end = tupleToScalarCoord({i, globalCoords[i].first.size() - 1, -1}, globalCoords);
        blockRanges[i] = std::make_pair(start, end);
        if (!data.blockStrand[i].first) inverseBlockIds.insert(i);
    }
    
    std::vector<std::unordered_set<int>> BlocksToSeeds(data.sequence.size());
    ::capnp::List<GapMutations>::Reader perNodeGapMutations_Reader = index.getPerNodeGapMutations();
    ::capnp::List<SeedMutations>::Reader perNodeSeedMutations_Reader= index.getPerNodeSeedMutations();
  
    int64_t dfsIndex = 0;

    
    // std::vector<std::optional<std::string>> onSeedsString(globalCoords.back().first.back().first + 1, std::nullopt);
    std::vector<std::optional<std::string>> onSeedsString;
    std::vector<std::optional<std::pair<size_t, bool>>> onSeedsHash(globalCoords.back().first.back().first + 1, std::nullopt);
    
<<<<<<< HEAD
=======
    std::vector<std::string> readSequences;
    std::vector<std::string> readQuals;
    std::vector<std::string> readNames;
    std::vector<seed> readSeeds;
    std::unordered_map<size_t, std::pair<size_t, size_t>> readSeedCounts;
    seedsFromFastq(k, s, readSeedCounts, readSequences, readQuals, readNames, readSeeds, reads1Path, reads2Path);


    // buildOrPlace<decltype(perNodeSeedMutations_Reader), decltype(perNodeGapMutations_Reader)>(
>>>>>>> e4449861
    buildOrPlace<decltype(perNodeSeedMutations_Reader), decltype(perNodeGapMutations_Reader)>(
      Step::PLACE, data, onSeedsString, onSeedsHash, perNodeSeedMutations_Reader, perNodeGapMutations_Reader, k, s, T, T->root, globalCoords, navigator, scalarCoordToBlockId, BlocksToSeeds, BlockSizes, blockRanges, dfsIndex, gapMap, inverseBlockIds
    );
}<|MERGE_RESOLUTION|>--- conflicted
+++ resolved
@@ -19,7 +19,8 @@
 #include <tbb/parallel_for.h>
 #include <tbb/blocked_range.h>
 
-const bool debug = false;
+
+const bool DEBUG = false;
 
 enum Step {
   BUILD,
@@ -1837,9 +1838,6 @@
   );
 }
 
-<<<<<<< HEAD
-void pmi::place(Tree *T, Index::Reader &index)
-=======
 void perfect_shuffle(std::vector<std::string>& v) {
     int n = v.size();
 
@@ -1907,7 +1905,6 @@
 }
 
 void pmi::place(Tree *T, Index::Reader &index, const std::string &reads1Path, const std::string &reads2Path)
->>>>>>> e4449861
 {
     // Setup for seed indexing
     seed_annotated_tree::mutableTreeData data;
@@ -1959,8 +1956,6 @@
     std::vector<std::optional<std::string>> onSeedsString;
     std::vector<std::optional<std::pair<size_t, bool>>> onSeedsHash(globalCoords.back().first.back().first + 1, std::nullopt);
     
-<<<<<<< HEAD
-=======
     std::vector<std::string> readSequences;
     std::vector<std::string> readQuals;
     std::vector<std::string> readNames;
@@ -1970,7 +1965,6 @@
 
 
     // buildOrPlace<decltype(perNodeSeedMutations_Reader), decltype(perNodeGapMutations_Reader)>(
->>>>>>> e4449861
     buildOrPlace<decltype(perNodeSeedMutations_Reader), decltype(perNodeGapMutations_Reader)>(
       Step::PLACE, data, onSeedsString, onSeedsHash, perNodeSeedMutations_Reader, perNodeGapMutations_Reader, k, s, T, T->root, globalCoords, navigator, scalarCoordToBlockId, BlocksToSeeds, BlockSizes, blockRanges, dfsIndex, gapMap, inverseBlockIds
     );
