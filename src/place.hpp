--- conflicted
+++ resolved
@@ -1,12 +1,14 @@
+#ifndef __PLACE_HPP
+#define __PLACE_HPP
+
 #pragma once
-#include "tree.hpp"
+//#include "tree.hpp"
+#include "PangenomeMAT.hpp"
 
 namespace place {
 
-<<<<<<< HEAD
-    void placeIsolate( std::ifstream &indexFile, const std::string &reads1Path, const std::string &reads2Path, PangenomeMAT::Tree *T, int32_t k, int32_t s);
-=======
     void placeIsolate( std::ifstream &indexFile, const std::string &reads1Path, const std::string &reads2Path, PangenomeMAT::Tree *T);
->>>>>>> bd20f1b4
 
-}+}
+
+#endif