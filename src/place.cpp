--- conflicted
+++ resolved
@@ -401,12 +401,7 @@
         seedToRefPositions,
         samFileName,
         k,
-<<<<<<< HEAD
-    
-=======
-        pairedEndReads,
-        
->>>>>>> 78b86a4e
+    
         samAlignments,
         samHeader
     );
