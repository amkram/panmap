--- conflicted
+++ resolved
@@ -1231,13 +1231,10 @@
         ("verify-scores", "Recompute all similarity scores from scratch at each node for verification (slow)")
         ("candidate-threshold", po::value<float>()->default_value(0.01f), "Placement candidate threshold proportion") 
         ("max-candidates", po::value<int>()->default_value(16), "Maximum placement candidates")
-<<<<<<< HEAD
         ("overlap-coefficients", "Output overlap coefficients then exit")
         ("true-abundance", po::value<std::string>(), "Path to true abundance TSV for comparison")
-=======
         ("use-lite-placement", "Use LiteTree-based placement (avoids loading full panman until after placement)")
         ("use-full-placement", "Use traditional full Tree-based placement (default for backward compatibility)")
->>>>>>> f9e7d005
     ;
 
     // Hidden options for positional arguments
@@ -1421,7 +1418,6 @@
       }
     }
 
-<<<<<<< HEAD
     std::mt19937 rng;
     if (vm.count("random-seed")) {
       std::string seed_str = vm["random-seed"].as<std::string>();
@@ -1436,12 +1432,10 @@
      || vm.count("dump-random-node-cluster") || vm.count("dump-random-node-cluster-leaves")
      || vm.count("dump-random-node-clusters") || vm.count("dump-random-node-clusters-leaves")
     ) {
-=======
     // Get timing flag early for use in all code paths
     bool show_time = vm.count("time") > 0;
 
     if (vm.count("mgsr-index")) {
->>>>>>> f9e7d005
       std::string mgsr_index_path = vm["mgsr-index"].as<std::string>();
       int fd = mgsr::open_file(mgsr_index_path);
       ::capnp::ReaderOptions readerOptions {.traversalLimitInWords = std::numeric_limits<uint64_t>::max(), .nestingLimit = 1024};
@@ -1449,7 +1443,6 @@
       MGSRIndex::Reader indexReader = reader.getRoot<MGSRIndex>();
       LiteTree::Reader liteTreeReader = indexReader.getLiteTree();
       size_t numThreads = tbb::global_control::active_value(tbb::global_control::max_allowed_parallelism);
-<<<<<<< HEAD
       bool lowMemory = vm.count("low-memory") > 0;
       
       mgsr::MgsrLiteTree T;
@@ -1681,7 +1674,6 @@
         exit(0);
       }
             
-=======
       
       panmapUtils::LiteTree liteTree;
       liteTree.initialize(liteTreeReader);
@@ -1697,7 +1689,6 @@
       threadsManager.initializeQueryData(readSequences);
       std::cout << "Total unique kminmers: " << threadsManager.allSeedmerHashesSet.size() << std::endl;
       
->>>>>>> f9e7d005
       std::vector<uint64_t> totalNodesPerThread(numThreads, 0);
       for (size_t i = 0; i < numThreads; ++i) {
         totalNodesPerThread[i] = liteTree.allLiteNodes.size();
@@ -1735,12 +1726,8 @@
           mgsr::mgsrPlacer curThreadPlacer(&liteTree, threadsManager, lowMemory);
           curThreadPlacer.initializeQueryData(curThreadReads);
           curThreadPlacer.setAllSeedmerHashesSet(threadsManager.allSeedmerHashesSet);
-<<<<<<< HEAD
-          
-=======
           curThreadPlacer.setShowTime(show_time);
 
->>>>>>> f9e7d005
           curThreadPlacer.setProgressTracker(&progressTracker, i);
 
           curThreadPlacer.placeReads();
@@ -1754,17 +1741,12 @@
           if (i == 0) {
             threadsManager.identicalGroups = std::move(curThreadPlacer.identicalGroups);
             threadsManager.identicalNodeToGroup = std::move(curThreadPlacer.identicalNodeToGroup);
-<<<<<<< HEAD
-=======
-            threadsManager.kminmerOverlapCoefficients = std::move(curThreadPlacer.kminmerOverlapCoefficients);
->>>>>>> f9e7d005
           }
           // Note: numGroupsUpdate and numReadsUpdate removed from mgsrPlacer
         }
       });
       auto end_time_place = std::chrono::high_resolution_clock::now();
       auto duration_place = std::chrono::duration_cast<std::chrono::milliseconds>(end_time_place - start_time_place);
-<<<<<<< HEAD
       std::cerr << "\n\nPlaced reads in " << static_cast<double>(duration_place.count()) / 1000.0 << "s\n" << std::endl;
 
       // threadsManager.scoreNodes();
@@ -1810,12 +1792,6 @@
       exit(0);
 
       mgsr::squareEM squareEM(threadsManager, liteTree, prefix, 1000);
-=======
-      std::cout << "\n\nPlaced reads in " << static_cast<double>(duration_place.count()) / 1000.0 << "s\n" << std::endl;
-
-      auto nodeToDfsIndex = std::move(liteTree.nodeToDfsIndex);
-      mgsr::squareEM squareEM(threadsManager, nodeToDfsIndex, prefix, 1000);
->>>>>>> f9e7d005
       liteTree.cleanup(); // no longer needed. clear memory to prep for EM.
       
       auto start_time_squareEM = std::chrono::high_resolution_clock::now();
@@ -1868,14 +1844,11 @@
     int s = vm["s"].as<int>(); // Default handled by boost
     std::string index_path = vm["index"].as<std::string>(); // Default handled by boost
 
-<<<<<<< HEAD
 
     // Load pangenome
     msg("Loading reference pangenome from: {}", guide);
-=======
     std::random_device rd;
     std::mt19937 rng(rd());
->>>>>>> f9e7d005
 
     // OPTIMIZATION: Defer loading the full panman Tree until actually needed.
     // LiteTree-based placement doesn't require the full Tree, so we only load it for:
