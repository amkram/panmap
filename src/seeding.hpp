--- conflicted
+++ resolved
@@ -18,22 +18,10 @@
 #include <unordered_map>
 #include <utility>
 #include <vector>
-<<<<<<< HEAD
 #include <deque>
 #include <stdio.h>
 #include <tuple>
 #include <zlib.h>
-=======
-#include <mutex>
-#include <zlib.h>
-#include <stdio.h>
-#include <minimap2/kseq.h>
-#include <unordered_map>
-#include <optional>
-#include <tuple>
-#include <deque>
-
->>>>>>> 51c34336
 
 #include <htslib/kseq.h>
 KSEQ_INIT(int, read)
@@ -41,7 +29,6 @@
 namespace seeding
 {
 
-<<<<<<< HEAD
 // A syncmer seed, defined within a single sequence
 struct seed_t {
   // Core properties
@@ -180,62 +167,8 @@
   }
   return cs;
 }
-=======
-    struct seed
-    {
-
-        // std::string seq;
-        size_t hash;
-        int32_t pos; // start position in sequence
-        int32_t idx; // index of kmer in vector used in indexing DFS
-        bool reversed;
-        int32_t gappedEnd;
-        uint32_t rpos; // position on reference (only used during alignment)
-
-        bool operator<(const seed &rhs) const
-        {
-            return pos < rhs.pos;
-        };
-        bool operator==(const seed &rhs) const
-        {
-            return pos == rhs.pos;
-        };
-    };
-
-    struct onSeedsHash {
-      size_t hash;
-      int64_t endPos;
-      bool isReverse;
-    };
-
-    struct seedmer
-    {
-      int32_t j;
-      int32_t k;
-      std::string seq;                // concatenated string of s kmers
-      std::vector<int32_t> positions; // positions of s kmers
-    };
-
-    // class KHash
-    // {
-    // public:
-    //     size_t operator()(const seed &t) const
-    //     {
-    //         const std::hash<std::string> h;
-    //         return h(t.seq);
-    //     }
-    // };
->>>>>>> 51c34336
-
-    struct read_t
-    {
-      std::string seq;                    // read sequence
-      std::string qual;                   // quality string
-      std::vector<int32_t> seedPositions; // positions of seed starts in read
-      std::string name;                   // read id
-    };
-
-<<<<<<< HEAD
+
+
 inline bool is_syncmer(const std::string &seq, const int s, const bool open) {
   int NsCount = 0;
   for (size_t i = 0; i < seq.size(); i++) {
@@ -1262,648 +1195,4 @@
     }
 };
 
-} // namespace seeding
-=======
-    static size_t btn(char b)
-    {
-        size_t n;
-        switch (b)
-        {
-        case 'A':
-            n = 0;
-            break;
-        case 'a':
-            n = 0;
-            break;
-        case 'C':
-            n = 1;
-            break;
-        case 'c':
-            n = 1;
-            break;
-        case 'G':
-            n = 2;
-            break;
-        case 'g':
-            n = 2;
-            break;
-        case 'T':
-            n = 3;
-            break;
-        case 't':
-            n = 3;
-            break;
-        default:
-            throw std::invalid_argument("Kmer contains non canonical base");
-            break;
-        }
-        return n;
-    }
-
-    static size_t hash(const std::string &s)
-    {
-        size_t h = 0;
-        if (s.empty())
-        {
-            return h;
-        }
-        else if (s.size() == 1)
-        {
-            h = btn(s[0]);
-            return h;
-        }
-
-        h = btn(s[0]);
-        for (size_t i = 1; i < s.size(); ++i)
-        {
-            h = (h << 2) + btn(s[i]);
-        }
-        return h;
-    }
-
-    static char comp(char c)
-    {
-        char compC;
-        switch (c)
-        {
-        case 'A':
-            compC = 'T';
-            break;
-        case 'a':
-            compC = 't';
-            break;
-        case 'C':
-            compC = 'G';
-            break;
-        case 'c':
-            compC = 'g';
-            break;
-        case 'G':
-            compC = 'C';
-            break;
-        case 'g':
-            compC = 'c';
-            break;
-        case 'T':
-            compC = 'A';
-            break;
-        case 't':
-            compC = 'a';
-            break;
-        default:
-            compC = 'N';
-            break;
-        }
-
-        return compC;
-    }
-
-    static std::string revcomp(const std::string &s)
-    {
-        std::string cs = "";
-        for (int i = s.size() - 1; i > -1; --i)
-        {
-            char c = s[i];
-            cs += comp(c);
-        }
-        return cs;
-    }
-
-    inline std::pair<size_t, bool> getHash(const std::string &s)
-    {
-        try
-        {
-            size_t u = hash(s);
-            size_t v = hash(revcomp(s));
-            if (u < v)
-                return std::make_pair(u, true);
-            else if (v < u)
-                return std::make_pair(v, true);
-            return std::make_pair(0, false);
-        }
-        catch (std::invalid_argument)
-        {
-            return std::make_pair(0, false); // skip strand ambiguous
-        }
-        return std::make_pair(0, false);
-    }
-
-    inline bool is_syncmer(const std::string &seq, const int s, const bool open)
-    {
-        int NsCount = 0;
-        for (size_t i = 0; i < seq.size(); i++)
-        {
-            if (seq[i] == 'N')
-            {
-                NsCount++;
-            }
-        }
-        if (NsCount > seq.size() / 2)
-        {
-            return false;
-        }
-        if (seq.size() < s)
-        {
-            return false;
-        }
-        std::string min(s, 'Z');
-        for (size_t i = 0; i < seq.size() - s + 1; i++)
-        {
-            std::string submer = seq.substr(i, s);
-            if (submer < min)
-            {
-                min = submer;
-            }
-        }
-        if (open)
-        {
-            if (min == seq.substr(0, s))
-            {
-                return true;
-            }
-        }
-        else
-        {
-            if (min == seq.substr(0, s) || min == seq.substr(seq.length() - s, s))
-            {
-                return true;
-            }
-        }
-        return false;
-    }
-
-    inline size_t chash(const char& c) {
-      switch (c) {
-        case 'a':
-        case 'A':
-          return 0x3c8bfbb395c60474;
-        case 'c':
-        case 'C':
-          return 0x3193c18562a02b4c;
-        case 'g':
-        case 'G':
-          return 0x20323ed082572324;
-        case 't':
-        case 'T':
-          return 0x295549f54be24456;
-        default:
-          // throw std::invalid_argument("Kmer contains non canonical base");
-          return 0;
-      }
-      return 0;
-    }
-
-    inline size_t rol(const size_t& h, const size_t& r) { return (h << r) | (h >> (64-r)); }
-
-    inline size_t ror(const size_t& h, const size_t& r) { return (h >> r) | (h << (64-r)); }
-
-    
-    // returns a tuple of (hash, isReverse, isSyncmer)    
-    inline std::tuple<size_t, bool, bool> is_syncmer_rollingHash(const std::string &seq, const int s, const bool open, int t = 0) {
-      if (seq.size() < s) return std::make_tuple(0, false, false);
-
-      int k = seq.size();
-      size_t forwardKmerHash = 0, reverseKmerHash = 0;
-      size_t forwardSmerHash = 0, reverseSmerHash = 0;
-
-      size_t minSmerHash    = std::numeric_limits<size_t>::max();
-      size_t tthSmerHash    = std::numeric_limits<size_t>::max();
-      size_t lastthSmerHash = std::numeric_limits<size_t>::min();
-
-      for (int i = 0; i < s; ++i) {
-        if (chash(seq[i]) == 0) return std::make_tuple(0, false, false);
-
-        forwardKmerHash ^= rol(chash(seq[i]), k-i-1);
-        reverseKmerHash ^= rol(chash(comp(seq[k-i-1])), k-i-1);
-        forwardSmerHash ^= rol(chash(seq[i]), s-i-1);
-        reverseSmerHash ^= rol(chash(comp(seq[s-i-1])), s-i-1);
-      }
-
-      if (forwardSmerHash < reverseSmerHash) {
-        minSmerHash = forwardSmerHash;
-        if (t == 0) tthSmerHash = forwardSmerHash;
-      } else if (reverseSmerHash < forwardSmerHash) {
-        minSmerHash = reverseSmerHash;
-        if (t == 0) tthSmerHash = reverseSmerHash;
-      }
-
-      for (int i = 1; i < k-s+1; ++i) {
-        if (chash(seq[i+s-1]) == 0) return std::make_tuple(0, false, false);
-
-        forwardKmerHash ^= rol(chash(seq[i+s-1]), k-s-i);
-        reverseKmerHash ^= rol(chash(comp(seq[k-s-i])), k-s-i);
-        forwardSmerHash = rol(forwardSmerHash, 1) ^ rol(chash(seq[i-1]), s) ^ chash(seq[i+s-1]);
-        reverseSmerHash = ror(reverseSmerHash, 1) ^ ror(chash(comp(seq[i-1])), 1) ^ rol(chash(comp(seq[i+s-1])), s-1);
-        
-        if (i == t) {
-          if      (forwardSmerHash < reverseSmerHash) tthSmerHash = forwardSmerHash;
-          else if (reverseSmerHash < forwardSmerHash) tthSmerHash = reverseSmerHash;
-        } else if (i == k-s-t) {
-          if      (forwardSmerHash < reverseSmerHash) lastthSmerHash = forwardSmerHash;
-          else if (reverseSmerHash < forwardSmerHash) lastthSmerHash = reverseSmerHash;
-        }
-        
-        if      (forwardSmerHash < reverseSmerHash && forwardSmerHash < minSmerHash) minSmerHash = forwardSmerHash;
-        else if (reverseSmerHash < forwardSmerHash && reverseSmerHash < minSmerHash) minSmerHash = reverseSmerHash;
-      }
-
-      if (minSmerHash == std::numeric_limits<size_t>::max()) return std::make_tuple(0, false, false);
-      
-      if (forwardKmerHash < reverseKmerHash) {
-        if (open) {
-          if (minSmerHash == tthSmerHash) return std::make_tuple(forwardKmerHash, false, true);
-        } else {
-          if (minSmerHash == tthSmerHash || minSmerHash == lastthSmerHash) return std::make_tuple(forwardKmerHash, false, true);
-        }
-      } else if (reverseKmerHash < forwardKmerHash) {
-        if (open) {
-          if (minSmerHash == tthSmerHash) return std::make_tuple(reverseKmerHash, true, true);
-        } else {
-          if (minSmerHash == tthSmerHash || minSmerHash == lastthSmerHash) return std::make_tuple(reverseKmerHash, true, true);
-        }
-      }
-
-      return std::make_tuple(0, false, false);
-    }
-
-
-    inline std::pair<size_t, size_t> hashSeq(const std::string& s) {
-      // std::cout << "hashing " << s << std::endl;
-      size_t fHash = 0;
-      size_t rHash = 0;
-      int k = s.size();
-      for (int i = 0; i < k; i++) {
-        if (chash(s[i]) == 0) throw std::invalid_argument("Kmer contains non canonical base");
-        fHash ^= rol(chash(s[i]), k-i-1);
-        rHash ^= rol(chash(comp(s[k-i-1])), k-i-1);
-      }
-      return std::make_pair(fHash, rHash);
-    }
-
-    // returns vector of (hash, isReverse, isSyncmer, startPos)  
-    inline std::vector<std::tuple<size_t, bool, bool, int64_t>> rollingSyncmers(const std::string& seq, int k, int s, bool open, int t = 0, bool returnAll = true) {
-      std::vector<std::tuple<size_t, bool, bool, int64_t>> syncmers;
-
-      const size_t max_size_t = std::numeric_limits<size_t>::max();
-      size_t forwardKmerHash = 0, reverseKmerHash = 0;
-      size_t forwardSmerHash = 0, reverseSmerHash = 0;
-
-      int recentAmbiguousBaseIndex = std::numeric_limits<int>::min();
-
-      size_t curMinSmerHash = max_size_t;
-      int curMinSmerHashIndex = -1;
-      std::deque<size_t> curSmerHashes;
-
-      // first smer
-      for (int i = 0; i < s; ++i) {
-        if (chash(seq[i]) == 0) recentAmbiguousBaseIndex = i;
-
-        forwardKmerHash ^= rol(chash(seq[i]), k-i-1);
-        reverseKmerHash ^= rol(chash(comp(seq[k-i-1])), k-i-1);
-        forwardSmerHash ^= rol(chash(seq[i]), s-i-1);
-        reverseSmerHash ^= rol(chash(comp(seq[s-i-1])), s-i-1);
-      }
-
-      if (forwardSmerHash < reverseSmerHash) {
-        curSmerHashes.push_back(forwardSmerHash);
-        if (forwardSmerHash < curMinSmerHash) {
-          curMinSmerHash = forwardSmerHash;
-          curMinSmerHashIndex = 0;
-        }
-      } else if (reverseSmerHash < forwardSmerHash) {
-        curSmerHashes.push_back(reverseSmerHash);
-        if (reverseSmerHash < curMinSmerHash) {
-          curMinSmerHash = reverseSmerHash;
-          curMinSmerHashIndex = 0;
-        }
-      } else {
-        curSmerHashes.push_back(max_size_t);
-      }
-
-      // first kmer
-      for (int i = s; i < k; ++i) {
-        if (chash(seq[i]) == 0) recentAmbiguousBaseIndex = i;
-
-        forwardKmerHash ^= rol(chash(seq[i]), k-i-1);
-        reverseKmerHash ^= rol(chash(comp(seq[k-i-1])), k-i-1);
-        forwardSmerHash  = rol(forwardSmerHash, 1) ^ rol(chash(seq[i-s]), s)       ^ chash(seq[i]);
-        reverseSmerHash  = ror(reverseSmerHash, 1) ^ ror(chash(comp(seq[i-s])), 1) ^ rol(chash(comp(seq[i])), s-1);
-
-        if (forwardSmerHash < reverseSmerHash) {
-          curSmerHashes.push_back(forwardSmerHash);
-          if (forwardSmerHash < curMinSmerHash) {
-            curMinSmerHash = forwardSmerHash;
-            curMinSmerHashIndex = i - s + 1;
-          } 
-        } else if (reverseSmerHash < forwardSmerHash) {
-          curSmerHashes.push_back(reverseSmerHash);
-          if (reverseSmerHash < curMinSmerHash) {
-            curMinSmerHash = reverseSmerHash;
-            curMinSmerHashIndex = i - s + 1;
-          }
-        } else {
-          curSmerHashes.push_back(max_size_t);
-        }
-      }
-
-      if (recentAmbiguousBaseIndex >= 0) {
-        if (returnAll) syncmers.emplace_back(std::make_tuple(0, false, false, 0));
-      } else {
-        if (forwardKmerHash < reverseKmerHash) {
-          if (open) {
-            if (curMinSmerHash == curSmerHashes[t]) {
-              syncmers.emplace_back(std::make_tuple(forwardKmerHash, false, true, 0));
-            } else {
-              if (returnAll) syncmers.emplace_back(std::make_tuple(max_size_t, false, false, 0));
-            }
-          } else {
-            if (curMinSmerHash == curSmerHashes[t] || curMinSmerHash == curSmerHashes[k-s-t]) {
-              syncmers.emplace_back(std::make_tuple(forwardKmerHash, false, true, 0));
-            } else {
-              if (returnAll) syncmers.emplace_back(std::make_tuple(max_size_t, false, false, 0));
-            }
-          }
-        } else if (reverseKmerHash < forwardKmerHash) {
-          if (open) {
-            if (curMinSmerHash == curSmerHashes[t]) {
-              syncmers.emplace_back(std::make_tuple(reverseKmerHash, true, true, 0));
-            } else {
-              if (returnAll) syncmers.emplace_back(std::make_tuple(max_size_t, true, false, 0));
-            }
-          } else {
-            if (curMinSmerHash == curSmerHashes[t] || curMinSmerHash == curSmerHashes[k-s-t]) {
-              syncmers.emplace_back(std::make_tuple(reverseKmerHash, true, true, 0));
-            } else {
-              if (returnAll) syncmers.emplace_back(std::make_tuple(max_size_t, true, false, 0));
-            }
-          }
-        } else {
-          if (returnAll) syncmers.emplace_back(std::make_tuple(max_size_t, false, false, 0));
-        }
-      }
-
-      // start rolling
-      for (size_t i = k; i < seq.size(); ++i) {
-        if (chash(seq[i]) == 0) recentAmbiguousBaseIndex = i;
-        curSmerHashes.pop_front();
-        --curMinSmerHashIndex;
-        if (curMinSmerHashIndex < 0) {
-          curMinSmerHash = max_size_t;
-          for (size_t j = 0; j < curSmerHashes.size(); ++j) {
-            if (curSmerHashes[j] < curMinSmerHash) {
-              curMinSmerHash = curSmerHashes[j];
-              curMinSmerHashIndex = j;
-            }
-          }
-        }
-        forwardKmerHash = rol(forwardKmerHash, 1) ^ rol(chash(seq[i-k]), k) ^ chash(seq[i]);
-        reverseKmerHash = ror(reverseKmerHash, 1) ^ ror(chash(comp(seq[i-k])), 1) ^ rol(chash(comp(seq[i])), k-1);
-        forwardSmerHash = rol(forwardSmerHash, 1) ^ rol(chash(seq[i-s]), s) ^ chash(seq[i]);
-        reverseSmerHash = ror(reverseSmerHash, 1) ^ ror(chash(comp(seq[i-s])), 1) ^ rol(chash(comp(seq[i])), s-1);
-
-        if (forwardSmerHash < reverseSmerHash) {
-          curSmerHashes.push_back(forwardSmerHash);
-          if (forwardSmerHash < curMinSmerHash) {
-            curMinSmerHash = forwardSmerHash;
-            curMinSmerHashIndex = k-s;
-          }
-        } else if (reverseSmerHash < forwardSmerHash) {
-          curSmerHashes.push_back(reverseSmerHash);
-          if (reverseSmerHash < curMinSmerHash) {
-            curMinSmerHash = reverseSmerHash;
-            curMinSmerHashIndex = k-s;
-          }
-        } else {
-          curSmerHashes.push_back(max_size_t);
-        }
-
-        if (recentAmbiguousBaseIndex >= 0 && i < recentAmbiguousBaseIndex + k) {
-          if (returnAll) syncmers.emplace_back(std::make_tuple(max_size_t, false, false, i - k + 1));
-        } else {
-          if (forwardKmerHash < reverseKmerHash) {
-            if (open) {
-              if (curMinSmerHash == curSmerHashes[t]) {
-                syncmers.emplace_back(std::make_tuple(forwardKmerHash, false, true, i - k + 1));
-              } else {
-                if (returnAll) syncmers.emplace_back(std::make_tuple(max_size_t, false, false, i - k + 1));
-              }
-            } else {
-              if (curMinSmerHash == curSmerHashes[t] || curMinSmerHash == curSmerHashes[k-s-t]) {
-                syncmers.emplace_back(std::make_tuple(forwardKmerHash, false, true, i - k + 1));
-              } else {
-                if (returnAll) syncmers.emplace_back(std::make_tuple(max_size_t, false, false, i - k + 1));
-              }
-            }
-          } else if (reverseKmerHash < forwardKmerHash) {
-            if (open) {
-              if (curMinSmerHash == curSmerHashes[t]) {
-                syncmers.emplace_back(std::make_tuple(reverseKmerHash, true, true, i - k + 1));
-              } else {
-                if (returnAll) syncmers.emplace_back(std::make_tuple(max_size_t, true, false, i - k + 1));
-              }
-            } else {
-              if (curMinSmerHash == curSmerHashes[t] || curMinSmerHash == curSmerHashes[k-s-t]) {
-                syncmers.emplace_back(std::make_tuple(reverseKmerHash, true, true, i - k + 1));
-              } else {
-                if (returnAll) syncmers.emplace_back(std::make_tuple(max_size_t, true, false, i - k + 1));
-              }
-            }
-          } else {
-            if (returnAll) syncmers.emplace_back(std::make_tuple(max_size_t, false, false, i - k + 1));
-          }
-        }
-      }
-
-      return syncmers;
-    }
-
-    // inline std::vector<seedmer> seedmerize(const std::vector<seed> &kmers, const int32_t j)
-    // {
-    //     std::vector<seedmer> ret;
-    //     if (kmers.size() < j)
-    //     {
-    //         return ret;
-    //     }
-    //     for (size_t i = 0; i < kmers.size() - j + 1; i++)
-    //     {
-    //         seedmer jk = {j, static_cast<int32_t>(kmers[i].seq.length()), ""};
-    //         for (size_t k = 0; k < j; k++)
-    //         {
-    //             jk.positions.push_back(kmers[i + k].pos);
-    //             jk.seq += kmers[i + k].seq;
-    //         }
-    //         ret.push_back(jk);
-    //     }
-    //     return ret;
-    // }
-
-    inline std::string getNextSyncmer(std::string &seq, const int32_t currPos, const int32_t k, const int32_t s)
-    {
-
-        for (int32_t i = currPos; i < seq.size() - k + 1; i++)
-        {
-            std::string kmer = seq.substr(i, k);
-            if (is_syncmer(kmer, s, false))
-            {
-                return kmer;
-            }
-        }
-        return "";
-    }
-
-    inline std::string reverseComplement(std::string dna_sequence) {
-      std::string complement = "";
-      for (char c : dna_sequence) {
-          switch (c) {
-              case 'A': complement += 'T'; break;
-              case 'T': complement += 'A'; break;
-              case 'C': complement += 'G'; break;
-              case 'G': complement += 'C'; break;
-              default: complement += c; break;
-          }
-      }
-      std::reverse(complement.begin(), complement.end());
-      return complement;
-}
-    // inline std::vector<seed> syncmerize(const std::string &seq, const int32_t k, const int32_t s, const bool open, const bool aligned, const int32_t pad)
-    // {
-    //     std::mutex mtx;
-    //     std::vector<seed> ret;
-    //     int32_t seqLen = seq.size();
-    //     if (seqLen < k)
-    //     {
-    //         return ret;
-    //     }
-    //     if (aligned)
-    //     {
-    //         std::unordered_map<int32_t, int32_t> degap;
-    //         int32_t pos = 0;
-    //         std::string ungapped = "";
-    //         for (int32_t i = 0; i < seqLen; i++)
-    //         {
-    //             char c = seq[i];
-    //             degap[pos] = i;
-    //             if (c != '-')
-    //             {
-    //                 ungapped += c;
-    //                 pos++;
-    //             }
-    //         }
-
-    //         if (ungapped.size() < k + 1)
-    //         {
-    //             return ret;
-    //         }
-    //         for (int32_t i = 0; i < ungapped.size() - k + 1; i++)
-    //         {
-    //             std::string kmer = ungapped.substr(i, k);
-    //             if (is_syncmer(kmer, s, open))
-    //             {
-    //                 ret.push_back(seed{kmer, degap[i] + pad, -1, false, degap[i + k - 1] + pad});
-    //             }
-    //         }
-    //     }
-    //     else
-    //     {
-
-    //         // Loop through sequence and build up seeds as we go
-    //         if (seq.size() >= k)
-    //         {
-
-    //             // Check first k bp for smers
-    //             std::string min_s = seq.substr(0, s);
-    //             int first_min_coord = 0;
-    //             int last_min_coord = 0;
-    //             int Ns = seq[0] == 'N';
-
-    //             for (int i = 1; i < k - s + 1; i++)
-    //             {
-    //                 std::string smer = seq.substr(i, s);
-    //                 if (seq[i] == 'N')
-    //                     Ns++;
-
-    //                 if (smer < min_s)
-    //                 {
-    //                     min_s = smer;
-    //                     first_min_coord = i;
-    //                     last_min_coord = i;
-    //                 }
-    //                 else if (smer == min_s)
-    //                 {
-    //                     last_min_coord = i;
-    //                 }
-    //             }
-    //             for (int i = k - s + 1; i < k; i++)
-    //             {
-    //                 if (seq[i] == 'N')
-    //                     Ns++;
-    //             }
-
-    //             // Check the rest for smers and kmer seeds
-    //             for (int i = k; i < seq.size() + 1; i++)
-    //             {
-
-    //                 // Processing kmer starting at i - k in seq
-    //                 bool isSeed = (first_min_coord == i - k || last_min_coord == i - s) && Ns <= k / 2;
-
-    //                 if (isSeed)
-    //                 {
-    //                     std::string kmer = seq.substr(i - k, k);
-    //                     ret.push_back(seed{kmer, i - k, -1, false, i});
-    //                 }
-
-    //                 // Updating smers for kmer starting at i - k + 1
-    //                 if (i < seq.size())
-    //                 {
-    //                     if (seq[i] == 'N')
-    //                         Ns++;
-    //                     if (seq[i - k] == 'N')
-    //                         Ns--;
-
-    //                     if (first_min_coord == i - k)
-    //                     {
-    //                         // Were losing the lowest smer, Re search for lowest
-    //                         min_s = seq.substr(i - k + 1, s);
-    //                         first_min_coord = i - k + 1;
-
-    //                         for (int j = 1; j < k - s + 1; j++)
-    //                         {
-    //                             std::string smer = seq.substr(i - k + 1 + j, s);
-    //                             if (smer < min_s)
-    //                             {
-    //                                 min_s = smer;
-    //                                 first_min_coord = i - k + 1 + j;
-    //                                 last_min_coord = first_min_coord;
-    //                             }
-    //                             else if (smer == min_s)
-    //                             {
-    //                                 last_min_coord = i - k + 1 + j;
-    //                             }
-    //                         }
-    //                     }
-    //                     else
-    //                     {
-    //                         // Test new smer to see if its the lowest
-    //                         std::string smer = seq.substr(i - s + 1, s);
-    //                         if (smer < min_s)
-    //                         {
-    //                             min_s = smer;
-    //                             first_min_coord = i - s + 1;
-    //                             last_min_coord = i - s + 1;
-    //                         }
-    //                         else if (smer == min_s)
-    //                         {
-    //                             last_min_coord = i - s + 1;
-    //                         }
-    //                     }
-    //                 }
-    //             }
-    //         }
-    //     }
-    //     return ret;
-    // }
-
-}
-
-#endif
->>>>>>> 51c34336
+} // namespace seeding