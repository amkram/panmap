#pragma once
#include "PangenomeMAT.hpp"
#include "seed.hpp"
#include <iostream>
#include <vector>
#include "minimap2_src/mmpriv.h"
#include "minimap2_src/minimap.h"
#include "minimap2_src/kseq.h"
#include "minimap2_src/kalloc.h"
#include "minimap2_src/khash.h"
#include "minimap2_src/kvec.h"

using namespace seed;

/* Helpers for interacting with panmats */
namespace tree {
    using namespace PangenomeMAT;

    typedef std::vector< std::pair< std::vector< std::pair< int, std::vector< int > > >, std::vector< std::vector< std::pair< int, std::vector< int > > > > > > globalCoords_t;
    typedef std::vector< std::tuple< int32_t, bool, bool, bool, bool > > blockMutData_t;
    typedef std::vector<std::tuple< int32_t, int32_t, int32_t, char, char, int32_t, int32_t> > nucMutData_t;
    typedef std::tuple<int32_t, int32_t, int32_t> range_t;

<<<<<<< HEAD

    struct mutableTreeData { 
        // These fields are intendet to be mutated at each node during a DFS
=======
    struct mutableTreeData {
        // These fields are intended to be mutated at each node during a DFS
>>>>>>> 8b2fd50b
        sequence_t sequence; // the main object encoding the MSA
        std::string gappedConsensus;
        std::string ungappedConsensus;
        std::vector<int32_t> degap; // ungapped[degap[i]] => gapped[i]
        std::vector<int32_t> regap; // gapped[regap[i]] => ungapped[i]
        std::vector<kmer_t> seeds; // dynamic vector of seeds in each node's sequence
        std::vector<jkmer> jkmers;
        std::unordered_map<int32_t, std::pair<int32_t, std::string>> seedMap;
        std::unordered_map<std::string, bool> variableSeeds; // seeds in the consensus that mutate at least once
        blockExists_t blockExists; // tracks if blocks are "on" at a node
        blockStrand_t blockStrand; // tracks strand of blocks
    };
    
    struct mutationMatrices {
        // Store mutation matrices
        std::vector< std::vector<double> > submat; // 4 x 4 substitution rate matrix
        std::vector<double> insmat = {0}; // 1 x N insertion rate by length matrix
        std::vector<double> delmat = {0}; // 1 x N deletion rate by length matrix
        
        // Stores total number of mutations
        std::vector<double> total_submuts;
        double total_insmut = 0;
        double total_delmut = 0;
        
        mutationMatrices() {
            // initialize mutationMatrices object and intialize the correct size for substitution amtrix
            total_submuts.resize(4);
            submat.resize(4);
            for (size_t i = 0; i < 4; ++i) {
                submat[i].resize(4);
            }
        }  
    };

    /* Interface */

    void updateConsensus(mutableTreeData &data, Tree *T);
   
    void removeIndices(std::vector<kmer_t>& v, std::stack<int32_t>& rm);
    std::string getConsensus(Tree *T); // ungapped!

    std::unordered_map<std::string, std::string> getAllNodeStrings(Tree *T);
    std::string getStringFromCurrData(mutableTreeData data, Tree *T, const Node *node, const bool aligned);

    size_t getGlobalCoordinate(const int blockId, const int nucPosition, const int nucGapPosition, const globalCoords_t &globalCoords);
    void setup(mutableTreeData &data, globalCoords_t &globalCoords, Tree *T);

    // Fill mutation matrices from tree or file
    void fillMutationMatrices(mutationMatrices& mutMat, Tree* T, std::ifstream* infptr=nullptr);

    // Build mutation matrices by traversing through all parent-child pairs
    void printMutationMatrices(Tree* T, std::ofstream* outfptr=nullptr);
}<|MERGE_RESOLUTION|>--- conflicted
+++ resolved
@@ -21,14 +21,9 @@
     typedef std::vector<std::tuple< int32_t, int32_t, int32_t, char, char, int32_t, int32_t> > nucMutData_t;
     typedef std::tuple<int32_t, int32_t, int32_t> range_t;
 
-<<<<<<< HEAD
 
     struct mutableTreeData { 
         // These fields are intendet to be mutated at each node during a DFS
-=======
-    struct mutableTreeData {
-        // These fields are intended to be mutated at each node during a DFS
->>>>>>> 8b2fd50b
         sequence_t sequence; // the main object encoding the MSA
         std::string gappedConsensus;
         std::string ungappedConsensus;
