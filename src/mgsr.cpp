#pragma once

#include "mgsr.hpp"
#include "panmap_utils.hpp"
#include "panmanUtils.hpp"
#include "seeding.hpp"
#include <fcntl.h>
#include <unistd.h>
#include <tbb/parallel_sort.h>
#include <tbb/parallel_for.h>
#include <tbb/global_control.h>
#include <random>
#include <numeric>
#include <algorithm>
#include <stack>
#include <bitset>

static void compareBruteForceBuild(
  panmanUtils::Tree *T,
  panmanUtils::Node *node,
  const panmapUtils::BlockSequences& blockSequences,
  const panmapUtils::GlobalCoords& globalCoords,
  const std::map<uint64_t, uint64_t>& gapMap,
  const std::map<uint64_t, uint64_t>& degapCoordIndex,
  const std::map<uint64_t, uint64_t>& regapCoordIndex,
  const std::vector<std::optional<seeding::rsyncmer_t>>& refOnSyncmers,
  const std::set<uint64_t>& refOnSyncmersMap,
  const std::unordered_map<uint32_t, std::unordered_set<uint64_t>>& blockOnSyncmers,
  const std::vector<std::optional<uint64_t>>& refOnKminmers,
  const std::vector<seeding::uniqueKminmer_t>& uniqueKminmers,
  const std::unordered_map<seeding::uniqueKminmer_t, uint64_t>& kminmerToUniqueIndex,
  int k, int s, int t, int l, bool open
) {
  bool printCorrect = false;
  std::string nodeToDebug = "KJ627733.1";
  std::cout << "Checking " << node->identifier << " states with brute force... " << std::flush;

  // check sequence object
  std::vector<std::vector<std::pair<char, std::vector<char>>>> sequenceBruteForce;
  std::vector<char> blockExistsBruteForce;
  std::vector<char> blockStrandBruteForce;
  std::unordered_map<int, int> blockLengthsBruteForce;
  panmapUtils::getSequenceFromReference(T, sequenceBruteForce, blockExistsBruteForce, blockStrandBruteForce, blockLengthsBruteForce, node->identifier);

  std::string gappedSequenceBruteForce = panmapUtils::getStringFromSequence(sequenceBruteForce, blockLengthsBruteForce, blockExistsBruteForce, blockStrandBruteForce, true);
  std::vector<std::pair<uint64_t, uint64_t>> gapMapBruteForce;
  // checking gap map with brute force
  uint64_t curScalar = 0;
  while (curScalar < gappedSequenceBruteForce.size()){
    const auto& curCoord = globalCoords.getCoordFromScalar(curScalar);
    if (curCoord == globalCoords.blockEdgeCoords[curCoord.primaryBlockId].start && !blockSequences.blockExists[curCoord.primaryBlockId]) {
      const auto curBlockLength = blockLengthsBruteForce[curCoord.primaryBlockId];
      if (!gapMapBruteForce.empty() && gapMapBruteForce.back().second + 1 == curScalar) {
        gapMapBruteForce.back().second += curBlockLength;
      } else {
        gapMapBruteForce.emplace_back(curScalar, curScalar + curBlockLength - 1);
      }
      curScalar += curBlockLength;
      continue;
    }
    char nuc = gappedSequenceBruteForce[curScalar];
    if (nuc == '-') {
      if (!gapMapBruteForce.empty() && gapMapBruteForce.back().second + 1 == curScalar) {
        ++gapMapBruteForce.back().second;
      } else {
        gapMapBruteForce.emplace_back(curScalar, curScalar);
      }
    }
    curScalar++;
  }

  
  if (gapMapBruteForce.size() != gapMap.size()) {
    std::cout << "Gap map size mismatch: dynamic " << gapMap.size() << " != brute force " << gapMapBruteForce.size() << std::endl;
    std::cout << "Dynamic gap map:";
    for (const auto& [a, b] : gapMap) {
      std::cout << "(" << a << "," << b << ") ";
    }
    std::cout << std::endl;
    std::cout << "Brute force gap map:";
    for (const auto& [a, b] : gapMapBruteForce) {
      std::cout << "(" << a << "," << b << ") ";
    }
    std::cout << std::endl;
    std::exit(1);
  }

  size_t gapMapIndex = 0;
  for (const auto& [a, b] : gapMap) {
    if (a == gapMapBruteForce[gapMapIndex].first && b == gapMapBruteForce[gapMapIndex].second) {
      ++gapMapIndex;
    } else {
      std::cout << "Gap map mismatch at gap map index " << gapMapIndex << " dynamic " << a << " " << b << " != brute force " << gapMapBruteForce[gapMapIndex].first << " " << gapMapBruteForce[gapMapIndex].second << std::endl;
      std::cout << "Dynamic gap map:";
      for (const auto& [a, b] : gapMap) {
        std::cout << "(" << a << "," << b << ") ";
      }
      std::cout << std::endl;
      std::cout << "Brute force gap map:";
      for (const auto& [a, b] : gapMapBruteForce) {
        std::cout << "(" << a << "," << b << ") ";
      }
      std::cout << std::endl;
      std::exit(1);
    }
  }

  std::cout << "GapMap passed... " << std::flush;


  // // check block sequence objects and coordinates
  // const std::vector<std::vector<std::pair<char, std::vector<char>>>>& sequenceDynamic = blockSequences.sequence;
  // const std::vector<char>& blockExistsDynamic = blockSequences.blockExists;
  // const std::vector<char>& blockStrandDynamic = blockSequences.blockStrand;
  // if (sequenceDynamic.size() != sequenceBruteForce.size()) {
  //   std::cerr << "Sequence size mismatch: dynamic " << sequenceDynamic.size() << " != brute force " << sequenceBruteForce.size() << std::endl;
  //   std::exit(1);
  // } else {
  //   if (printCorrect && node->identifier == nodeToDebug) std::cout << "\tIdentical sequence size... passed: " << sequenceDynamic.size() << " == " << sequenceBruteForce.size() << std::endl;
  // }

  // uint64_t localScalarCoordBruteForce = 0;
  // uint64_t globalScalarCoord = 0;
  // for (int blockId = 0; blockId < blockSequences.numBlocks(); blockId++) {
  //   if (!blockExistsDynamic[blockId]) {
  //     globalScalarCoord += blockLengthsBruteForce[blockId];
  //     continue;
  //   }

  //   if (globalScalarCoord != globalCoords.getBlockStartScalar(blockId)) {
  //     std::cerr << "Global scalar coord block " << blockId << " start mismatch: dynamic " << globalScalarCoord << " != brute force " << globalCoords.getBlockStartScalar(blockId) << std::endl;
  //     std::exit(1);
  //   } else {
  //     if (printCorrect && node->identifier == nodeToDebug) std::cout << "\tIdentical block " << blockId << " start scalar coord... passed: " << globalScalarCoord << " == " << globalCoords.getBlockStartScalar(blockId) << std::endl;
  //   }

  //   if (blockSequences.blockExists[blockId] != blockExistsBruteForce[blockId]) {
  //     std::cerr << "Block " << blockId << " exists state mismatch: dynamic " << blockSequences.blockExists[blockId] << " != brute force " << blockExistsBruteForce[blockId] << std::endl;
  //     std::exit(1);
  //   } else {
  //     if (printCorrect && node->identifier == nodeToDebug) std::cout << "\tIdentical block " << blockId << " exists state... passed: " << blockSequences.blockExists[blockId] << " == " << blockExistsBruteForce[blockId] << std::endl;
  //   }

  //   if (blockSequences.blockStrand[blockId] != blockStrandBruteForce[blockId]) {
  //     std::cerr << "Block " << blockId << " strand state mismatch: dynamic " << blockSequences.blockStrand[blockId] << " != brute force " << blockStrandBruteForce[blockId] << std::endl;
  //     std::exit(1);
  //   } else {
  //     if (printCorrect && node->identifier == nodeToDebug) std::cout << "\tIdentical block " << blockId << " strand state... passed: " << blockSequences.blockStrand[blockId] << " == " << blockStrandBruteForce[blockId] << std::endl;
  //   }

  //   if (blockStrandDynamic[blockId]) {
  //     for (int i = 0; i < sequenceDynamic[blockId].size(); i++) {      
  //       if (sequenceDynamic[blockId][i].second.size() != sequenceBruteForce[blockId][i].second.size()) {
  //         std::cerr << "Sequence size mismatch: dynamic " << sequenceDynamic[blockId][i].second.size() << " != brute force " << sequenceBruteForce[blockId][i].second.size() << std::endl;
  //         std::exit(1);
  //       } else {
  //         if (printCorrect && node->identifier == nodeToDebug) std::cout << "\tIdentical gap nuc size at (" << blockId << ", " << i << ")... passed: " << sequenceDynamic[blockId][i].second.size() << " == " << sequenceBruteForce[blockId][i].second.size() << std::endl;
  //       }
  
  //       for (int j = 0; j < sequenceDynamic[blockId][i].second.size(); j++) {
  //         if (sequenceDynamic[blockId][i].second[j] != sequenceBruteForce[blockId][i].second[j]) {
  //           std::cerr << "Nuc mismatch at coord (" << blockId << ", " << i << ", " << j << "): dynamic " << sequenceDynamic[blockId][i].second[j] << " != brute force " << sequenceBruteForce[blockId][i].second[j] << std::endl;
  //           std::exit(1);
  //         } else {
  //           if (printCorrect && node->identifier == nodeToDebug) std::cout << "\tIdentical gap nuc at (" << blockId << ", " << i << ", " << j << ")... passed: " << sequenceDynamic[blockId][i].second[j] << " == " << sequenceBruteForce[blockId][i].second[j] << std::endl;
  //         }
  
  //         if (sequenceDynamic[blockId][i].second[j] != '-') {
  //           if (mgsr::degapGlobal(globalScalarCoord, degapCoordIndex) != localScalarCoordBruteForce) {
  //             std::cerr << "Degapped scalar coord mismatch at global coord (" << blockId << ", " << i << ", " << j << ") and global scalar coord  " << globalScalarCoord << std::endl;
  //             std::cerr << "Nuc: " << sequenceDynamic[blockId][i].second[j] << " ?= " << sequenceBruteForce[blockId][i].second[j] << std::endl;
  //             std::cerr << "Degapped scalar coord: " << mgsr::degapGlobal(globalScalarCoord, degapCoordIndex) << " != " << localScalarCoordBruteForce << std::endl;
  //             std::cerr << "Local block coord: " << globalScalarCoord - globalCoords.getBlockStartScalar(blockId) << std::endl;
  //             std::exit(1);
  //           } else {
  //             if (printCorrect && node->identifier == nodeToDebug) std::cout << "\tIdentical scalar coord at (" << blockId << ", " << i << ", " << j << ")... passed: " << mgsr::degapGlobal(globalScalarCoord, degapCoordIndex) << " == " << localScalarCoordBruteForce << std::endl;
  //           }
  //           ++localScalarCoordBruteForce;
  //         }
  //         ++globalScalarCoord;
  //       }
  
  //       if (sequenceDynamic[blockId][i].first != sequenceBruteForce[blockId][i].first) {
  //         std::cerr << "Nuc mismatch at coord (" << blockId << ", " << i << ", -1): dynamic " << sequenceDynamic[blockId][i].first << " != brute force " << sequenceBruteForce[blockId][i].first << std::endl;
  //         std::exit(1);
  //       } else {
  //         if (printCorrect && node->identifier == nodeToDebug) std::cout << "\tIdentical main nuc at (" << blockId << ", " << i << ", -1)... passed: " << sequenceDynamic[blockId][i].first << " == " << sequenceBruteForce[blockId][i].first << std::endl;
  //       }
  
  //       if (sequenceDynamic[blockId][i].first != 'x') {
  //         if (sequenceDynamic[blockId][i].first != '-') {
  //           if (mgsr::degapGlobal(globalScalarCoord, degapCoordIndex) != localScalarCoordBruteForce) {
  //             std::cerr << "Degapped scalar coord mismatch at global coord (" << blockId << ", " << i << ", -1) and global scalar coord " << globalScalarCoord << std::endl;
  //             std::cerr << "Nuc: " << sequenceDynamic[blockId][i].first << " ?= " << sequenceBruteForce[blockId][i].first << std::endl;
  //             std::cerr << "Degapped scalar coord: " << mgsr::degapGlobal(globalScalarCoord, degapCoordIndex) << " != " << localScalarCoordBruteForce << std::endl;
  //             std::cerr << "Local block coord: " << globalScalarCoord - globalCoords.getBlockStartScalar(blockId) << std::endl;
  //             std::exit(1);
  //           } else {
  //             if (printCorrect && node->identifier == nodeToDebug) std::cout << "\tIdentical scalar coord at (" << blockId << ", " << i << ", -1)... passed: " << mgsr::degapGlobal(globalScalarCoord, degapCoordIndex) << " == " << localScalarCoordBruteForce << std::endl;
  //           }
  //           ++localScalarCoordBruteForce;
  //         }
  //         ++globalScalarCoord;
  //       }
  //     }
  //   } else {
  //     for (int i = sequenceDynamic[blockId].size() - 1; i >= 0; i--) {
  //       if (sequenceDynamic[blockId][i].first != sequenceBruteForce[blockId][i].first) {
  //         std::cerr << "Nuc mismatch at coord (" << blockId << ", " << i << ", -1): dynamic " << sequenceDynamic[blockId][i].first << " != brute force " << sequenceBruteForce[blockId][i].first << std::endl;
  //         std::exit(1);
  //       } else {
  //         if (printCorrect && node->identifier == nodeToDebug) std::cout << "\tIdentical main nuc at (" << blockId << ", " << i << ", -1)... passed: " << sequenceDynamic[blockId][i].first << " == " << sequenceBruteForce[blockId][i].first << std::endl;
  //       }
  
  //       if (sequenceDynamic[blockId][i].first != 'x') {
  //         if (sequenceDynamic[blockId][i].first != '-') {
  //           if (mgsr::degapGlobal(globalScalarCoord, degapCoordIndex) != localScalarCoordBruteForce) {
  //             std::cerr << "Degapped scalar coord mismatch at global coord (" << blockId << ", " << i << ", -1) and global scalar coord " << globalScalarCoord << std::endl;
  //             std::cerr << "Nuc: " << sequenceDynamic[blockId][i].first << " ?= " << sequenceBruteForce[blockId][i].first << std::endl;
  //             std::cerr << "Degapped scalar coord: " << mgsr::degapGlobal(globalScalarCoord, degapCoordIndex) << " != " << localScalarCoordBruteForce << std::endl;
  //             std::cerr << "Local block coord: " << globalScalarCoord - globalCoords.getBlockStartScalar(blockId) << std::endl;
  //             std::exit(1);
  //           } else {
  //             if (printCorrect && node->identifier == nodeToDebug) std::cout << "\tIdentical scalar coord at (" << blockId << ", " << i << ", -1)... passed: " << mgsr::degapGlobal(globalScalarCoord, degapCoordIndex) << " == " << localScalarCoordBruteForce << std::endl;
  //           }
  //           ++localScalarCoordBruteForce;
  //         }
  //         ++globalScalarCoord;
  //       }

  //       if (sequenceDynamic[blockId][i].second.size() != sequenceBruteForce[blockId][i].second.size()) {
  //         std::cerr << "Sequence size mismatch: dynamic " << sequenceDynamic[blockId][i].second.size() << " != brute force " << sequenceBruteForce[blockId][i].second.size() << std::endl;
  //         std::exit(1);
  //       } else {
  //         if (printCorrect && node->identifier == nodeToDebug) std::cout << "\tIdentical gap nuc size at (" << blockId << ", " << i << ")... passed: " << sequenceDynamic[blockId][i].second.size() << " == " << sequenceBruteForce[blockId][i].second.size() << std::endl;
  //       }
  
  //       for (int j = sequenceDynamic[blockId][i].second.size() - 1; j >= 0; j--) {
  //         if (sequenceDynamic[blockId][i].second[j] != sequenceBruteForce[blockId][i].second[j]) {
  //           std::cerr << "Nuc mismatch at coord (" << blockId << ", " << i << ", " << j << "): dynamic " << sequenceDynamic[blockId][i].second[j] << " != brute force " << sequenceBruteForce[blockId][i].second[j] << std::endl;
  //           std::exit(1);
  //         } else {
  //           if (printCorrect && node->identifier == nodeToDebug) std::cout << "\tIdentical gap nuc at (" << blockId << ", " << i << ", " << j << ")... passed: " << sequenceDynamic[blockId][i].second[j] << " == " << sequenceBruteForce[blockId][i].second[j] << std::endl;
  //         }
  
  //         if (sequenceDynamic[blockId][i].second[j] != '-') {
  //           if (mgsr::degapGlobal(globalScalarCoord, degapCoordIndex) != localScalarCoordBruteForce) {
  //             std::cerr << "Degapped scalar coord mismatch at global coord (" << blockId << ", " << i << ", " << j << ") and global scalar coord " << globalScalarCoord << std::endl;
  //             std::cerr << "Nuc: " << sequenceDynamic[blockId][i].second[j] << " ?= " << sequenceBruteForce[blockId][i].second[j] << std::endl;
  //             std::cerr << "Degapped scalar coord: " << mgsr::degapGlobal(globalScalarCoord, degapCoordIndex) << " != " << localScalarCoordBruteForce << std::endl;
  //             std::cerr << "Local block coord: " << globalScalarCoord - globalCoords.getBlockStartScalar(blockId) << std::endl;
  //             std::exit(1);
  //           } else {
  //             if (printCorrect && node->identifier == nodeToDebug) std::cout << "\tIdentical scalar coord at (" << blockId << ", " << i << ", " << j << ")... passed: " << mgsr::degapGlobal(globalScalarCoord, degapCoordIndex) << " == " << localScalarCoordBruteForce << std::endl;
  //           }
  //           ++localScalarCoordBruteForce;
  //         }
  //         ++globalScalarCoord;
  //       }

  //     }
  //   }

  //   if (globalScalarCoord - 1 != globalCoords.getBlockEndScalar(blockId)) {
  //     std::cerr << "Global scalar coord block " << blockId << " end mismatch: dynamic " << globalScalarCoord - 1 << " != brute force " << globalCoords.getBlockEndScalar(blockId) << std::endl;
  //     std::exit(1);
  //   } else {
  //     if (printCorrect && node->identifier == nodeToDebug) std::cout << "\tIdentical block " << blockId << " end scalar coord... passed: " << globalScalarCoord - 1 << " == " << globalCoords.getBlockEndScalar(blockId) << std::endl;
  //   }
  // }

  // std::cout << "sequence and coordinate objects passed... " << std::flush;

  // check syncmers
  std::string ungappedSequence = panmapUtils::getStringFromSequence(sequenceBruteForce, blockLengthsBruteForce, blockExistsBruteForce, blockStrandBruteForce, false);
  std::vector<std::tuple<size_t, bool, bool, int64_t>> syncmersBruteForce = seeding::rollingSyncmers(ungappedSequence, k, s, open, t, false);
  std::vector<std::tuple<size_t, bool, bool, int64_t>> syncmersDynamic;
  for (size_t i = 0; i < refOnSyncmers.size(); i++) {
    if (refOnSyncmers[i].has_value()) {
      const auto& [hash, endPos, isReverse] = refOnSyncmers[i].value();
      syncmersDynamic.emplace_back(std::make_tuple(hash, isReverse, true, mgsr::degapGlobal(i, degapCoordIndex)));
    }
  }



  // check all syncmers
  if (syncmersDynamic.size() != syncmersBruteForce.size()) {
    std::cout << "Syncmer count mismatch: dynamic " << syncmersDynamic.size() << " != brute force " << syncmersBruteForce.size() << std::endl;
    std::cout << "Dynamic syncmers: ";
    for (const auto& syncmer : syncmersDynamic) {
      std::cout << "(" << std::get<0>(syncmer) << ", " << std::get<3>(syncmer) << ", " << std::get<1>(syncmer) << "," << mgsr::regapGlobal(std::get<3>(syncmer), regapCoordIndex) << ") ";
    }
    std::cout << std::endl;
    std::cout << "Brute force syncmers: ";
    for (const auto& syncmer : syncmersBruteForce) {
      std::cout << "(" << std::get<0>(syncmer) << ", " << std::get<3>(syncmer) << ", " << std::get<1>(syncmer) << "," << mgsr::regapGlobal(std::get<3>(syncmer), regapCoordIndex) << ") ";
    }
    std::cout << std::endl;
    std::exit(1);
  } else if (printCorrect && node->identifier == nodeToDebug) {
    std::cout << "Identical syncmer count... passed: " << syncmersDynamic.size() << " == " << syncmersBruteForce.size() << std::endl;
  }
  
  auto curSyncmerOnMapIt = refOnSyncmersMap.begin();
  for (size_t i = 0; i < syncmersDynamic.size(); i++) {
    const auto& [hash, isReverse, isSeed, startPos] = syncmersDynamic[i];
    const auto& [hashBruteForce, isReverseBruteForce, isSeedBruteForce, startPosBruteForce] = syncmersBruteForce[i];
    if (hash != hashBruteForce || isReverse != isReverseBruteForce || startPos != startPosBruteForce) {
      std::cout << "Syncmer mismatch at " << i << "th syncmer: dynamic (" << hash << ", " << startPos << ", " << isReverse << ") != brute force (" << hashBruteForce << ", " << startPosBruteForce << ", " << isReverseBruteForce << ")" << std::endl;
      std::cout << "Dynamic syncmers: ";
      for (const auto& syncmer : syncmersDynamic) {
        std::cout << "(" << std::get<0>(syncmer) << ", " << std::get<3>(syncmer) << ", " << std::get<1>(syncmer) << "," << mgsr::regapGlobal(std::get<3>(syncmer), regapCoordIndex) << ") ";
      }
      std::cout << std::endl;
      std::cout << "Brute force syncmers: ";
      for (const auto& syncmer : syncmersBruteForce) {
        std::cout << "(" << std::get<0>(syncmer) << ", " << std::get<3>(syncmer) << ", " << std::get<1>(syncmer) << "," << mgsr::regapGlobal(std::get<3>(syncmer), regapCoordIndex) << ") ";
      }
      std::cout << std::endl;
      std::exit(1);
    }
    if (mgsr::regapGlobal(startPos, regapCoordIndex) != *curSyncmerOnMapIt) {
      std::cout << "Syncmer on map mismatch at " << i << "th syncmer: dynamic/bruteforce " << startPos << " != map " << *curSyncmerOnMapIt << std::endl;
      std::exit(1);
    }
    ++curSyncmerOnMapIt;
  }
  if (curSyncmerOnMapIt != refOnSyncmersMap.end()) {
    std::cout << "SyncmerOnMap has more elements than syncmers: " << refOnSyncmersMap.size() << " != " << syncmersDynamic.size() << std::endl;
    std::exit(1);
  }
  std::cout << "syncmers passed... " << std::flush;

  // check k-min-mers
  std::vector<std::tuple<size_t, size_t, size_t, bool>> kminmersBruteForce;
  if (syncmersBruteForce.size() >= l) {
    size_t forwardRolledHash = 0;
    size_t reverseRolledHash = 0;
  
    // first kminmer
    for (size_t i = 0; i < l; ++i) {
      forwardRolledHash = seeding::rol(forwardRolledHash, k) ^ std::get<0>(syncmersBruteForce[i]);
      reverseRolledHash = seeding::rol(reverseRolledHash, k) ^ std::get<0>(syncmersBruteForce[l-i-1]);
    }
  
    if (forwardRolledHash != reverseRolledHash) {
      size_t minHash = std::min(forwardRolledHash, reverseRolledHash);
      kminmersBruteForce.emplace_back(minHash, std::get<3>(syncmersBruteForce[0]), std::get<3>(syncmersBruteForce[l-1])+k-1, reverseRolledHash < forwardRolledHash);
    }
  
    // rest of kminmers
    for (uint64_t i = 1; i < syncmersBruteForce.size()-l+1; ++i) {
      if (!std::get<2>(syncmersBruteForce[i-1]) || !std::get<2>(syncmersBruteForce[i+l-1])) {
        std::cout << "invalid syncmer" << std::endl;
        exit(0);
      }
      const size_t& prevSyncmerHash = std::get<0>(syncmersBruteForce[i-1]);
      const size_t& nextSyncmerHash = std::get<0>(syncmersBruteForce[i+l-1]);
      forwardRolledHash = seeding::rol(forwardRolledHash, k) ^ seeding::rol(prevSyncmerHash, k * l) ^ nextSyncmerHash;
      reverseRolledHash = seeding::ror(reverseRolledHash, k) ^ seeding::ror(prevSyncmerHash, k)     ^ seeding::rol(nextSyncmerHash, k * (l-1));
  
      if (forwardRolledHash != reverseRolledHash) {
        size_t minHash = std::min(forwardRolledHash, reverseRolledHash);
        kminmersBruteForce.emplace_back(minHash, std::get<3>(syncmersBruteForce[i]), std::get<3>(syncmersBruteForce[i+l-1])+k-1, reverseRolledHash < forwardRolledHash);
      }
    }
  }


  std::vector<std::tuple<size_t, size_t, size_t, bool>> kminmersDynamic;
  for (size_t i = 0; i < refOnKminmers.size(); i++) {
    if (refOnKminmers[i].has_value()) {
      const auto& [startPos, endPos, hash, isReverse] = uniqueKminmers[refOnKminmers[i].value()];
      kminmersDynamic.emplace_back(std::make_tuple(hash, mgsr::degapGlobal(startPos, degapCoordIndex), mgsr::degapGlobal(endPos, degapCoordIndex), isReverse));
    }
  }

  if (kminmersDynamic.size() != kminmersBruteForce.size()) {
    std::cout << "K-min-mer count mismatch: dynamic " << kminmersDynamic.size() << " != brute force " << kminmersBruteForce.size() << std::endl;
    std::cout << "Dynamic k-min-mers: ";
    for (const auto& kminmer : kminmersDynamic) {
      std::cout << "(" << std::get<0>(kminmer) << ", " << std::get<1>(kminmer) << ", " << mgsr::regapGlobal(std::get<1>(kminmer), regapCoordIndex) << ", " << std::get<2>(kminmer) << ", " << mgsr::regapGlobal(std::get<2>(kminmer), regapCoordIndex) << ", " << std::get<3>(kminmer) << ") ";
    }
    std::cout << std::endl;
    std::cout << "Brute force k-min-mers: ";
    for (const auto& kminmer : kminmersBruteForce) {
      std::cout << "(" << std::get<0>(kminmer) << ", " << std::get<1>(kminmer) << ", " << mgsr::regapGlobal(std::get<1>(kminmer), regapCoordIndex) << ", " << std::get<2>(kminmer) << ", " << mgsr::regapGlobal(std::get<2>(kminmer), regapCoordIndex) << ", " << std::get<3>(kminmer) << ") ";
    }
    std::cout << std::endl;
    std::exit(1);
  } else if (printCorrect && node->identifier == nodeToDebug) {
    std::cout << "Identical k-min-mer count... passed: " << kminmersDynamic.size() << " == " << kminmersBruteForce.size() << std::endl;
  }

  for (size_t i = 0; i < kminmersDynamic.size(); i++) {
    const auto& [hash, startPos, endPos, isReverse] = kminmersDynamic[i];
    const auto& [hashBruteForce, startPosBruteForce, endPosBruteForce, isReverseBruteForce] = kminmersBruteForce[i];
    if (hash != hashBruteForce || startPos != startPosBruteForce || endPos != endPosBruteForce || isReverse != isReverseBruteForce) {
      std::cout << "K-min-mer mismatch at " << i << "th k-min-mer: dynamic (" << hash << ", " << startPos << ", " << endPos << ", " << isReverse << ") != brute force (" << hashBruteForce << ", " << startPosBruteForce << ", " << endPosBruteForce << ", " << isReverseBruteForce << ")" << std::endl;
      std::exit(1);
    }
  }
  std::cout << "k-min-mers passed... " << std::flush;

  std::cout << "         " << node->identifier << " states passed brute force check" << std::endl;
  
}

static void compareBruteForcePlace(
  panmanUtils::Tree *T,
  panmanUtils::Node *node,
  const panmapUtils::GlobalCoords& globalCoords,
  const std::map<uint64_t, uint64_t>& gapMap,
  const std::map<uint64_t, uint64_t>& degapCoordIndex,
  const std::map<uint64_t, uint64_t>& regapCoordIndex,
  const std::map<uint64_t, uint64_t>& positionMap,
  const std::unordered_map<size_t, std::vector<std::map<uint64_t, uint64_t>::iterator>>& hashToPositionMap,
  const std::vector<seeding::uniqueKminmer_t>& seedInfos,
  int k, int s, int t, int l, bool open
) {
  std::cout << "Checking " << node->identifier << " states with brute force at placement... " << std::flush;
  // check sequence object
  std::vector<std::vector<std::pair<char, std::vector<char>>>> sequenceBruteForce;
  std::vector<char> blockExistsBruteForce;
  std::vector<char> blockStrandBruteForce;
  std::unordered_map<int, int> blockLengthsBruteForce;
  panmapUtils::getSequenceFromReference(T, sequenceBruteForce, blockExistsBruteForce, blockStrandBruteForce, blockLengthsBruteForce, node->identifier);

  std::string gappedSequenceBruteForce = panmapUtils::getStringFromSequence(sequenceBruteForce, blockLengthsBruteForce, blockExistsBruteForce, blockStrandBruteForce, true);
  std::vector<std::pair<uint64_t, uint64_t>> gapMapBruteForce;
  // checking gap map with brute force
  for (uint64_t i = 0; i < gappedSequenceBruteForce.size(); i++) {
    char nuc = gappedSequenceBruteForce[i];
    if (nuc == '-') {
      if (!gapMapBruteForce.empty() && gapMapBruteForce.back().second + 1 == i) {
        ++gapMapBruteForce.back().second;
      } else {
        gapMapBruteForce.emplace_back(i, i);
      }
    }
  }
  
  if (gapMapBruteForce.size() != gapMap.size()) {
    std::cout << "Gap map size mismatch: dynamic " << gapMap.size() << " != brute force " << gapMapBruteForce.size() << std::endl;
    std::cout << "Dynamic gap map:";
    for (const auto& [a, b] : gapMap) {
      std::cout << "(" << a << "," << b << ") ";
    }
    std::cout << std::endl;
    std::cout << "Brute force gap map:";
    for (const auto& [a, b] : gapMapBruteForce) {
      std::cout << "(" << a << "," << b << ") ";
    }
    std::cout << std::endl;
    std::exit(1);
  }

  size_t gapMapIndex = 0;
  for (const auto& [a, b] : gapMap) {
    if (a == gapMapBruteForce[gapMapIndex].first && b == gapMapBruteForce[gapMapIndex].second) {
      ++gapMapIndex;
    } else {
      std::cout << "Gap map mismatch at gap map index " << gapMapIndex << " dynamic " << a << " " << b << " != brute force " << gapMapBruteForce[gapMapIndex].first << " " << gapMapBruteForce[gapMapIndex].second << std::endl;
      std::cout << "Dynamic gap map:";
      for (const auto& [a, b] : gapMap) {
        std::cout << "(" << a << "," << b << ") ";
      }
      std::cout << std::endl;
      std::cout << "Brute force gap map:";
      for (const auto& [a, b] : gapMapBruteForce) {
        std::cout << "(" << a << "," << b << ") ";
      }
      std::cout << std::endl;
      std::exit(1);
    }
  }
  
  std::string ungappedSequence = panmapUtils::getStringFromSequence(sequenceBruteForce, blockLengthsBruteForce, blockExistsBruteForce, blockStrandBruteForce, false);
  std::vector<std::tuple<size_t, bool, bool, int64_t>> syncmersBruteForce = seeding::rollingSyncmers(ungappedSequence, k, s, open, t, false);
  // check k-min-mers
  std::vector<std::tuple<size_t, size_t, size_t, bool>> kminmersBruteForce;
  if (syncmersBruteForce.size() >= l) {
    size_t forwardRolledHash = 0;
    size_t reverseRolledHash = 0;
  
    // first kminmer
    for (size_t i = 0; i < l; ++i) {
      forwardRolledHash = seeding::rol(forwardRolledHash, k) ^ std::get<0>(syncmersBruteForce[i]);
      reverseRolledHash = seeding::rol(reverseRolledHash, k) ^ std::get<0>(syncmersBruteForce[l-i-1]);
    }
  
    if (forwardRolledHash != reverseRolledHash) {
      size_t minHash = std::min(forwardRolledHash, reverseRolledHash);
      kminmersBruteForce.emplace_back(minHash, std::get<3>(syncmersBruteForce[0]), std::get<3>(syncmersBruteForce[l-1])+k-1, reverseRolledHash < forwardRolledHash);
    }
    
    
    // rest of kminmers
    for (uint64_t i = 1; i < syncmersBruteForce.size()-l+1; ++i) {
      if (!std::get<2>(syncmersBruteForce[i-1]) || !std::get<2>(syncmersBruteForce[i+l-1])) {
        std::cout << "invalid syncmer" << std::endl;
        exit(0);
      }
      const size_t& prevSyncmerHash = std::get<0>(syncmersBruteForce[i-1]);
      const size_t& nextSyncmerHash = std::get<0>(syncmersBruteForce[i+l-1]);
      forwardRolledHash = seeding::rol(forwardRolledHash, k) ^ seeding::rol(prevSyncmerHash, k * l) ^ nextSyncmerHash;
      reverseRolledHash = seeding::ror(reverseRolledHash, k) ^ seeding::ror(prevSyncmerHash, k)     ^ seeding::rol(nextSyncmerHash, k * (l-1));
  
      if (forwardRolledHash != reverseRolledHash) {
        size_t minHash = std::min(forwardRolledHash, reverseRolledHash);
        kminmersBruteForce.emplace_back(minHash, std::get<3>(syncmersBruteForce[i]), std::get<3>(syncmersBruteForce[i+l-1])+k-1, reverseRolledHash < forwardRolledHash);
      }
    }
  }

  std::vector<std::tuple<size_t, size_t, size_t, bool>> kminmersBruteDynamic;
  for (const auto& [pos, infoIndex] : positionMap) {
    kminmersBruteDynamic.emplace_back(
      seedInfos[infoIndex].hash,
      mgsr::degapGlobal(seedInfos[infoIndex].startPos, degapCoordIndex),
      mgsr::degapGlobal(seedInfos[infoIndex].endPos, degapCoordIndex),
      seedInfos[infoIndex].isReverse
    );
  }

  if (kminmersBruteDynamic.size() != kminmersBruteForce.size()) {
    std::cout << "K-min-mer count mismatch: dynamic " << kminmersBruteDynamic.size() << " != brute force " << kminmersBruteForce.size() << std::endl;
    std::exit(1);
  }

  for (size_t i = 0; i < kminmersBruteDynamic.size(); i++) {
    const auto& [hash, startPos, endPos, isReverse] = kminmersBruteDynamic[i];
    const auto& [hashBruteForce, startPosBruteForce, endPosBruteForce, isReverseBruteForce] = kminmersBruteForce[i];
    if (hash != hashBruteForce || startPos != startPosBruteForce || endPos != endPosBruteForce || isReverse != isReverseBruteForce) {
      std::cout << "K-min-mer mismatch at " << i << "th k-min-mer: dynamic (" << hash << ", " << startPos << ", " << endPos << ", " << isReverse << ") != brute force (" << hashBruteForce << ", " << startPosBruteForce << ", " << endPosBruteForce << ", " << isReverseBruteForce << ")" << std::endl;
      std::exit(1);
    }
  }

  std::cout << "passed" << std::endl;
}

static void printTopN(const Eigen::VectorXd& myVector, size_t n) {
  std::vector<size_t> indices(myVector.size());
  std::iota(indices.begin(), indices.end(), 0);
  std::sort(indices.begin(), indices.end(), [&myVector](size_t i, size_t j) {
    return myVector(i) > myVector(j);
  });
  for (size_t i = 0; i < std::min(indices.size(), n); ++i) {
    std::cout << myVector(indices[i]) << " ";
  }
  std::cout << std::endl;
}

int64_t mgsr::mgsrPlacer::getReadBruteForceScore(
  size_t readIndex, absl::flat_hash_map<size_t, mgsr::hashCoordInfoCache>& hashCoordInfoCacheTable
) {
  auto readCopy = reads[readIndex];
  initializeReadMinichains(readCopy);
  int32_t pseudoScore = getReadPseudoScore(readCopy);
  return pseudoScore;
}

static size_t getBruteForceKminmerOverlapCount(
  const std::unordered_map<size_t, std::vector<std::pair<uint32_t, std::vector<uint64_t>>>>& seedmerToReads,
  const std::unordered_map<size_t, std::vector<std::map<uint64_t, uint64_t>::iterator>>& hashToPositionMap
) {
  size_t binaryOverlapKminmerCount = 0;
  for (const auto& [hash, positionMap] : hashToPositionMap) {
    if (seedmerToReads.find(hash) != seedmerToReads.end()) {
     ++binaryOverlapKminmerCount;
    }
  }
  return binaryOverlapKminmerCount;
}

static void applyMutations (
  panmanUtils::Node *node,
  size_t dfsIndex,
  panmapUtils::BlockSequences &blockSequences,
  std::unordered_set<uint64_t>& invertedBlocks,
  panmapUtils::GlobalCoords& globalCoords,
  std::vector<std::pair<panmapUtils::Coordinate, panmapUtils::Coordinate>>& localMutationRanges,
  std::vector<std::tuple<uint32_t, bool, bool, bool, bool>>& blockMutationRecord,
  std::vector<std::tuple<panmapUtils::Coordinate, char, char>>& nucMutationRecord,
  std::vector<std::pair<bool, std::pair<uint64_t, uint64_t>>>& gapRunUpdates,
  std::vector<std::pair<uint64_t, bool>>& invertedBlocksBacktracks,
  std::vector<uint32_t>& potentialSyncmerDeletions,
  const std::vector<char>& oldBlockExists,
  const std::vector<char>& oldBlockStrand
) {
  std::vector<char>& blockExists = blockSequences.blockExists;
  std::vector<char>& blockStrand = blockSequences.blockStrand;
  std::vector<std::vector<std::pair<char, std::vector<char>>>>& sequence = blockSequences.sequence;
  
  // process block mutations
  for (const auto& blockMutation : node->blockMutation) {
    const int32_t blockId = blockMutation.primaryBlockId;
    const bool isInsertion = blockMutation.blockMutInfo;
    const bool isInversion = blockMutation.inversion;
    const bool oldExists = blockExists[blockId];
    const bool oldStrand = blockStrand[blockId];

    if (isInsertion) {
      blockExists[blockId] = true;
      blockStrand[blockId] = !isInversion;
      if (!blockStrand[blockId]) {
        invertedBlocks.insert(blockId);
        invertedBlocksBacktracks.emplace_back(blockId, true);
      }
    } else if (isInversion) {
      blockStrand[blockId] = !blockStrand[blockId];
      if (!blockStrand[blockId]) {
        invertedBlocks.insert(blockId);
        invertedBlocksBacktracks.emplace_back(blockId, true);
      } else {
        invertedBlocks.erase(blockId);
        invertedBlocksBacktracks.emplace_back(blockId, false);
      }
    } else {
      blockExists[blockId] = false;
      blockStrand[blockId] = true;
      if (!oldStrand) {
        invertedBlocks.erase(blockId);
        invertedBlocksBacktracks.emplace_back(blockId, false);
      }
    }
    blockMutationRecord.emplace_back(blockId, oldExists, oldStrand, blockExists[blockId], blockStrand[blockId]);


    const auto& curBlockEdgeCoords = globalCoords.blockEdgeCoords[blockId];
    if (blockStrand[blockId]) {
      // forward strand
      localMutationRanges.emplace_back(curBlockEdgeCoords.start, curBlockEdgeCoords.end);
    } else {
      // reversed strand
      localMutationRanges.emplace_back(curBlockEdgeCoords.end, curBlockEdgeCoords.start);
    }
  }

  // process nuc mutations
  for (const auto& nucMutation : node->nucMutation) {
    int length = nucMutation.mutInfo >> 4;
    int blockId;
    int lastOffset = -1;

    for (int i = 0; i < length; i++) {
      panmapUtils::Coordinate pos = panmapUtils::Coordinate(nucMutation, i);
      if ((pos.nucPosition == sequence[pos.primaryBlockId].size() - 1 && pos.nucGapPosition == -1) ||
          (pos.nucPosition >= sequence[pos.primaryBlockId].size())) {
        continue;
      }
      lastOffset = i;
      blockId = pos.primaryBlockId;
      const char oldNuc = blockSequences.getSequenceBase(pos);
      const int newNucCode = (nucMutation.nucs >> (4*(5-i))) & 0xF;
      const char newNuc = panmanUtils::getNucleotideFromCode(newNucCode);

      if (oldNuc == newNuc) continue;
      blockSequences.setSequenceBase(pos, newNuc);
      nucMutationRecord.emplace_back(pos, oldNuc, newNuc);

      if (oldBlockExists[pos.primaryBlockId] && blockExists[pos.primaryBlockId]) {
        const int64_t scalarCoord = globalCoords.getScalarFromCoord(pos);
        if (newNuc == '-') {
          // nuc to gap
          if (!gapRunUpdates.empty() && gapRunUpdates.back().first == true && gapRunUpdates.back().second.second + 1 == scalarCoord) {
            ++(gapRunUpdates.back().second.second);
          }
          else {
            gapRunUpdates.emplace_back(true, std::make_pair(scalarCoord, scalarCoord)); 
          }
          if (blockExists[blockId] && oldBlockExists[blockId] && blockStrand[blockId] == oldBlockStrand[blockId]) {
            potentialSyncmerDeletions.push_back(globalCoords.getScalarFromCoord(pos, blockStrand[pos.primaryBlockId]));
          }
        } else if (oldNuc == '-') {
          // gap to nuc
          if (!gapRunUpdates.empty() && gapRunUpdates.back().first == false && gapRunUpdates.back().second.second + 1 == scalarCoord) {
            ++(gapRunUpdates.back().second.second);
          } else {
            gapRunUpdates.emplace_back(false, std::make_pair(scalarCoord, scalarCoord));
          }
        }
      }
    }
    if (lastOffset != -1 && blockExists[blockId] && oldBlockExists[blockId] && blockStrand[blockId] == oldBlockStrand[blockId]) {
      if (blockStrand[blockId]) {
        localMutationRanges.emplace_back(panmapUtils::Coordinate(nucMutation, 0), panmapUtils::Coordinate(nucMutation, lastOffset));
      } else {
        localMutationRanges.emplace_back(panmapUtils::Coordinate(nucMutation, lastOffset), panmapUtils::Coordinate(nucMutation, 0));
      }
    }
  }


  for (const auto& [blockId, oldExists, oldStrand, newExists, newStrand] : blockMutationRecord) {
    if (oldExists && !newExists) {
      // on to off -> block range to all gaps
      uint64_t beg = (uint64_t)globalCoords.getBlockStartScalar(blockId);
      uint64_t end = (uint64_t)globalCoords.getBlockEndScalar(blockId);
      gapRunUpdates.emplace_back(true, std::make_pair(beg, end));
    } else if (!oldExists && newExists) {
      // off to on -> recompute across entire block
      panmapUtils::Coordinate coord = globalCoords.blockEdgeCoords[blockId].start;
      panmapUtils::Coordinate end = globalCoords.blockEdgeCoords[blockId].end;
      std::pair<int64_t, int64_t> curNucRange = {-1, -1};
      std::vector<std::pair<int64_t, int64_t>> nucRanges;
      while (true) {
        char nuc = blockSequences.getSequenceBase(coord);
        nuc = nuc == 'x' ? '-' : nuc;
        int64_t scalar = globalCoords.getScalarFromCoord(coord);
        if (nuc != '-') {
          if (curNucRange.first != -1 && curNucRange.second + 1 == scalar) {
            ++curNucRange.second;
          } else {
            if (curNucRange.first != -1) {
              gapRunUpdates.emplace_back(false, std::make_pair((uint64_t)curNucRange.first, (uint64_t)curNucRange.second));
            }
            curNucRange = {scalar, scalar};
          }
        }

        if (coord == end) break;
        globalCoords.stepRightCoordinate(coord);
      }
      if (curNucRange.first != -1) {
        gapRunUpdates.emplace_back(false, std::make_pair((uint64_t)curNucRange.first, (uint64_t)curNucRange.second));
      }
    }
  }
}

template <typename T>
static void inline perfect_shuffle(std::vector<T>& v) {
  int n = v.size();

  std::vector<T> canvas(n);

  for (int i = 0; i < n / 2; i++) {
    canvas[i*2] = v[i];
    canvas[i*2+1] = v[i + n/2];
  }

  v = std::move(canvas);
}

void mgsr::extractReadSequences(const std::string& readPath1, const std::string& readPath2, std::vector<std::string>& readSequences) {
  FILE *fp;
  kseq_t *seq;
  fp = fopen(readPath1.c_str(), "r");
  if(!fp){
    std::cerr << "Error: File " << readPath1 << " not found" << std::endl;
    exit(0);
  }
  seq = kseq_init(fileno(fp));
  int line;
  while ((line = kseq_read(seq)) >= 0) {
    readSequences.push_back(seq->seq.s);
  }
  if (readPath2.size() > 0) {
    fp = fopen(readPath2.c_str(), "r");
    if(!fp){
      std::cerr << "Error: File " << readPath2 << " not found" << std::endl;
      exit(0);
    }
    seq = kseq_init(fileno(fp));

    line = 0;
    int forwardReads = readSequences.size();
    while ((line = kseq_read(seq)) >= 0) {
      readSequences.push_back(seq->seq.s);
    }

    if (readSequences.size() != forwardReads*2){
      std::cerr << "Error: File " << readPath2 << " does not contain the same number of reads as " << readPath1 << std::endl;
      exit(0);
    }
    
    //Shuffle reads together, so that pairs are next to eatch other
    perfect_shuffle(readSequences);
  }
}

mgsr::RDGNode* mgsr::ReadDebruijnGraph::makeNewNode(size_t hash) {
  auto newNode = std::make_unique<RDGNode>(hash);
  auto rawPtr = newNode.get();
  hashToNode[hash] = std::move(newNode);
  return rawPtr;
}

std::pair<mgsr::RDGNode*, bool> mgsr::ReadDebruijnGraph::tryMakeNewNode(size_t hash) {
  auto hashToNodeIt = hashToNode.find(hash);
  if (hashToNodeIt == hashToNode.end()) {
    return {makeNewNode(hash), true};
  }
  return {hashToNodeIt->second.get(), false};
}

void mgsr::ReadDebruijnGraph::linkNodes(RDGNode* node1, RDGNode* node2) {
  if (node1 == nullptr || node2 == nullptr) {
    return;
  }
  node1->neighbors.insert(node2);
  node2->neighbors.insert(node1);
}

void mgsr::ReadDebruijnGraph::identifyConnectedComponents() {
  std::unordered_set<RDGNode*> visited;
  for (const auto& [_, nodeUniquePtr] : hashToNode) {
    auto node = nodeUniquePtr.get();
    if (visited.find(node) != visited.end()) continue;
    std::vector<RDGNode*> currentComponent;
    searchComponentDFS(node, visited, currentComponent);
    std::sort(currentComponent.begin(), currentComponent.end(), [](const RDGNode* a, const RDGNode* b) {
      return a->hash < b->hash;
    });
    connectedComponents.push_back(std::move(currentComponent));
  }
}


void mgsr::ReadDebruijnGraph::searchComponentDFS(RDGNode* node, std::unordered_set<RDGNode*>& visited, std::vector<RDGNode*>& currentComponent) {
  std::stack<RDGNode*> stack;
  stack.push(node);
  while (!stack.empty()) {
    RDGNode* currentNode = stack.top();
    stack.pop();
    if (visited.find(currentNode) != visited.end()) continue;
    visited.insert(currentNode);
    currentComponent.push_back(currentNode);
    for (const auto& neighbor : currentNode->neighbors) {
      if (visited.find(neighbor) == visited.end()) {
        stack.push(neighbor);
      }
    }
  }
}

void mgsr::ReadDebruijnGraph::sortReads(
  std::vector<mgsr::Read>& reads,
  std::vector<std::vector<size_t>>& readSeedmersDuplicatesIndex
) {
  size_t curReadIndex = 0;
  std::vector<mgsr::Read> sortedReads(reads.size());
  std::vector<std::vector<size_t>> sortedReadSeedmersDuplicatesIndex(readSeedmersDuplicatesIndex.size());
  for (const auto& component : connectedComponents) {
    sortReadsHelper(component[0], curReadIndex, reads, sortedReads, readSeedmersDuplicatesIndex, sortedReadSeedmersDuplicatesIndex);
  }
  reads.swap(sortedReads);
  readSeedmersDuplicatesIndex.swap(sortedReadSeedmersDuplicatesIndex);
}

void mgsr::ReadDebruijnGraph::sortReadsHelper(
  RDGNode* node, size_t& curReadIndex,
  std::vector<mgsr::Read>& reads, std::vector<mgsr::Read>& sortedReads,
  std::vector<std::vector<size_t>>& readSeedmersDuplicatesIndex, std::vector<std::vector<size_t>>& sortedReadSeedmersDuplicatesIndex
) {
  std::stack<RDGNode*> stack;
  std::unordered_set<RDGNode*> visited;
  stack.push(node);
  while (!stack.empty()) {
    RDGNode* currentNode = stack.top();
    stack.pop();
    if (visited.find(currentNode) != visited.end()) continue;
    visited.insert(currentNode);
    for (const auto& readIndex : currentNode->readIndicesMid) {
      sortedReads[curReadIndex] = std::move(reads[readIndex]);
      sortedReadSeedmersDuplicatesIndex[curReadIndex] = std::move(readSeedmersDuplicatesIndex[readIndex]);
      ++curReadIndex;
    }
    for (const auto& neighbor : currentNode->neighbors) {
      if (visited.find(neighbor) == visited.end()) {
        stack.push(neighbor);
      }
    }
  }
}

void mgsr::ReadDebruijnGraph::exportToGFA(const std::string& filename) {
    std::ofstream gfaFile(filename);
  if (!gfaFile.is_open()) {
    throw std::runtime_error("Cannot open GFA file for writing: " + filename);
  }
  
  // Header line
  gfaFile << "H\tVN:Z:1.0\n";
  
  // Export segments (nodes)
  for (const auto& [hash, node] : hashToNode) {
    gfaFile << "S\t" << hash << "\t" << node.get()->hash << "\n";
  }
  
  // Export links (edges)
  std::unordered_set<std::pair<size_t, size_t>, mgsr::PairHash> exportedEdges;
  
  for (const auto& [hash, node] : hashToNode) {
    for (const auto& neighbor : node->neighbors) {
      size_t neighborHash = neighbor->hash;
      
      // Avoid duplicate edges (undirected graph)
      std::pair<size_t, size_t> edge = {std::min(hash, neighborHash), std::max(hash, neighborHash)};
      if (exportedEdges.find(edge) != exportedEdges.end()) continue;
      exportedEdges.insert(edge);
      
      // Determine orientation and overlap
      int overlap = 1;
      gfaFile << "L\t" << hash << "\t+\t" << neighborHash << "\t+\t" << overlap << "M\n";
    }
  }
  
  // Export paths for each connected component
  for (size_t i = 0; i < connectedComponents.size(); ++i) {
    if (connectedComponents[i].empty()) continue;
    
    gfaFile << "P\tcomponent_" << i << "\t";
    for (size_t j = 0; j < connectedComponents[i].size(); ++j) {
      if (j > 0) gfaFile << ",";
      gfaFile << connectedComponents[i][j]->hash << "+";
    }
    gfaFile << "\t*\n";
  }
  
  gfaFile.close();
}

void mgsr::ReadDebruijnGraph::buildGraph(std::vector<Read>& reads) {
  for (size_t i = 0; i < reads.size(); ++i) {
    RDGNode* prevNode = nullptr;
    for (size_t j = 0; j < reads[i].seedmersList.size(); ++j) {
      const auto& seedmer = reads[i].seedmersList[j];
      auto [curNode, isNew] = tryMakeNewNode(seedmer.hash);

      linkNodes(prevNode, curNode);

      if (j == reads[i].seedmersList.size() / 2 + 1) {
        curNode->readIndicesMid.push_back(i);
      }
      curNode->readIndicesCovered.push_back(i);

      prevNode = curNode;
    } 
  }

  // find connected components
  identifyConnectedComponents();

  // sort components by size (largest first)
  std::sort(connectedComponents.begin(), connectedComponents.end(),
    [](const std::vector<RDGNode*>& a, const std::vector<RDGNode*>& b) {
      return a.size() > b.size();
  });
  
}

void mgsr::ThreadsManager::initializeMGSRIndex(MGSRIndex::Reader indexReader) {
  k = indexReader.getK();
  s = indexReader.getS();
  t = indexReader.getT();
  l = indexReader.getL();
  openSyncmer = indexReader.getOpen();

  capnp::List<SeedInfo>::Reader seedInfosReader = indexReader.getSeedInfo();
  capnp::List<NodeChanges>::Reader perNodeChangesReader = indexReader.getPerNodeChanges();
  seedInfos.resize(seedInfosReader.size());
  for (size_t i = 0; i < seedInfos.size(); i++) {
    const auto& seedReader = seedInfosReader[i];
    auto& seed = seedInfos[i];
    seed.hash = seedReader.getHash();
    seed.startPos = seedReader.getStartPos();
    seed.endPos = seedReader.getEndPos();
    seed.isReverse = seedReader.getIsReverse();
  }

  seedInsertions.resize(perNodeChangesReader.size());
  seedDeletions.resize(perNodeChangesReader.size());
  seedSubstitutions.resize(perNodeChangesReader.size());
  coordDeltas.resize(perNodeChangesReader.size());
  invertedBlocks.resize(perNodeChangesReader.size());
  for (size_t i = 0; i < perNodeChangesReader.size(); i++) {
    const auto& currentPerNodeChangeReader = perNodeChangesReader[i];
    auto& currentSeedInsertions = seedInsertions[i];
    auto& currentSeedSubstitutions = seedSubstitutions[i];
    auto& currentSeedDeletions = seedDeletions[i];
    auto& currentCoordDeltas = coordDeltas[i];
    auto& currentInvertedBlocks = invertedBlocks[i];

    const auto& currentSeedInsertionsReader = currentPerNodeChangeReader.getSeedInsertions();
    const auto& currentSeedDeletionsReader = currentPerNodeChangeReader.getSeedDeletions();
    const auto& currentSeedSubstitutionsReader = currentPerNodeChangeReader.getSeedSubstitutions();
    const auto& currentCoordDeltasReader = currentPerNodeChangeReader.getCoordDeltas();
    const auto& currentInvertedBlocksReader = currentPerNodeChangeReader.getInvertedBlocks();

    currentSeedInsertions.resize(currentSeedInsertionsReader.size());
    currentSeedSubstitutions.resize(currentSeedSubstitutionsReader.size());
    currentSeedDeletions.resize(currentSeedDeletionsReader.size());
    currentCoordDeltas.resize(currentCoordDeltasReader.size());
    currentInvertedBlocks.resize(currentInvertedBlocksReader.size());

    for (size_t j = 0; j < currentSeedInsertionsReader.size(); j++) {
      currentSeedInsertions[j] = currentSeedInsertionsReader[j];
    }

    for (size_t j = 0; j < currentSeedDeletionsReader.size(); j++) {
      currentSeedDeletions[j] = currentSeedDeletionsReader[j];
    }

    for (size_t j = 0; j < currentSeedSubstitutionsReader.size(); j++) {
      currentSeedSubstitutions[j].first = currentSeedSubstitutionsReader[j].getOldSeedIndex();
      currentSeedSubstitutions[j].second = currentSeedSubstitutionsReader[j].getNewSeedIndex();
    }

    for (size_t j = 0; j < currentCoordDeltasReader.size(); j++) {
      const auto& currentCoordDeltaReader = currentCoordDeltasReader[j];
      auto& currentCoordDelta = currentCoordDeltas[j];
      currentCoordDelta.first = currentCoordDeltaReader.getPos();
      currentCoordDelta.second = currentCoordDeltaReader.getEndPos().which() == CoordDelta::EndPos::VALUE ? std::optional<uint32_t>(currentCoordDeltaReader.getEndPos().getValue()) : std::nullopt;
    }

    for (size_t j = 0; j < currentInvertedBlocksReader.size(); j++) {
      currentInvertedBlocks[j] = currentInvertedBlocksReader[j];
    }
  }
}

void mgsr::mgsrPlacer::initializeMGSRIndex(MGSRIndex::Reader indexReader) {
  k = indexReader.getK();
  s = indexReader.getS();
  t = indexReader.getT();
  l = indexReader.getL();
  openSyncmer = indexReader.getOpen();

  capnp::List<SeedInfo>::Reader seedInfosReader = indexReader.getSeedInfo();
  capnp::List<NodeChanges>::Reader perNodeChangesReader = indexReader.getPerNodeChanges();

  seedInfos.resize(seedInfosReader.size());
  for (size_t i = 0; i < seedInfos.size(); i++) {
    const auto& seedReader = seedInfosReader[i];
    auto& seed = seedInfos[i];
    seed.hash = seedReader.getHash();
    seed.startPos = seedReader.getStartPos();
    seed.endPos = seedReader.getEndPos();
    seed.isReverse = seedReader.getIsReverse();
  }

  seedInsertions.resize(perNodeChangesReader.size());
  seedDeletions.resize(perNodeChangesReader.size());
  seedSubstitutions.resize(perNodeChangesReader.size());
  coordDeltas.resize(perNodeChangesReader.size());
  invertedBlocks.resize(perNodeChangesReader.size());
  for (size_t i = 0; i < perNodeChangesReader.size(); i++) {
    const auto& currentPerNodeChangeReader = perNodeChangesReader[i];
    auto& currentSeedInsertions = seedInsertions[i];
    auto& currentSeedDeletions = seedDeletions[i];
    auto& currentSeedSubstitutions = seedSubstitutions[i];
    auto& currentCoordDeltas = coordDeltas[i];
    auto& currentInvertedBlocks = invertedBlocks[i];

    const auto& currentSeedInsertionsReader = currentPerNodeChangeReader.getSeedInsertions();
    const auto& currentSeedDeletionsReader = currentPerNodeChangeReader.getSeedDeletions();
    const auto& currentSeedSubstitutionsReader = currentPerNodeChangeReader.getSeedSubstitutions();
    const auto& currentCoordDeltasReader = currentPerNodeChangeReader.getCoordDeltas();
    const auto& currentInvertedBlocksReader = currentPerNodeChangeReader.getInvertedBlocks();

    currentSeedInsertions.resize(currentSeedInsertionsReader.size());
    currentSeedDeletions.resize(currentSeedDeletionsReader.size());
    currentSeedSubstitutions.resize(currentSeedSubstitutionsReader.size());
    currentCoordDeltas.resize(currentCoordDeltasReader.size());
    currentInvertedBlocks.resize(currentInvertedBlocksReader.size());

    for (size_t j = 0; j < currentSeedInsertionsReader.size(); j++) {
      currentSeedInsertions[j] = currentSeedInsertionsReader[j];
    }

    for (size_t j = 0; j < currentSeedDeletionsReader.size(); j++) {
      currentSeedDeletions[j] = currentSeedDeletionsReader[j];
    }
    
    for (size_t j = 0; j < currentSeedSubstitutionsReader.size(); j++) {
      currentSeedSubstitutions[j].first = currentSeedSubstitutionsReader[j].getOldSeedIndex();
      currentSeedSubstitutions[j].second = currentSeedSubstitutionsReader[j].getNewSeedIndex();
    }

    for (size_t j = 0; j < currentCoordDeltasReader.size(); j++) {
      const auto& currentCoordDeltaReader = currentCoordDeltasReader[j];
      auto& currentCoordDelta = currentCoordDeltas[j];
      currentCoordDelta.first = currentCoordDeltaReader.getPos();
      currentCoordDelta.second = currentCoordDeltaReader.getEndPos().which() == CoordDelta::EndPos::VALUE ? std::optional<uint32_t>(currentCoordDeltaReader.getEndPos().getValue()) : std::nullopt;
    }

    for (size_t j = 0; j < currentInvertedBlocksReader.size(); j++) {
      currentInvertedBlocks[j] = currentInvertedBlocksReader[j];
    }
  }
}

void mgsr::ThreadsManager::initializeQueryData(std::span<const std::string> readSequences, bool fast_mode) {
  std::unordered_map<std::string_view, std::vector<size_t>> seqToIndex;
  for (size_t i = 0; i < readSequences.size(); ++i) {
    seqToIndex[readSequences[i]].push_back(i);
  }
  std::vector<std::pair<std::string_view, std::vector<size_t>>> seqToIndexVec(seqToIndex.size());
  size_t seqToIndexVecIndex = 0;
  for (auto& [seq, index] : seqToIndex) {
    seqToIndexVec[seqToIndexVecIndex].first = seq;
    seqToIndexVec[seqToIndexVecIndex].second = std::move(index);
    ++seqToIndexVecIndex;
  }

  // seedmers for each unique read sequence
  size_t num_cpus = tbb::global_control::active_value(tbb::global_control::max_allowed_parallelism);
  std::vector<mgsr::Read> uniqueReadSeedmers(seqToIndexVec.size());
  tbb::parallel_for(tbb::blocked_range<size_t>(0, seqToIndexVec.size(), seqToIndexVec.size() / num_cpus), [&](const tbb::blocked_range<size_t>& range){
    for (size_t i = range.begin(); i < range.end(); ++i) {
      const auto& seq = seqToIndexVec[i].first;
      const auto& syncmers = seeding::rollingSyncmers(seq, k, s, openSyncmer, t, false);
      mgsr::Read& curRead = uniqueReadSeedmers[i];
      if (syncmers.size() < l) continue;

      size_t forwardRolledHash = 0;
      size_t reverseRolledHash = 0;
      // first kminmer
      for (size_t i = 0; i < l; ++i) {
        forwardRolledHash = seeding::rol(forwardRolledHash, k) ^ std::get<0>(syncmers[i]);
        reverseRolledHash = seeding::rol(reverseRolledHash, k) ^ std::get<0>(syncmers[l-i-1]);
      }

      uint32_t iorder = 0;
      if (forwardRolledHash != reverseRolledHash) {
        size_t minHash = std::min(forwardRolledHash, reverseRolledHash);
        curRead.uniqueSeedmers.emplace(minHash, std::vector<uint32_t>{iorder});
        curRead.seedmersList.emplace_back(mgsr::readSeedmer{
          minHash, std::get<3>(syncmers[0]), std::get<3>(syncmers[l-1])+k-1, reverseRolledHash < forwardRolledHash, iorder});
        ++iorder;
      }

      // rest of kminmer
      for (uint64_t i = 1; i < syncmers.size()-l+1; ++i) {
        if (!std::get<2>(syncmers[i-1]) || !std::get<2>(syncmers[i+l-1])) {
          std::cout << "invalid syncmer" << std::endl;
          exit(0);
        }
        const size_t& prevSyncmerHash = std::get<0>(syncmers[i-1]);
        const size_t& nextSyncmerHash = std::get<0>(syncmers[i+l-1]);
        forwardRolledHash = seeding::rol(forwardRolledHash, k) ^ seeding::rol(prevSyncmerHash, k * l) ^ nextSyncmerHash;
        reverseRolledHash = seeding::ror(reverseRolledHash, k) ^ seeding::ror(prevSyncmerHash, k)     ^ seeding::rol(nextSyncmerHash, k * (l-1));

        if (forwardRolledHash != reverseRolledHash) {
          size_t minHash = std::min(forwardRolledHash, reverseRolledHash);
          auto uniqueSeedmersIt = curRead.uniqueSeedmers.find(minHash);
          if (uniqueSeedmersIt == curRead.uniqueSeedmers.end()) {
            curRead.uniqueSeedmers.emplace(minHash, std::vector<uint32_t>{iorder});
            curRead.seedmersList.emplace_back(mgsr::readSeedmer{
              minHash, std::get<3>(syncmers[i]), std::get<3>(syncmers[i+l-1])+k-1, reverseRolledHash < forwardRolledHash, iorder});
            ++iorder;
          } else {
            uniqueSeedmersIt->second.push_back(iorder);
            curRead.seedmersList.emplace_back(mgsr::readSeedmer{
              uniqueSeedmersIt->first, std::get<3>(syncmers[i]), std::get<3>(syncmers[i+l-1])+k-1, reverseRolledHash < forwardRolledHash, iorder});
            ++iorder;
          }
        }
      }
    }
  });
  
  std::vector<size_t> sortedUniqueReadSeedmersIndices(uniqueReadSeedmers.size());
  for (size_t i = 0; i < uniqueReadSeedmers.size(); ++i) sortedUniqueReadSeedmersIndices[i] = i;
  tbb::parallel_sort(sortedUniqueReadSeedmersIndices.begin(), sortedUniqueReadSeedmersIndices.end(), [&uniqueReadSeedmers, fast_mode](size_t i1, size_t i2) {
    const auto& lhs = uniqueReadSeedmers[i1].seedmersList;
    const auto& rhs = uniqueReadSeedmers[i2].seedmersList;
    
    size_t minSize = std::min(lhs.size(), rhs.size());

    for (size_t i = 0; i < minSize; ++i) {
      if (lhs[i].hash != rhs[i].hash) {
        return lhs[i].hash < rhs[i].hash;
      }
    }

    if (lhs.size() != rhs.size()) {
      return lhs.size() < rhs.size();
    }
    
    return std::lexicographical_compare(
      lhs.begin(), lhs.end(),
      rhs.begin(), rhs.end(),
      [fast_mode](const mgsr::readSeedmer& a, const mgsr::readSeedmer& b) {
        if (!fast_mode) {
          if (a.begPos != b.begPos) return a.begPos < b.begPos;
          if (a.endPos != b.endPos) return a.endPos < b.endPos;
        }
        if (a.rev != b.rev) return a.rev < b.rev;
        return a.iorder < b.iorder;
      }
    );
  });

  reads.emplace_back(std::move(uniqueReadSeedmers[sortedUniqueReadSeedmersIndices[0]]));
  readSeedmersDuplicatesIndex.emplace_back(std::vector<size_t>());
  for (const auto& seqSortedIndex : seqToIndexVec[sortedUniqueReadSeedmersIndices[0]].second) {
    readSeedmersDuplicatesIndex.back().push_back(seqSortedIndex);
  }

  for (size_t i = 1; i < sortedUniqueReadSeedmersIndices.size(); ++i) {
    const auto& currSeedmers = uniqueReadSeedmers[sortedUniqueReadSeedmersIndices[i]];
    
    bool isDuplicate = false;
    
    if (currSeedmers.seedmersList.size() == reads.back().seedmersList.size()) {
      const auto& curr = currSeedmers.seedmersList;
      const auto& prev = reads.back().seedmersList;
      
      if (fast_mode) {
        isDuplicate = std::equal(curr.begin(), curr.end(), prev.begin(),
          [](const mgsr::readSeedmer& a, const mgsr::readSeedmer& b) {
            return a.hash == b.hash && a.rev == b.rev && a.iorder == b.iorder;
          });
      } else {
        isDuplicate = true;
        
        for (size_t j = 0; j < curr.size() && isDuplicate; ++j) {
          if (curr[j].hash != prev[j].hash || 
              curr[j].rev != prev[j].rev || 
              curr[j].iorder != prev[j].iorder) {
            isDuplicate = false;
            break;
          }
          
          size_t currLength = curr[j].endPos - curr[j].begPos;
          size_t prevLength = prev[j].endPos - prev[j].begPos;
          if (currLength != prevLength) {
            isDuplicate = false;
            break;
          }
          
          if (j > 0) {
            size_t currGap = curr[j].begPos - curr[j-1].endPos;
            size_t prevGap = prev[j].begPos - prev[j-1].endPos;
            if (currGap != prevGap) {
              isDuplicate = false;
              break;
            }
          }
        }
      }
    }
    
    if (!isDuplicate) {
      reads.emplace_back(std::move(uniqueReadSeedmers[sortedUniqueReadSeedmersIndices[i]]));
      readSeedmersDuplicatesIndex.emplace_back(std::vector<size_t>());
    }
    
    for (const auto& seqSortedIndex : seqToIndexVec[sortedUniqueReadSeedmersIndices[i]].second) {
      readSeedmersDuplicatesIndex.back().push_back(seqSortedIndex);
    }
  }

  if (lowMemory) {
    ReadDebruijnGraph readDebruijnGraph;
    readDebruijnGraph.buildGraph(reads);
    readDebruijnGraph.sortReads(reads, readSeedmersDuplicatesIndex);
  } else {
    std::random_device rd;
    std::mt19937 g(rd());
    
    // Create indices for shuffling
    std::vector<size_t> indices(reads.size());
    std::iota(indices.begin(), indices.end(), 0);
    
    // Shuffle the indices
    std::shuffle(indices.begin(), indices.end(), g);
    
    // Apply the shuffle to both vectors
    std::vector<mgsr::Read> shuffledReads;
    std::vector<std::vector<size_t>> shuffledReadSeedmersDuplicatesIndex;
    shuffledReads.reserve(reads.size());
    shuffledReadSeedmersDuplicatesIndex.reserve(readSeedmersDuplicatesIndex.size());
    
    for (size_t idx : indices) {
      shuffledReads.emplace_back(std::move(reads[idx]));
      shuffledReadSeedmersDuplicatesIndex.emplace_back(std::move(readSeedmersDuplicatesIndex[idx]));
    }
    
    // Replace original vectors with shuffled ones
    reads = std::move(shuffledReads);
    readSeedmersDuplicatesIndex = std::move(shuffledReadSeedmersDuplicatesIndex);
  }





  numPassedReads = reads.size();
  if (skipSingleton) {
    absl::flat_hash_map<uint64_t, uint64_t> kminmerCounts;
    for (uint32_t i = 0; i < reads.size(); ++i) {
      reads[i].seedmerStates.resize(reads[i].seedmersList.size(), mgsr::SeedmerState{false, false, false});
      for (const auto& seedmer : reads[i].uniqueSeedmers) {
        kminmerCounts[seedmer.first] += seedmer.second.size();
      }
    }

    for (uint32_t i = 0; i < reads.size(); ++i) {
      for (const auto& seedmer : reads[i].seedmersList) {
        if (kminmerCounts.at(seedmer.hash) == 1) {
          reads[i].readType = mgsr::ReadType::CONTAINS_SINGLETON;
          ++numSingletonReads;
          --numPassedReads;
          break;
        } 
      }
      if (reads[i].readType != mgsr::ReadType::CONTAINS_SINGLETON) {
        size_t estimatedUpdates = std::numeric_limits<size_t>::max();
        for (const auto& seedmer : reads[i].seedmersList) {
          allSeedmerHashesSet.insert(seedmer.hash);
        }
      }
    }
  } else {
    for (uint32_t i = 0; i < reads.size(); ++i) {
      reads[i].seedmerStates.resize(reads[i].seedmersList.size(), mgsr::SeedmerState{false, false, false});
      size_t estimatedUpdates = std::numeric_limits<size_t>::max();
      for (const auto& seedmer : reads[i].seedmersList) {
        allSeedmerHashesSet.insert(seedmer.hash);
      }
    }
  }



  readIndexToThreadLocalIndex.resize(reads.size());
  const size_t chunkSize = (reads.size() + numThreads - 1) / numThreads;
  for (size_t i = 0; i < numThreads; ++i) {
    size_t start = i * chunkSize;
    size_t end = (i == numThreads - 1) ? reads.size() : (i + 1) * chunkSize;
    if (start < reads.size()) {
      threadRanges[i].first = start;
      threadRanges[i].second = end;
    }
    for (size_t j = start; j < end; j++) {
      readIndexToThreadLocalIndex[j] = {i, j - start};
    }
  }

  std::cout << "Collapsed " << readSequences.size() << " raw reads to " << reads.size() << " sketched kminmer sets" << std::endl;
  if (skipSingleton) {
    std::cout << "SkipSingleton turned on: " << numSingletonReads << " reads with singletons will be skipped during placement and EM... "
              << "Total reads to process: " << numPassedReads << std::endl;
  }
  for (size_t i = 0; i < numThreads; ++i) {
    std::cout << "  Thread " << i << " will process " << threadRanges[i].second - threadRanges[i].first << " reads: " << threadRanges[i].first << " -> " << threadRanges[i].second << std::endl;
  }

}



void mgsr::mgsrPlacer::initializeQueryData(std::span<mgsr::Read> reads, bool fast_mode) {
  this->reads = reads;
  for (uint32_t i = 0; i < reads.size(); ++i) {
    for (const auto& seedmer : reads[i].uniqueSeedmers) {
      for (const auto& seedmerIndex : seedmer.second) {
        seedmerToReads[seedmer.first].emplace_back(i, seedmerIndex);
      }
    }
  }

  // initialize score index structures
  size_t numReads = reads.size();
  size_t numNodes = liteTree->allLiteNodes.size();
  // maxScoreNodeIndex.resize(numReads);
  if (fast_mode) {
    kminmerMatches.resize(numReads, std::make_pair(0, 0));
    perNodeKminmerMatchesDeltasIndex.resize(numNodes);
  } else {
    readScores.resize(numReads, 0);
    if (lowMemory) {
      perNodeScoreDeltasIndexLowMemory.resize(numNodes);
    } else {
      perNodeScoreDeltasIndex.resize(numNodes);
    }
  }
}


uint64_t mgsr::degapGlobal(const uint64_t& globalCoord, const std::map<uint64_t, uint64_t>& degapCoordsIndex) {
  auto coordIt = degapCoordsIndex.upper_bound(globalCoord);
  if (coordIt == degapCoordsIndex.begin()) {
      return 0;
  }
  return globalCoord - std::prev(coordIt)->second;
}

uint64_t mgsr::regapGlobal(const uint64_t& localCoord, const std::map<uint64_t, uint64_t>& regapCoordsIndex) {
  auto coordIt = regapCoordsIndex.upper_bound(localCoord);
  if (coordIt == regapCoordsIndex.begin()) {
      return 0;
  }
  return localCoord + std::prev(coordIt)->second;
}

void mgsr::updateGapMapStep(
  std::map<uint64_t, uint64_t>& gapMap,
  const std::pair<bool, std::pair<uint64_t, uint64_t>>& update,
  std::vector<std::pair<bool, std::pair<uint64_t, uint64_t>>>& backtrack,
  std::vector<std::pair<bool, std::pair<uint64_t, uint64_t>>>& gapMapUpdates,
  bool recordGapMapUpdates
) {
  bool toGap = update.first;
  uint64_t start = update.second.first;
  uint64_t end = update.second.second;

  auto rightIt = gapMap.upper_bound(start);
  auto leftIt = (rightIt == gapMap.begin()) ? gapMap.end() : std::prev(rightIt);

  bool rightItExists = rightIt != gapMap.end();
  bool leftItExists = leftIt != gapMap.end();

  if (toGap) {
    // add gap range
    if (gapMap.empty()) {
      gapMap[start] = end;
      backtrack.emplace_back(true, std::make_pair(start, end));
      if (recordGapMapUpdates) {
        gapMapUpdates.emplace_back(false, std::make_pair(start, end));
      }
      return;
    }
    
    decltype(rightIt) curIt;

    // curIt starts outside of any range
    if (!leftItExists || (!rightItExists && start > leftIt->second) || (leftItExists && start > leftIt->second && rightItExists && start < rightIt->first)) {
      if (leftItExists && start == leftIt->second + 1) {
        // 1 base after left range and merge with left
        curIt = leftIt;
        backtrack.emplace_back(false, std::make_pair(curIt->first, curIt->second));
        curIt->second = end;
        if (recordGapMapUpdates) {
          gapMapUpdates.emplace_back(false, std::make_pair(curIt->first, curIt->second));
        }
      } else {
        // insert new range
        auto tmpIt = gapMap.emplace(start, end);
        curIt = tmpIt.first;
        backtrack.emplace_back(true, std::make_pair(curIt->first, curIt->second));
        if (recordGapMapUpdates) {
          gapMapUpdates.emplace_back(false, std::make_pair(curIt->first, curIt->second));
        }
      }
    } else {
      curIt = leftIt;
      if (end <= curIt->second) {
        return;
      }
      backtrack.emplace_back(false, std::make_pair(curIt->first, curIt->second));
      curIt->second = end;
      if (recordGapMapUpdates) {
        gapMapUpdates.emplace_back(false, std::make_pair(curIt->first, curIt->second));
      }
    }

    auto nextIt = std::next(curIt);
    while (true) {
      if (nextIt == gapMap.end()) {
        break;
      }

      if (nextIt->second <= curIt->second) {
        auto tmpIt = nextIt;
        nextIt = std::next(nextIt);
        backtrack.emplace_back(false, std::make_pair(tmpIt->first, tmpIt->second));
        if (recordGapMapUpdates) {
          gapMapUpdates.emplace_back(true, std::make_pair(tmpIt->first, tmpIt->second));
        }
        gapMap.erase(tmpIt);
      } else if (nextIt->first <= end + 1) {
        backtrack.emplace_back(false, std::make_pair(curIt->first, curIt->second));
        curIt->second = nextIt->second;
        backtrack.emplace_back(false, std::make_pair(nextIt->first, nextIt->second));
        if (recordGapMapUpdates) {
          gapMapUpdates.emplace_back(false, std::make_pair(curIt->first, curIt->second));
          gapMapUpdates.emplace_back(true, std::make_pair(nextIt->first, nextIt->second));
        }
        gapMap.erase(nextIt);
        break;
      } else {
        break;
      }
    }
  } else {
    // remove gap range
    if (gapMap.empty() || (!leftItExists && end < rightIt->first) || (!rightItExists && start > leftIt->second)) {
      return;
    }

    decltype(rightIt) curIt;
    decltype(rightIt) nextIt;
    if (!leftItExists || (leftItExists && start > leftIt->second && rightItExists && start < rightIt->first)) {
      // curIt starts outside of any range
      curIt = rightIt;

      if (end < curIt->first) {
        return;
      }

      // ends within the curIt range
      if (end <= curIt->second) {
        if (end == curIt->second) {
          backtrack.emplace_back(false, std::make_pair(curIt->first, curIt->second));
          if (recordGapMapUpdates) {
            gapMapUpdates.emplace_back(true, std::make_pair(curIt->first, curIt->second));
          }
          gapMap.erase(curIt);
        } else {
          gapMap[end+1] = curIt->second;
          backtrack.emplace_back(true, std::make_pair(end+1, curIt->second));
          backtrack.emplace_back(false, std::make_pair(curIt->first, curIt->second));
          if (recordGapMapUpdates) {
            gapMapUpdates.emplace_back(false, std::make_pair(end+1, curIt->second));
            gapMapUpdates.emplace_back(true, std::make_pair(curIt->first, curIt->second));
          }
          gapMap.erase(curIt);
        }
        return;
      } else {
        nextIt = std::next(curIt);
        backtrack.emplace_back(false, std::make_pair(curIt->first, curIt->second));
        if (recordGapMapUpdates) {
          gapMapUpdates.emplace_back(true, std::make_pair(curIt->first, curIt->second));
        }
        gapMap.erase(curIt);
      }
      
    } else {
      // curIt starts inside of a range
      curIt = leftIt;
      
      if (end <= curIt->second) {
        // contained in the curIt range
        if (start == curIt->first && end == curIt->second) {
          backtrack.emplace_back(false, std::make_pair(curIt->first, curIt->second));
          if (recordGapMapUpdates) {
            gapMapUpdates.emplace_back(true, std::make_pair(curIt->first, curIt->second));
          }
          gapMap.erase(curIt);
        } else if (start == curIt->first) {
          gapMap[end + 1] = curIt->second;
          backtrack.emplace_back(true, std::make_pair(end+1, curIt->second));
          backtrack.emplace_back(false, std::make_pair(curIt->first, curIt->second));
          if (recordGapMapUpdates) {
            gapMapUpdates.emplace_back(false, std::make_pair(end+1, curIt->second));
            gapMapUpdates.emplace_back(true, std::make_pair(curIt->first, curIt->second));
          }
          gapMap.erase(curIt);
        } else if (end == curIt->second) {
          backtrack.emplace_back(false, std::make_pair(curIt->first, curIt->second));
          curIt->second = start - 1;
          if (recordGapMapUpdates) {
            gapMapUpdates.emplace_back(false, std::make_pair(curIt->first, curIt->second));
          }
        } else {
          gapMap[end + 1] = curIt->second;
          backtrack.emplace_back(true, std::make_pair(end+1, curIt->second));
          backtrack.emplace_back(false, std::make_pair(curIt->first, curIt->second));
          if (recordGapMapUpdates) {
            gapMapUpdates.emplace_back(false, std::make_pair(end+1, curIt->second));
            gapMapUpdates.emplace_back(false, std::make_pair(curIt->first, start-1));
          }
          curIt->second = start - 1;
        }
        return;
      } else {
        if (start == curIt->first) {
          nextIt = std::next(curIt);
          backtrack.emplace_back(false, std::make_pair(curIt->first, curIt->second));
          if (recordGapMapUpdates) {
            gapMapUpdates.emplace_back(true, std::make_pair(curIt->first, curIt->second));
          }
          gapMap.erase(curIt);
        } else {
          backtrack.emplace_back(false, std::make_pair(curIt->first, curIt->second));
          curIt->second = start - 1;
          if (recordGapMapUpdates) {
            gapMapUpdates.emplace_back(false, std::make_pair(curIt->first, curIt->second));
          }
          nextIt = std::next(curIt);
        }
      }
    }

    
    while (true) {
      if (nextIt == gapMap.end()) {
        break;
      }

      if (nextIt->first > end) {
        break;
      } else if (nextIt->second <= end) {
        auto tmpIt = nextIt;
        nextIt = std::next(nextIt);
        backtrack.emplace_back(false, std::make_pair(tmpIt->first, tmpIt->second));
        if (recordGapMapUpdates) {
          gapMapUpdates.emplace_back(true, std::make_pair(tmpIt->first, tmpIt->second));
        }
        gapMap.erase(tmpIt);
      } else {
        gapMap[end + 1] = nextIt->second;
        backtrack.emplace_back(true, std::make_pair(end+1, nextIt->second));
        backtrack.emplace_back(false, std::make_pair(nextIt->first, nextIt->second));
        if (recordGapMapUpdates) {
          gapMapUpdates.emplace_back(false, std::make_pair(end+1, nextIt->second));
          gapMapUpdates.emplace_back(true, std::make_pair(nextIt->first, nextIt->second));
        }
        gapMap.erase(nextIt);
        break;
      }
    }
  }
}

void mgsr::updateGapMap(
  panmanUtils::Node *node,
  size_t dfsIndex,
  std::map<uint64_t, uint64_t>& gapMap,
  const std::vector<std::pair<bool, std::pair<uint64_t, uint64_t>>>& updates,
  std::vector<std::pair<bool, std::pair<uint64_t, uint64_t>>>& backtrack,
  std::vector<std::pair<bool, std::pair<uint64_t, uint64_t>>>& gapMapUpdates
) {
  for (const auto& update : updates) {
    updateGapMapStep(gapMap, update, backtrack, gapMapUpdates, true);
  }

}

void mgsr::invertGapMap(
  std::map<uint64_t, uint64_t>& gapMap,
  const std::pair<uint64_t, uint64_t>& invertRange,
  std::vector<std::pair<bool, std::pair<uint64_t, uint64_t>>>& backtrack,
  std::vector<std::pair<bool, std::pair<uint64_t, uint64_t>>>& gapMapUpdates
) {
  const auto& [start, end] = invertRange;

  auto rightIt = gapMap.upper_bound(start);
  auto leftIt = (rightIt == gapMap.begin()) ? gapMap.end() : std::prev(rightIt);

  bool rightItExists = rightIt != gapMap.end();
  bool leftItExists = leftIt != gapMap.end();

  // completely inside or outside a gap range -> do nothing
  if (
    gapMap.empty() || // empty gap map
    (!leftItExists && end < rightIt->first) || // completely left of first gap range
    (!rightItExists && start > leftIt->second) // completely right of last gap range
    // (leftItExists && start > leftIt->second && rightItExists && start < rightIt->first) || // completely between two gap ranges
    // (leftItExists && start >= leftIt->first && end <= leftIt->second) // completely inside a gap range
  ) {
    return;
  }
  
  //                    gaps            beg      end
  std::vector<std::pair<bool, std::pair<int64_t, int64_t>>> blockRuns;
  if (!leftItExists || (leftItExists && start > leftIt->second && rightItExists && start < rightIt->first)) {
    // start outside of a range

    if (end < rightIt->first) {
      // completely completely between two ranges... all nucs are on.. do nothing
      return;
    }

    auto curIt = rightIt;
    blockRuns.emplace_back(false, std::make_pair(start, curIt->first - 1));
    if (end <= curIt->second) {
      blockRuns.emplace_back(true, std::make_pair(blockRuns.back().second.second + 1, end));
    } else {
      blockRuns.emplace_back(true, std::make_pair(blockRuns.back().second.second + 1, curIt->second));
      curIt = std::next(curIt);
      while (true) {
        if (curIt == gapMap.end()) {
          blockRuns.emplace_back(false, std::make_pair(blockRuns.back().second.second + 1, end));
          break;
        } else if (end < curIt->first) {
          blockRuns.emplace_back(false, std::make_pair(blockRuns.back().second.second + 1, end));
          break;
        } else if (end > curIt->second) {
          blockRuns.emplace_back(false, std::make_pair(blockRuns.back().second.second + 1, curIt->first - 1));
          blockRuns.emplace_back(true, std::make_pair(curIt->first, curIt->second));
          curIt = std::next(curIt);
        } else {
          blockRuns.emplace_back(false, std::make_pair(blockRuns.back().second.second + 1, curIt->first - 1));
          blockRuns.emplace_back(true, std::make_pair(curIt->first, end));
          break;
        }
      }
    }
  } else {
    // start inside of a range
    auto curIt = leftIt;
    blockRuns.emplace_back(true, std::make_pair(start, curIt->second));
    curIt = std::next(curIt);
    while (true) {
      if (curIt == gapMap.end()) {
        blockRuns.emplace_back(false, std::make_pair(blockRuns.back().second.second + 1, end));
        break;
      } else if (end < curIt->first) {
        blockRuns.emplace_back(false, std::make_pair(blockRuns.back().second.second + 1, end));
        break;
      } else if (end > curIt->second) {
        blockRuns.emplace_back(false, std::make_pair(blockRuns.back().second.second + 1, curIt->first - 1));
        blockRuns.emplace_back(true, std::make_pair(curIt->first, curIt->second));
        curIt = std::next(curIt);
      } else {
        blockRuns.emplace_back(false, std::make_pair(blockRuns.back().second.second + 1, curIt->first - 1));
        blockRuns.emplace_back(true, std::make_pair(curIt->first, end));
        break;
      }
    }
  }

  int64_t curBeg = blockRuns.front().second.first;
  for (auto it = blockRuns.rbegin(); it != blockRuns.rend(); ++it) {
    int64_t curEnd = curBeg + (it->second.second - it->second.first);
    updateGapMapStep(gapMap, {it->first, {curBeg, curEnd}}, backtrack, gapMapUpdates, false);
    curBeg = curEnd + 1;
  }
}

void mgsr::revertGapMapInversions(
  std::vector<std::pair<bool, std::pair<uint64_t, uint64_t>>>& gapMapBlocksBacktracks,
  std::map<uint64_t, uint64_t>& gapMap
) {
  for (auto it = gapMapBlocksBacktracks.rbegin(); it != gapMapBlocksBacktracks.rend(); ++it) {
    const auto& [del, range] = *it;
    if (del) {
      gapMap.erase(range.first);
    } else {
      gapMap[range.first] = range.second;
    }
  }
}

void mgsr::makeCoordIndex(
  std::map<uint64_t, uint64_t>& degapCoordIndex,
  std::map<uint64_t, uint64_t>& regapCoordIndex,
  const std::map<uint64_t, uint64_t>& gapMap,
  uint64_t lastScalarCoord
) {
  uint64_t totalGapSize = 0;
  if (gapMap.empty() || gapMap.begin()->first > 0) {
    degapCoordIndex[0] == totalGapSize;
    regapCoordIndex[0] == totalGapSize;
  }
  for (auto &gap : gapMap) {
    uint64_t gapStart = gap.first;
    uint64_t gapEnd = gap.second;
    uint64_t gapSize = gapEnd - gapStart + 1;
    if (gapEnd == lastScalarCoord) break;
    totalGapSize += gapSize;
    degapCoordIndex[gapEnd+1] = totalGapSize;
    regapCoordIndex[gapEnd+1-totalGapSize] = totalGapSize;
  }
}

std::vector<panmapUtils::NewSyncmerRange> mgsr::mgsrIndexBuilder::computeNewSyncmerRangesWalk(
  panmanUtils::Node* node,
  size_t dfsIndex,
  const panmapUtils::BlockSequences& blockSequences,
  const std::vector<char>& blockExistsDelayed,
  const std::vector<char>& blockStrandDelayed,
  const panmapUtils::GlobalCoords& globalCoords,
  const std::map<uint64_t, uint64_t>& gapMap,
  std::vector<std::pair<panmapUtils::Coordinate, panmapUtils::Coordinate>>& localMutationRanges,
  std::vector<std::tuple<uint64_t, uint64_t, panmapUtils::seedChangeType>>& blockOnSyncmersChangeRecord
) {
  std::vector<panmapUtils::NewSyncmerRange> newSyncmerRanges;
  if (localMutationRanges.empty()) {
    return newSyncmerRanges;
  }

  const std::vector<char>& blockExists = blockSequences.blockExists;
  const std::vector<char>& blockStrand = blockSequences.blockStrand;
  const std::vector<std::vector<std::pair<char, std::vector<char>>>>& sequence = blockSequences.sequence;

  std::sort(localMutationRanges.begin(), localMutationRanges.end(), [&globalCoords, &blockStrand](const auto& a, const auto& b) {
    return globalCoords.getScalarFromCoord(a.first, blockStrand[a.first.primaryBlockId]) < globalCoords.getScalarFromCoord(b.first, blockStrand[b.first.primaryBlockId]);
  });

  std::vector<std::pair<panmapUtils::Coordinate, panmapUtils::Coordinate>> mergedLocalMutationRanges{localMutationRanges.front()};
  for (size_t i = 1; i < localMutationRanges.size(); ++i) {
    const auto& [curBeg, curEnd] = mergedLocalMutationRanges.back();
    const auto& [nextBeg, nextEnd] = localMutationRanges[i];
    
    // check if the current range and the next range are adjacent on their global scalar coordinates
    if (globalCoords.getScalarFromCoord(curEnd, blockStrand[curEnd.primaryBlockId]) + 1 >= globalCoords.getScalarFromCoord(nextBeg, blockStrand[nextBeg.primaryBlockId])) {
      if (globalCoords.getScalarFromCoord(nextEnd, blockStrand[nextEnd.primaryBlockId]) > globalCoords.getScalarFromCoord(curEnd, blockStrand[curEnd.primaryBlockId])) {
        mergedLocalMutationRanges.back().second = nextEnd;
      }
    } else {
      mergedLocalMutationRanges.emplace_back(nextBeg, nextEnd);
    }
  }

  int k = indexBuilder.getK();
  size_t localMutationRangeIndex = 0;
  int offsetsToDelete = -1;
  int endOffset = -1;
  panmapUtils::NewSyncmerRange curSyncmerRange;
  while (localMutationRangeIndex < mergedLocalMutationRanges.size()) {
    auto [curBegCoord, curEndCoord] = mergedLocalMutationRanges[localMutationRangeIndex];
    auto syncmerRangeBegCoord = curBegCoord;
    auto syncmerRangeEndCoord = curEndCoord;
    auto curBegScalarTest = globalCoords.getScalarFromCoord(curBegCoord, blockStrand[curBegCoord.primaryBlockId]);
    auto curEndScalar = globalCoords.getScalarFromCoord(curEndCoord, blockStrand[curEndCoord.primaryBlockId]);
    auto leftGapMapIt = gapMap.lower_bound(globalCoords.getScalarFromCoord(curBegCoord, blockStrand[curBegCoord.primaryBlockId]));
    auto rightGapMapIt = gapMap.lower_bound(globalCoords.getScalarFromCoord(curEndCoord, blockStrand[curEndCoord.primaryBlockId]));

    // expand to the left... if reach newSyncmerRanges.back(), merge
    bool reachedEnd = false;
    uint32_t offset = 0;
    leftGapMapIt = leftGapMapIt == gapMap.begin() ? gapMap.begin() : std::prev(leftGapMapIt);
    while (offset < k - 1) {
      auto curBegScalar = globalCoords.getScalarFromCoord(curBegCoord, blockStrand[curBegCoord.primaryBlockId]);
      if (curBegScalar == 0) {
        break;
      }
      if (leftGapMapIt == gapMap.begin()) {
        if (curBegScalar - 1 > leftGapMapIt->second) {
          globalCoords.stepBackwardScalar(curBegCoord, blockStrand);
          --curBegScalarTest;
        } else if (curBegScalar >= leftGapMapIt->first) {
          if (leftGapMapIt->first == 0) {
            break;
          } else {
            curBegScalar = leftGapMapIt->first - 1;
            curBegScalarTest = leftGapMapIt->first - 1;
            curBegCoord = globalCoords.getCoordFromScalar(curBegScalar);
            if (!blockStrand[curBegCoord.primaryBlockId]) {
              curBegCoord = globalCoords.getCoordFromScalar(curBegScalar, false);
            }
          }
        }
      } else if (curBegScalar - 1 > leftGapMapIt->second) {
        globalCoords.stepBackwardScalar(curBegCoord, blockStrand);
        --curBegScalarTest;
      } else {
        curBegScalar = leftGapMapIt->first - 1;
        curBegScalarTest = leftGapMapIt->first - 1;
        curBegCoord = globalCoords.getCoordFromScalar(curBegScalar);
        if (!blockStrand[curBegCoord.primaryBlockId]) {
          curBegCoord = globalCoords.getCoordFromScalar(curBegScalar, false);
        }
        leftGapMapIt = leftGapMapIt == gapMap.begin() ? gapMap.begin() : std::prev(leftGapMapIt);
      }
      

      if (!newSyncmerRanges.empty() 
          && globalCoords.getScalarFromCoord(curBegCoord, blockStrand[curBegCoord.primaryBlockId]) <= globalCoords.getScalarFromCoord(curSyncmerRange.endCoord, blockStrand[curSyncmerRange.endCoord.primaryBlockId])
      ) {
        // reached current newSyncmerRange... merge
        curBegCoord = curSyncmerRange.begCoord;
        curBegScalarTest = globalCoords.getScalarFromCoord(curBegCoord, blockStrand[curBegCoord.primaryBlockId]);
        syncmerRangeBegCoord = curBegCoord;
        newSyncmerRanges.pop_back();
        break;
      }

      if (!blockExists[curBegCoord.primaryBlockId]) {
        curBegCoord = globalCoords.blockEdgeCoords[curBegCoord.primaryBlockId].start;
        curBegScalarTest = globalCoords.getScalarFromCoord(curBegCoord, blockStrand[curBegCoord.primaryBlockId]);
        continue;
      }

      if (blockExists[curBegCoord.primaryBlockId] && blockSequences.getSequenceBase(curBegCoord) != '-') {
        offset++;
        syncmerRangeBegCoord = curBegCoord;
      }
    }


    // expand to the right... if reach mergedLocalMutationRanges[localMutationRangeIndex + 1], merge
    offset = 0;
    if (rightGapMapIt == gapMap.begin()) {
      rightGapMapIt = gapMap.begin();
    } else if (rightGapMapIt == gapMap.end()) {
      rightGapMapIt = std::prev(rightGapMapIt);
    } else if (rightGapMapIt->first != curEndScalar && curEndScalar <= std::prev(rightGapMapIt)->second) {
      rightGapMapIt = std::prev(rightGapMapIt);
    }

    while (offset < k - 1) {
      if (curEndScalar == globalCoords.lastScalarCoord) {
        reachedEnd = true;
        break;
      }

      if (rightGapMapIt == gapMap.end()) {
        auto lastGapMapIt = std::prev(gapMap.end());
        if (curEndScalar <= lastGapMapIt->second && lastGapMapIt->second != globalCoords.lastScalarCoord) {
          curEndScalar = lastGapMapIt->second + 1;
          curEndCoord = globalCoords.getCoordFromScalar(curEndScalar);
          if (!blockStrand[curEndCoord.primaryBlockId]) {
            curEndCoord = globalCoords.getCoordFromScalar(curEndScalar, false);
          }
        }
      } else if ((curEndScalar >= rightGapMapIt->first && curEndScalar <= rightGapMapIt->second) || curEndScalar + 1 >= rightGapMapIt->first) {
        if (rightGapMapIt->second == globalCoords.lastScalarCoord) {
          if (localMutationRangeIndex == mergedLocalMutationRanges.size() - 1) {
            reachedEnd = true;
            break;
          } else {
            curEndCoord = mergedLocalMutationRanges[localMutationRangeIndex + 1].second;
            curEndScalar = globalCoords.getScalarFromCoord(curEndCoord, blockStrand[curEndCoord.primaryBlockId]);
            syncmerRangeEndCoord = curEndCoord;
            localMutationRangeIndex++;
            offset = 0;
            continue;
          }
        }
        curEndScalar = rightGapMapIt->second + 1;
        curEndCoord = globalCoords.getCoordFromScalar(curEndScalar);
        if (!blockStrand[curEndCoord.primaryBlockId]) {
          curEndCoord = globalCoords.getCoordFromScalar(curEndScalar, false);
        }
        rightGapMapIt = std::next(rightGapMapIt);
      } else {
        globalCoords.stepForwardScalar(curEndCoord, blockStrand);
        ++curEndScalar;
      }
      
      if (!blockExists[curEndCoord.primaryBlockId]) {
        curEndCoord = globalCoords.blockEdgeCoords[curEndCoord.primaryBlockId].end;
        curEndScalar = globalCoords.getScalarFromCoord(curEndCoord, blockStrand[curEndCoord.primaryBlockId]);
        continue;
      }
      if (localMutationRangeIndex != mergedLocalMutationRanges.size() - 1
          && globalCoords.getScalarFromCoord(curEndCoord, blockStrand[curEndCoord.primaryBlockId]) >= globalCoords.getScalarFromCoord(mergedLocalMutationRanges[localMutationRangeIndex + 1].first, blockStrand[mergedLocalMutationRanges[localMutationRangeIndex + 1].first.primaryBlockId])
      ) {
        // reached next mutation range... merge
        curEndCoord = mergedLocalMutationRanges[localMutationRangeIndex + 1].second;
        curEndScalar = globalCoords.getScalarFromCoord(curEndCoord, blockStrand[curEndCoord.primaryBlockId]);
        rightGapMapIt = gapMap.lower_bound(curEndScalar);
        if (rightGapMapIt == gapMap.begin()) {
          rightGapMapIt = gapMap.begin();
        } else if (rightGapMapIt == gapMap.end()) {
          rightGapMapIt = std::prev(rightGapMapIt);
        } else if (rightGapMapIt->first != curEndScalar && curEndScalar <= std::prev(rightGapMapIt)->second) {
          rightGapMapIt = std::prev(rightGapMapIt);
        }
        syncmerRangeEndCoord = curEndCoord;
        localMutationRangeIndex++;
        offset = 0;
        continue;
      }

      if (blockExists[curEndCoord.primaryBlockId] && blockSequences.getSequenceBase(curEndCoord) != '-') {
        offset++;
        syncmerRangeEndCoord = curEndCoord;
      }
    }

    newSyncmerRanges.emplace_back(syncmerRangeBegCoord, syncmerRangeEndCoord, "", std::vector<uint64_t>(), std::vector<uint64_t>());
    curSyncmerRange = newSyncmerRanges.back();
    if (reachedEnd) {
      offsetsToDelete = k - offset - 1;
      endOffset = offset;
      break;
    }
    localMutationRangeIndex++;
  }

  for (size_t i = 0; i < newSyncmerRanges.size(); i++) {
    panmapUtils::NewSyncmerRange& syncmerRange = newSyncmerRanges[i];
    panmapUtils::Coordinate curCoord = syncmerRange.begCoord;
    panmapUtils::Coordinate curEndCoord = syncmerRange.endCoord;
    std::string& localRangeSeq = syncmerRange.localRangeSeq;
    std::vector<uint64_t>& localRangeCoordToGlobalScalarCoords = syncmerRange.localRangeCoordToGlobalScalarCoords;
    std::vector<uint64_t>& seedsToDelete = syncmerRange.seedsToDelete;
    std::vector<uint64_t>& localRangeCoordToBlockId = syncmerRange.localRangeCoordToBlockId;
    localRangeSeq = "";
    std::vector<uint64_t>().swap(localRangeCoordToGlobalScalarCoords);
    std::vector<uint64_t>().swap(seedsToDelete);
    std::vector<uint64_t>().swap(localRangeCoordToBlockId);
    while (true) {
      if (!blockExists[curCoord.primaryBlockId]) {
        if (curCoord.primaryBlockId == curEndCoord.primaryBlockId) {
          break;
        }
        curCoord = globalCoords.stepForwardScalar(globalCoords.blockEdgeCoords[curCoord.primaryBlockId].end, blockStrand);
        continue;
      }
      
      auto curScalarCoord = globalCoords.getScalarFromCoord(curCoord, blockStrand[curCoord.primaryBlockId]);
      char curNuc = blockSequences.getSequenceBase(curCoord);
      if (curNuc != '-') {
        if (!blockStrand[curCoord.primaryBlockId]) curNuc = panmanUtils::getComplementCharacter(curNuc);
        localRangeSeq += curNuc;
        localRangeCoordToGlobalScalarCoords.push_back(curScalarCoord);
        localRangeCoordToBlockId.push_back(curCoord.primaryBlockId);
      } else if (refOnSyncmers[curScalarCoord].has_value()) {
        blockOnSyncmers[curCoord.primaryBlockId].erase(curScalarCoord);
        if (blockOnSyncmers[curCoord.primaryBlockId].empty()) blockOnSyncmers.erase(curCoord.primaryBlockId);
        blockOnSyncmersChangeRecord.emplace_back(curCoord.primaryBlockId, curScalarCoord, panmapUtils::seedChangeType::DEL);
        seedsToDelete.push_back(curScalarCoord);
      }
      if (curCoord == curEndCoord) break;
      globalCoords.stepForwardScalar(curCoord, blockStrand);
    }

    if (i == newSyncmerRanges.size() - 1 && offsetsToDelete != -1) {
      for (size_t j = localRangeSeq.size() - endOffset - offsetsToDelete; j < localRangeSeq.size(); j++) {
        if (refOnSyncmers[localRangeCoordToGlobalScalarCoords[j]].has_value()) {
          auto curScalarCoord = localRangeCoordToGlobalScalarCoords[j];
          auto curBlockId = localRangeCoordToBlockId[j];
          blockOnSyncmers[curBlockId].erase(curScalarCoord);
          if (blockOnSyncmers[curBlockId].empty()) blockOnSyncmers.erase(curBlockId);
          blockOnSyncmersChangeRecord.emplace_back(curBlockId, curScalarCoord, panmapUtils::seedChangeType::DEL);
          seedsToDelete.push_back(localRangeCoordToGlobalScalarCoords[j]);
        }
      }
    }
  }
  return newSyncmerRanges;
}

std::vector<panmapUtils::NewSyncmerRange> mgsr::mgsrIndexBuilder::computeNewSyncmerRangesJump(
  panmanUtils::Node* node,
  size_t dfsIndex,
  const panmapUtils::BlockSequences& blockSequences,
  const std::vector<char>& blockExistsDelayed,
  const std::vector<char>& blockStrandDelayed,
  const panmapUtils::GlobalCoords& globalCoords,
  const std::map<uint64_t, uint64_t>& gapMap,
  std::vector<std::pair<panmapUtils::Coordinate, panmapUtils::Coordinate>>& localMutationRanges,
  std::vector<std::tuple<uint64_t, uint64_t, panmapUtils::seedChangeType>>& blockOnSyncmersChangeRecord
) {
  std::vector<panmapUtils::NewSyncmerRange> newSyncmerRanges;
  if (localMutationRanges.empty()) {
    return newSyncmerRanges;
  }

  const std::vector<char>& blockExists = blockSequences.blockExists;
  const std::vector<char>& blockStrand = blockSequences.blockStrand;
  const std::vector<std::vector<std::pair<char, std::vector<char>>>>& sequence = blockSequences.sequence;

  std::sort(localMutationRanges.begin(), localMutationRanges.end(), [&globalCoords, &blockStrand](const auto& a, const auto& b) {
    return globalCoords.getScalarFromCoord(a.first, blockStrand[a.first.primaryBlockId]) < globalCoords.getScalarFromCoord(b.first, blockStrand[b.first.primaryBlockId]);
  });

  std::vector<std::pair<panmapUtils::Coordinate, panmapUtils::Coordinate>> mergedLocalMutationRanges{localMutationRanges.front()};
  for (size_t i = 1; i < localMutationRanges.size(); ++i) {
    const auto& [curBeg, curEnd] = mergedLocalMutationRanges.back();
    const auto& [nextBeg, nextEnd] = localMutationRanges[i];

    
    // check if the current range and the next range are adjacent on their global scalar coordinates
    if (globalCoords.getScalarFromCoord(curEnd, blockStrand[curEnd.primaryBlockId]) + 1 >= globalCoords.getScalarFromCoord(nextBeg, blockStrand[nextBeg.primaryBlockId])) {
      if (globalCoords.getScalarFromCoord(nextEnd, blockStrand[nextEnd.primaryBlockId]) > globalCoords.getScalarFromCoord(curEnd, blockStrand[curEnd.primaryBlockId])) {
        mergedLocalMutationRanges.back().second = nextEnd;
      }
    } else {

      mergedLocalMutationRanges.emplace_back(nextBeg, nextEnd);
    }
  }


  int k = indexBuilder.getK();
  size_t localMutationRangeIndex = 0;
  int offsetsToDelete = -1;
  int endOffset = -1;
  panmapUtils::NewSyncmerRange curSyncmerRange;
  while (localMutationRangeIndex < mergedLocalMutationRanges.size()) {
    auto [curBegCoord, curEndCoord] = mergedLocalMutationRanges[localMutationRangeIndex];
    auto syncmerRangeBegCoord = curBegCoord;
    auto syncmerRangeEndCoord = curEndCoord;
    auto curBegScalarTest = globalCoords.getScalarFromCoord(curBegCoord, blockStrand[curBegCoord.primaryBlockId]);
    auto curEndScalar = globalCoords.getScalarFromCoord(curEndCoord, blockStrand[curEndCoord.primaryBlockId]);
    auto leftGapMapIt = gapMap.lower_bound(globalCoords.getScalarFromCoord(curBegCoord, blockStrand[curBegCoord.primaryBlockId]));
    auto rightGapMapIt = gapMap.lower_bound(globalCoords.getScalarFromCoord(curEndCoord, blockStrand[curEndCoord.primaryBlockId]));

    // expand to the left... if reach newSyncmerRanges.back(), merge
    bool reachedEnd = false;
    uint32_t offset = 0;
    leftGapMapIt = leftGapMapIt == gapMap.begin() ? gapMap.begin() : std::prev(leftGapMapIt);
    while (offset < k - 1) {
      auto curBegScalar = globalCoords.getScalarFromCoord(curBegCoord, blockStrand[curBegCoord.primaryBlockId]);
      if (curBegScalar == 0) {
        break;
      }
      if (leftGapMapIt == gapMap.begin()) {
        if (curBegScalar - 1 > leftGapMapIt->second) {
          globalCoords.stepBackwardScalar(curBegCoord, blockStrand);
          --curBegScalarTest;
        } else if (curBegScalar >= leftGapMapIt->first) {
          if (leftGapMapIt->first == 0) {
            break;
          } else {
            curBegScalar = leftGapMapIt->first - 1;
            curBegScalarTest = leftGapMapIt->first - 1;
            curBegCoord = globalCoords.getCoordFromScalar(curBegScalar);
            if (!blockStrand[curBegCoord.primaryBlockId]) {
              curBegCoord = globalCoords.getCoordFromScalar(curBegScalar, false);
            }
          }
        }
      } else if (curBegScalar - 1 > leftGapMapIt->second) {
        globalCoords.stepBackwardScalar(curBegCoord, blockStrand);
        --curBegScalarTest;
      } else {
        curBegScalar = leftGapMapIt->first - 1;
        curBegScalarTest = leftGapMapIt->first - 1;
        curBegCoord = globalCoords.getCoordFromScalar(curBegScalar);
        if (!blockStrand[curBegCoord.primaryBlockId]) {
          curBegCoord = globalCoords.getCoordFromScalar(curBegScalar, false);
        }
        leftGapMapIt = leftGapMapIt == gapMap.begin() ? gapMap.begin() : std::prev(leftGapMapIt);
      }
      

      if (!newSyncmerRanges.empty() 
          && globalCoords.getScalarFromCoord(curBegCoord, blockStrand[curBegCoord.primaryBlockId]) <= globalCoords.getScalarFromCoord(curSyncmerRange.endCoord, blockStrand[curSyncmerRange.endCoord.primaryBlockId])
      ) {
        // reached current newSyncmerRange... merge
        curBegCoord = curSyncmerRange.begCoord;
        curBegScalarTest = globalCoords.getScalarFromCoord(curBegCoord, blockStrand[curBegCoord.primaryBlockId]);
        syncmerRangeBegCoord = curBegCoord;
        newSyncmerRanges.pop_back();
        break;
      }

      if (!blockExists[curBegCoord.primaryBlockId]) {
        curBegCoord = globalCoords.blockEdgeCoords[curBegCoord.primaryBlockId].start;
        curBegScalarTest = globalCoords.getScalarFromCoord(curBegCoord, blockStrand[curBegCoord.primaryBlockId]);
        continue;
      }

      if (blockExists[curBegCoord.primaryBlockId] && blockSequences.getSequenceBase(curBegCoord) != '-') {
        offset++;
        syncmerRangeBegCoord = curBegCoord;
      }
    }


    // expand to the right... if reach mergedLocalMutationRanges[localMutationRangeIndex + 1], merge
    offset = 0;
    if (rightGapMapIt == gapMap.begin()) {
      rightGapMapIt = gapMap.begin();
    } else if (rightGapMapIt == gapMap.end()) {
      rightGapMapIt = std::prev(rightGapMapIt);
    } else if (rightGapMapIt->first != curEndScalar && curEndScalar <= std::prev(rightGapMapIt)->second) {
      rightGapMapIt = std::prev(rightGapMapIt);
    }

    while (offset < k - 1) {
      if (curEndScalar == globalCoords.lastScalarCoord) {
        reachedEnd = true;
        break;
      }

      if (rightGapMapIt == gapMap.end()) {
        auto lastGapMapIt = std::prev(gapMap.end());
        if (curEndScalar <= lastGapMapIt->second && lastGapMapIt->second != globalCoords.lastScalarCoord) {
          curEndScalar = lastGapMapIt->second + 1;
          curEndCoord = globalCoords.getCoordFromScalar(curEndScalar);
          if (!blockStrand[curEndCoord.primaryBlockId]) {
            curEndCoord = globalCoords.getCoordFromScalar(curEndScalar, false);
          }
        }
      } else if ((curEndScalar >= rightGapMapIt->first && curEndScalar <= rightGapMapIt->second) || curEndScalar + 1 >= rightGapMapIt->first) {
        if (rightGapMapIt->second == globalCoords.lastScalarCoord) {
          if (localMutationRangeIndex == mergedLocalMutationRanges.size() - 1) {
            reachedEnd = true;
            break;
          } else {
            curEndCoord = mergedLocalMutationRanges[localMutationRangeIndex + 1].second;
            curEndScalar = globalCoords.getScalarFromCoord(curEndCoord, blockStrand[curEndCoord.primaryBlockId]);
            syncmerRangeEndCoord = curEndCoord;
            localMutationRangeIndex++;
            offset = 0;
            continue;
          }
        }
        curEndScalar = rightGapMapIt->second + 1;
        curEndCoord = globalCoords.getCoordFromScalar(curEndScalar);
        if (!blockStrand[curEndCoord.primaryBlockId]) {
          curEndCoord = globalCoords.getCoordFromScalar(curEndScalar, false);
        }
        rightGapMapIt = std::next(rightGapMapIt);
      } else {
        globalCoords.stepForwardScalar(curEndCoord, blockStrand);
        ++curEndScalar;
      }
      
      if (!blockExists[curEndCoord.primaryBlockId]) {
        curEndCoord = globalCoords.blockEdgeCoords[curEndCoord.primaryBlockId].end;
        curEndScalar = globalCoords.getScalarFromCoord(curEndCoord, blockStrand[curEndCoord.primaryBlockId]);
        continue;
      }
      if (localMutationRangeIndex != mergedLocalMutationRanges.size() - 1
          && globalCoords.getScalarFromCoord(curEndCoord, blockStrand[curEndCoord.primaryBlockId]) >= globalCoords.getScalarFromCoord(mergedLocalMutationRanges[localMutationRangeIndex + 1].first, blockStrand[mergedLocalMutationRanges[localMutationRangeIndex + 1].first.primaryBlockId])
      ) {
        // reached next mutation range... merge
        curEndCoord = mergedLocalMutationRanges[localMutationRangeIndex + 1].second;
        curEndScalar = globalCoords.getScalarFromCoord(curEndCoord, blockStrand[curEndCoord.primaryBlockId]);
        rightGapMapIt = gapMap.lower_bound(curEndScalar);
        if (rightGapMapIt == gapMap.begin()) {
          rightGapMapIt = gapMap.begin();
        } else if (rightGapMapIt == gapMap.end()) {
          rightGapMapIt = std::prev(rightGapMapIt);
        } else if (rightGapMapIt->first != curEndScalar && curEndScalar <= std::prev(rightGapMapIt)->second) {
          rightGapMapIt = std::prev(rightGapMapIt);
        }
        syncmerRangeEndCoord = curEndCoord;
        localMutationRangeIndex++;
        offset = 0;
        continue;
      }

      if (blockExists[curEndCoord.primaryBlockId] && blockSequences.getSequenceBase(curEndCoord) != '-') {
        offset++;
        syncmerRangeEndCoord = curEndCoord;
      }
    }

    newSyncmerRanges.emplace_back(syncmerRangeBegCoord, syncmerRangeEndCoord, "", std::vector<uint64_t>(), std::vector<uint64_t>());
    curSyncmerRange = newSyncmerRanges.back();
    if (reachedEnd) {
      offsetsToDelete = k - offset - 1;
      endOffset = offset;
      break;
    }
    localMutationRangeIndex++;
  }
  
  const auto lastScalarCoord = globalCoords.lastScalarCoord;
  for (size_t i = 0; i < newSyncmerRanges.size(); i++) {
    panmapUtils::NewSyncmerRange& syncmerRange = newSyncmerRanges[i];
    panmapUtils::Coordinate curBegCoord = syncmerRange.begCoord;
    panmapUtils::Coordinate curCoord = curBegCoord;
    auto curCoordScalar = globalCoords.getScalarFromCoord(curCoord, blockStrand[curCoord.primaryBlockId]);
    const panmapUtils::Coordinate curEndCoord = syncmerRange.endCoord;
    const auto curEndCoordScalar = globalCoords.getScalarFromCoord(curEndCoord, blockStrand[curEndCoord.primaryBlockId]);
    auto curCoordGapMapIt = gapMap.lower_bound(curCoordScalar);

    // if startChar == '-', it means the start position is in the first gap run group and if the first gap run extends to the end of the genome, then we can skip this syncmer range
    const char startChar = blockSequences.getSequenceBase(curCoord);
    if (startChar == '-') {
      const auto curBlockId = curCoord.primaryBlockId;
      if (gapMap.begin()->second == lastScalarCoord) {
        continue;
      } else if (blockStrandDelayed[curBlockId] == blockStrand[curBlockId] || !blockExistsDelayed[curBlockId] || !blockExists[curBlockId]) {
        curCoord = globalCoords.getCoordFromScalar(gapMap.begin()->second + 1);
        if (!blockStrand[curCoord.primaryBlockId]) {
          curCoord = globalCoords.getCoordFromScalar(gapMap.begin()->second + 1, false);
        }
        curCoordScalar = globalCoords.getScalarFromCoord(curCoord, blockStrand[curCoord.primaryBlockId]);
        curBegCoord = curCoord;
      }
    }
  

    std::string& localRangeSeq = syncmerRange.localRangeSeq;
    std::vector<uint64_t>& localRangeCoordToGlobalScalarCoords = syncmerRange.localRangeCoordToGlobalScalarCoords;
    std::vector<uint64_t>& seedsToDelete = syncmerRange.seedsToDelete;
    std::vector<uint64_t>& localRangeCoordToBlockId = syncmerRange.localRangeCoordToBlockId;
    localRangeSeq = "";
    std::vector<uint64_t>().swap(localRangeCoordToGlobalScalarCoords);
    std::vector<uint64_t>().swap(seedsToDelete);
    std::vector<uint64_t>().swap(localRangeCoordToBlockId);
    bool recomputeBlock = false;
    bool recomputeInProgress = false;
    while (true) {
      const auto curBlockId = curCoord.primaryBlockId;
      if (curCoordGapMapIt == gapMap.end()) {
        // do nothing... Current and all subsequent positions are non-gap
      } else if (recomputeBlock || (blockStrandDelayed[curBlockId] != blockStrand[curBlockId] && blockExistsDelayed[curBlockId] && blockExists[curBlockId])) {
        // need to recompute this whole block
        if (!recomputeInProgress) {
          if (curCoord != curBegCoord) {
            if (blockStrand[curBlockId]) {
              curCoord = globalCoords.blockEdgeCoords[curBlockId].start;
            } else {
              curCoord = globalCoords.blockEdgeCoords[curBlockId].end;
            }
            curCoordScalar = globalCoords.getScalarFromCoord(curCoord, blockStrand[curCoord.primaryBlockId]);
          }
          recomputeInProgress = true;
        }
      }
      
      if (!blockExists[curCoord.primaryBlockId]) {
        if (curCoord.primaryBlockId == curEndCoord.primaryBlockId) {
          break;
        }
        curCoord = globalCoords.stepForwardScalar(globalCoords.blockEdgeCoords[curCoord.primaryBlockId].end, blockStrand);
        curCoordScalar = globalCoords.getScalarFromCoord(curCoord, blockStrand[curCoord.primaryBlockId]);
        continue;
      }

      char curNuc = blockSequences.getSequenceBase(curCoord);

      if (curNuc != '-') {
        if (!blockStrand[curCoord.primaryBlockId]) curNuc = panmanUtils::getComplementCharacter(curNuc);
        localRangeSeq += curNuc;
        localRangeCoordToGlobalScalarCoords.push_back(curCoordScalar);
        localRangeCoordToBlockId.push_back(curCoord.primaryBlockId);
      } else if (refOnSyncmers[curCoordScalar].has_value()) {
        blockOnSyncmers[curCoord.primaryBlockId].erase(curCoordScalar);
        if (blockOnSyncmers[curCoord.primaryBlockId].empty()) blockOnSyncmers.erase(curCoord.primaryBlockId);
        blockOnSyncmersChangeRecord.emplace_back(curCoord.primaryBlockId, curCoordScalar, panmapUtils::seedChangeType::DEL);
        seedsToDelete.push_back(curCoordScalar);
      }
      if (curCoordScalar == curEndCoordScalar)  {
        break;
      }
      if (recomputeInProgress) {
        globalCoords.stepForwardScalar(curCoord, blockStrand);
        ++curCoordScalar;
        if (curBlockId != curCoord.primaryBlockId) {
          recomputeBlock = false;
          recomputeInProgress = false;
          if (curCoordGapMapIt != gapMap.end()) {
            while (curCoordGapMapIt != gapMap.end() && !((std::prev(curCoordGapMapIt)->second < curCoordScalar) && (curCoordScalar < curCoordGapMapIt->first))) {
              ++curCoordGapMapIt;
            }
          }
        }
      } else if (curCoordGapMapIt != gapMap.end() && curCoordScalar == curCoordGapMapIt->first - 1) {
        // step over gap run 
        if (curCoordGapMapIt->second == lastScalarCoord) {
          break;
        } else {
          curCoord = globalCoords.getCoordFromScalar(curCoordGapMapIt->second + 1);
          if (!blockStrand[curCoord.primaryBlockId]) {
            curCoord = globalCoords.getCoordFromScalar(curCoordGapMapIt->second + 1, false);
          }
          curCoordScalar = globalCoords.getScalarFromCoord(curCoord, blockStrand[curCoord.primaryBlockId]);
          if (recomputeBlock && curBlockId != curBegCoord.primaryBlockId) {
            recomputeBlock = false;
            recomputeInProgress = false;
          }
          ++curCoordGapMapIt;
        }
      } else {
        globalCoords.stepForwardScalar(curCoord, blockStrand);
        ++curCoordScalar;
        if (recomputeBlock && curBlockId != curBegCoord.primaryBlockId) {
          recomputeBlock = false;
          recomputeInProgress = false;
        }
      }
    }

    if (i == newSyncmerRanges.size() - 1 && offsetsToDelete != -1) {
      for (size_t j = localRangeSeq.size() - endOffset - offsetsToDelete; j < localRangeSeq.size(); j++) {
        if (refOnSyncmers[localRangeCoordToGlobalScalarCoords[j]].has_value()) {
          auto curGlobalScalarCoord = localRangeCoordToGlobalScalarCoords[j];
          auto curBlockId = localRangeCoordToBlockId[j];
          blockOnSyncmers[curBlockId].erase(curGlobalScalarCoord);
          if (blockOnSyncmers[curBlockId].empty()) blockOnSyncmers.erase(curBlockId);
          blockOnSyncmersChangeRecord.emplace_back(curBlockId, curGlobalScalarCoord, panmapUtils::seedChangeType::DEL);
          seedsToDelete.push_back(localRangeCoordToGlobalScalarCoords[j]);
        }
      }
    }
  }

  return newSyncmerRanges;
}

std::vector<std::pair<std::set<uint64_t>::iterator, std::set<uint64_t>::iterator>> mgsr::mgsrIndexBuilder::computeNewKminmerRanges(
  std::vector<std::tuple<uint64_t, panmapUtils::seedChangeType, seeding::rsyncmer_t>>& refOnSyncmersChangeRecord,
  const uint64_t dfsIndex
) {
  std::vector<std::pair<std::set<uint64_t>::iterator, std::set<uint64_t>::iterator>> newKminmerRanges;

  if (refOnSyncmersMap.size() < indexBuilder.getL()) {
    // no k-min-mers to compute, erase all k-min-mers
    return newKminmerRanges;
  }

  
  std::sort(refOnSyncmersChangeRecord.begin(), refOnSyncmersChangeRecord.end(), [](const auto& a, const auto& b) {
    return std::get<0>(a) < std::get<0>(b);
  });


  int64_t syncmerChangeIndex = 0;
  while (syncmerChangeIndex < refOnSyncmersChangeRecord.size()) {
    const auto& [syncmerPos, changeType, rsyncmer] = refOnSyncmersChangeRecord[syncmerChangeIndex];
    std::set<uint64_t>::iterator curBegIt, curEndIt;
    if (changeType == panmapUtils::seedChangeType::DEL) {
      if (syncmerPos < *refOnSyncmersMap.begin()) {
        syncmerChangeIndex++;
        continue;
      } else {
        curEndIt = refOnSyncmersMap.upper_bound(syncmerPos);
        curBegIt = std::prev(curEndIt);
      }
    } else {
      auto it = refOnSyncmersMap.lower_bound(syncmerPos);
      curBegIt = syncmerPos == *refOnSyncmersMap.begin() ? refOnSyncmersMap.begin() : std::prev(it);
      curEndIt = syncmerPos == *refOnSyncmersMap.rbegin() ? refOnSyncmersMap.end() : std::next(it);
    }

    
    
    int offset = 1;
    // expand to the left
    while (offset < indexBuilder.getL() - 1 && curBegIt != refOnSyncmersMap.begin()) {
      if (!newKminmerRanges.empty() && *curBegIt <= *(newKminmerRanges.back().second)) {
        curBegIt = newKminmerRanges.back().first;
        newKminmerRanges.pop_back();
        break;
      }
      --curBegIt;
      offset++;
    }

    offset = 1;
    // expand to the right
    while (offset < indexBuilder.getL() - 1 && curEndIt != refOnSyncmersMap.end()) {
      if (syncmerChangeIndex != refOnSyncmersChangeRecord.size() - 1) {
        const auto& [nextSyncmerPos, nextChangeType, nextRsyncmer] = refOnSyncmersChangeRecord[syncmerChangeIndex + 1];
        if (nextChangeType != panmapUtils::seedChangeType::DEL) {
          if (*curEndIt >= nextSyncmerPos) {
            auto nextIt = refOnSyncmersMap.lower_bound(nextSyncmerPos);
            curEndIt = nextSyncmerPos == *refOnSyncmersMap.rbegin() ? refOnSyncmersMap.end() : std::next(nextIt);
            syncmerChangeIndex++;
            offset = 1;
            continue;
          }
        } else {
          if (nextSyncmerPos < *refOnSyncmersMap.rbegin()) {
            if (*curEndIt >= nextSyncmerPos) {
              curEndIt = std::next(curEndIt);
              syncmerChangeIndex++;
              offset = 1;
              continue;
            }
          }
          //  else {
          //   curEndIt = refOnSyncmersMap.end();
          //   break;
          // }
        }
      }
      ++curEndIt;
      offset++;
    }

    newKminmerRanges.emplace_back(curBegIt, curEndIt);
    if (curEndIt == refOnSyncmersMap.end()) {
      break;
    }
    syncmerChangeIndex++;
  }
  return newKminmerRanges;
}

void mgsr::mgsrIndexBuilder::buildIndexHelper(
  panmanUtils::Node *node,
  panmapUtils::BlockSequences &blockSequences,
  std::vector<char> &blockExistsDelayed,
  std::vector<char> &blockStrandDelayed,
  panmapUtils::GlobalCoords &globalCoords,
  std::map<uint64_t, uint64_t> &gapMap,
  std::unordered_set<uint64_t> &invertedBlocks,
  uint64_t &dfsIndex
) {
  // record old and new block and nuc states for backtracking and calculating gaps
  std::vector<std::tuple<uint32_t, bool, bool, bool, bool>> blockMutationRecord;
  std::vector<std::tuple<panmapUtils::Coordinate, char, char>> nucMutationRecord;

  // for building gap map
  std::vector<std::pair<bool, std::pair<uint64_t, uint64_t>>> gapMapUpdates;
  std::vector<std::pair<bool, std::pair<uint64_t, uint64_t>>> gapRunUpdates;
  std::vector<std::pair<bool, std::pair<uint64_t, uint64_t>>> gapRunBacktracks;
  std::vector<std::pair<bool, std::pair<uint64_t, uint64_t>>> gapRunBlockInversionBacktracks;
  std::vector<std::pair<uint64_t, bool>> invertedBlocksBacktracks;

  // for computing new syncmers
  std::vector<std::pair<panmapUtils::Coordinate, panmapUtils::Coordinate>> localMutationRanges;
  std::vector<std::tuple<uint64_t, panmapUtils::seedChangeType, seeding::rsyncmer_t>> refOnSyncmersChangeRecord;
  std::vector<std::tuple<uint64_t, uint64_t, panmapUtils::seedChangeType>> blockOnSyncmersChangeRecord;

  // for computing new k-min-mers
  std::vector<std::tuple<uint64_t, panmapUtils::seedChangeType, uint64_t>> refOnKminmersChangeRecord;

  // Nuc deletions on block without block mutation
  std::vector<uint32_t> potentialSyncmerDeletions;

  blockMutationRecord.reserve(node->blockMutation.size());
  nucMutationRecord.reserve(node->nucMutation.size() * 6);
  potentialSyncmerDeletions.reserve(node->nucMutation.size() * 6);
  localMutationRanges.reserve(node->blockMutation.size() + node->nucMutation.size() * 6);
  gapRunUpdates.reserve(node->nucMutation.size() * 6 + node->blockMutation.size() * 10);
  applyMutations(node, dfsIndex, blockSequences, invertedBlocks, globalCoords, localMutationRanges, blockMutationRecord, nucMutationRecord, gapRunUpdates, invertedBlocksBacktracks, potentialSyncmerDeletions, blockExistsDelayed, blockStrandDelayed);
  blockMutationRecord.shrink_to_fit();
  nucMutationRecord.shrink_to_fit();
  potentialSyncmerDeletions.shrink_to_fit();
  localMutationRanges.shrink_to_fit();
  gapRunUpdates.shrink_to_fit();


  updateGapMap(node, dfsIndex, gapMap, gapRunUpdates, gapRunBacktracks, gapMapUpdates);
  std::vector<std::pair<bool, std::pair<uint64_t, uint64_t>>>().swap(gapRunUpdates); // gapRunUpdates is no longer needed... clear memory

  std::vector<uint64_t> invertedBlocksVec(invertedBlocks.begin(), invertedBlocks.end());
  std::sort(invertedBlocksVec.begin(), invertedBlocksVec.end());
  for (const auto& blockId : invertedBlocksVec) {
    uint64_t beg = (uint64_t)globalCoords.getBlockStartScalar(blockId);
    uint64_t end = (uint64_t)globalCoords.getBlockEndScalar(blockId);

    invertGapMap(gapMap, {beg, end}, gapRunBlockInversionBacktracks, gapMapUpdates);
  }

  // // not really needed for building the index... But do need to keep it for debugging and comparing with brute force
  // std::map<uint64_t, uint64_t> degapCoordIndex;
  // std::map<uint64_t, uint64_t> regapCoordIndex;
  // if (dfsIndex >= 0) {
  //   makeCoordIndex(degapCoordIndex, regapCoordIndex, gapMap, (uint64_t)globalCoords.lastScalarCoord);
  // }

  bool useJump = true;
  std::vector<panmapUtils::NewSyncmerRange> newSyncmerRanges;
  if (useJump) {
    newSyncmerRanges = computeNewSyncmerRangesJump(node, dfsIndex, blockSequences,  blockExistsDelayed, blockStrandDelayed, globalCoords, gapMap, localMutationRanges, blockOnSyncmersChangeRecord);
  } else {
    newSyncmerRanges = computeNewSyncmerRangesWalk(node, dfsIndex, blockSequences,  blockExistsDelayed, blockStrandDelayed, globalCoords, gapMap, localMutationRanges, blockOnSyncmersChangeRecord);
  }

  // processing syncmers
  for (const auto& syncmerRange : newSyncmerRanges) {
    const auto& [begCoord, endCoord, localRangeSeq, localRangeCoordToGlobalScalarCoords, localRangeCoordToBlockId, seedsToDelete] = syncmerRange;
    if (localRangeSeq.size() >= indexBuilder.getK()) {
      for (auto [hash, isReverse, isSeed, startPos] : seeding::rollingSyncmers(localRangeSeq, indexBuilder.getK(), indexBuilder.getS(), indexBuilder.getOpen(), indexBuilder.getT(), true)) {
        auto startPosGlobal = localRangeCoordToGlobalScalarCoords[startPos];
        auto endPosGlobal = localRangeCoordToGlobalScalarCoords[startPos + indexBuilder.getK() - 1];
        auto curBlockId = localRangeCoordToBlockId[startPos];
        bool wasSeed = refOnSyncmers[startPosGlobal].has_value();
        if (!wasSeed && isSeed) {
          auto it = refOnSyncmersMap.insert(startPosGlobal).first;
          refOnSyncmersChangeRecord.emplace_back(startPosGlobal, panmapUtils::seedChangeType::ADD, seeding::rsyncmer_t{hash, endPosGlobal, isReverse});
          blockOnSyncmersChangeRecord.emplace_back(curBlockId, startPosGlobal, panmapUtils::seedChangeType::ADD);
          refOnSyncmers[startPosGlobal] = {hash, endPosGlobal, isReverse};
          blockOnSyncmers[curBlockId].insert(startPosGlobal);
        } else if (wasSeed && !isSeed) {
          refOnSyncmersChangeRecord.emplace_back(startPosGlobal, panmapUtils::seedChangeType::DEL, refOnSyncmers[startPosGlobal].value());
          blockOnSyncmersChangeRecord.emplace_back(curBlockId, startPosGlobal, panmapUtils::seedChangeType::DEL);
          refOnSyncmers[startPosGlobal] = std::nullopt;
          refOnSyncmersMap.erase(startPosGlobal);
          blockOnSyncmers[curBlockId].erase(startPosGlobal);
          if (blockOnSyncmers[localRangeCoordToBlockId[startPos]].empty()) {
            blockOnSyncmers.erase(localRangeCoordToBlockId[startPos]);
          }
        } else if (wasSeed && isSeed) {
          refOnSyncmersChangeRecord.emplace_back(startPosGlobal, panmapUtils::seedChangeType::SUB, seeding::rsyncmer_t{hash, endPosGlobal, isReverse});
          refOnSyncmers[startPosGlobal] = {hash, endPosGlobal, isReverse};
        }
      }
    }

    for (uint64_t pos : seedsToDelete) {
      if (!refOnSyncmers[pos].has_value()) {
        std::cerr << "Error: refOnSyncmers[" << pos << "] is null" << std::endl;
        std::exit(1);
      }
      refOnSyncmersChangeRecord.emplace_back(pos, panmapUtils::seedChangeType::DEL, refOnSyncmers[pos].value());
      refOnSyncmers[pos] = std::nullopt;
      refOnSyncmersMap.erase(pos);
      // blockOnSyncmers and blockOnSyncmersChangeRecord are updated in computeNewSyncmerRanges()
    }
  }

  if (useJump) {
    for (uint32_t pos : potentialSyncmerDeletions) {
      if (refOnSyncmers[pos].has_value()) {
        refOnSyncmersChangeRecord.emplace_back(pos, panmapUtils::seedChangeType::DEL, refOnSyncmers[pos].value());
        refOnSyncmers[pos] = std::nullopt;
        const auto blockId = globalCoords.getBlockIdFromScalar(pos);
        blockOnSyncmers[blockId].erase(pos);
        if (blockOnSyncmers[blockId].empty()) blockOnSyncmers.erase(blockId);
        blockOnSyncmersChangeRecord.emplace_back(blockId, pos, panmapUtils::seedChangeType::DEL);
        refOnSyncmersMap.erase(pos);
      }
    }
  }


  for (const auto& [blockId, oldExists, oldStrand, newExists, newStrand] : blockMutationRecord) {
    if (oldExists && !newExists) {
      if (blockOnSyncmers.find(blockId) != blockOnSyncmers.end()) {
        for (uint64_t pos : blockOnSyncmers[blockId]) {
          refOnSyncmersChangeRecord.emplace_back(pos, panmapUtils::seedChangeType::DEL, refOnSyncmers[pos].value());
          blockOnSyncmersChangeRecord.emplace_back(blockId, pos, panmapUtils::seedChangeType::DEL);

          refOnSyncmers[pos] = std::nullopt;
          refOnSyncmersMap.erase(pos);
        }
        blockOnSyncmers.erase(blockId);
      }
    }
  }

  // Declare seed index vectors for both raw seeds and k-minmers
  std::vector<uint64_t> deletedSeedIndices;
  std::vector<uint64_t> addedSeedIndices;

  // Handle raw seeds if enabled
  if (useRawSeeds) {
    for (const auto& [syncmerPos, changeType, syncmer] : refOnSyncmersChangeRecord) {

      const auto& currentSyncmer = syncmer;

      if (changeType == panmapUtils::seedChangeType::ADD || changeType == panmapUtils::seedChangeType::SUB) {

        if (!(changeType == panmapUtils::seedChangeType::SUB)) {
          syncmerFrequency[currentSyncmer]++;
        }

        uniqueSyncmers.emplace_back(currentSyncmer);
        addedSeedIndices.push_back(uniqueSyncmers.size() - 1);
      } else if (changeType == panmapUtils::seedChangeType::DEL) {
        syncmerFrequency[currentSyncmer]--;
        deletedSeedIndices.push_back(syncmerPos);
      }
    }
  } else { 
    // processing k-min-mers
  std::vector<std::pair<std::set<uint64_t>::iterator, std::set<uint64_t>::iterator>> newKminmerRanges = computeNewKminmerRanges(refOnSyncmersChangeRecord);

  for (size_t i = 0; i < newKminmerRanges.size(); i++) {
    auto beg = *newKminmerRanges[i].first;
    auto end = *newKminmerRanges[i].second;
    if (newKminmerRanges[i].second != refOnSyncmersMap.end() && beg > end) {
      std::cerr << "Error: beg (" << beg << ") > end (" << end << ") in node " << node->identifier << std::endl;
      std::exit(1);
    }
    if (i != 0 && *newKminmerRanges[i-1].second > beg) {
      std::cerr << "Error: newKminmerRanges[" << i-1 << "].second (" << *newKminmerRanges[i-1].second << ") > newKminmerRanges[" << i << "].first (" << *newKminmerRanges[i].first << ") in node " << node->identifier << std::endl;
      std::exit(1);
    }
  }

  auto k = indexBuilder.getK();
  auto l = indexBuilder.getL();
<<<<<<< HEAD
  std::vector<uint64_t> deletedSeedIndices;
  std::vector<uint64_t> addedSeedIndices;
  std::vector<std::pair<uint64_t, uint64_t>> substitutedSeedIndices;
=======
>>>>>>> fb6cc501
  for (size_t i = 0; i < newKminmerRanges.size(); i++) {
    auto [curIt, endIt] = newKminmerRanges[i];
    auto indexingIt = curIt;
    size_t forwardHash = 0;
    size_t reverseHash = 0;
    bool shortRange = false;

    std::vector<size_t> startingSyncmerHashes;
    for (size_t j = 0; j < l; j++) {
      if (curIt == refOnSyncmersMap.end()) {
        break;
      } else if (endIt != refOnSyncmersMap.end() && *curIt == *endIt && j != l - 1) {
        break;
      }
      startingSyncmerHashes.push_back(refOnSyncmers[*curIt].value().hash);
      if (j != l - 1) ++curIt;
    }
    if (startingSyncmerHashes.size() < l) {
      continue;
    }
    for (size_t j = 0; j < l; j++) {
      forwardHash = seeding::rol(forwardHash, k) ^ startingSyncmerHashes[j];
      reverseHash = seeding::rol(reverseHash, k) ^ startingSyncmerHashes[l - j - 1];
    }
    auto& curRefOnKminmer = refOnKminmers[*indexingIt];
    if (forwardHash != reverseHash) {
      seeding::uniqueKminmer_t uniqueKminmer{*indexingIt, refOnSyncmers[*curIt].value().endPos, std::min(forwardHash, reverseHash), reverseHash < forwardHash};
      bool substitution = curRefOnKminmer.has_value();
      if (substitution) {
        refOnKminmersChangeRecord.emplace_back(*indexingIt, panmapUtils::seedChangeType::SUB, curRefOnKminmer.value());
      } else {
        refOnKminmersChangeRecord.emplace_back(*indexingIt, panmapUtils::seedChangeType::ADD, std::numeric_limits<uint64_t>::max());
      }

      auto uniqueKminmerIndexIt = kminmerToUniqueIndex.find(uniqueKminmer);
      if (uniqueKminmerIndexIt == kminmerToUniqueIndex.end()) {
        uniqueKminmers.emplace_back(uniqueKminmer);
        kminmerToUniqueIndex[uniqueKminmer] = uniqueKminmers.size() - 1;
        if (substitution) {
          substitutedSeedIndices.emplace_back(curRefOnKminmer.value(), uniqueKminmers.size() - 1);
        } else {
          addedSeedIndices.push_back(uniqueKminmers.size() - 1);
        }
        curRefOnKminmer = uniqueKminmers.size() - 1;
      } else {
        if (substitution) {
          substitutedSeedIndices.emplace_back(curRefOnKminmer.value(), uniqueKminmerIndexIt->second);
        } else {
          addedSeedIndices.push_back(uniqueKminmerIndexIt->second);
        }
        curRefOnKminmer = uniqueKminmerIndexIt->second;
      }
      
    } else {
      if (curRefOnKminmer.has_value()) {
        refOnKminmersChangeRecord.emplace_back(*indexingIt, panmapUtils::seedChangeType::DEL, curRefOnKminmer.value());
        deletedSeedIndices.push_back(curRefOnKminmer.value());
        curRefOnKminmer = std::nullopt;
      }
    }

    if (curIt == endIt) continue;
    
    while (curIt != endIt) {
      ++curIt;
      if (curIt == refOnSyncmersMap.end()) break;
      forwardHash = seeding::rol(forwardHash, k) ^ seeding::rol(refOnSyncmers[*indexingIt].value().hash, k * l) ^ refOnSyncmers[*curIt].value().hash;
      reverseHash = seeding::ror(reverseHash, k) ^ seeding::ror(refOnSyncmers[*indexingIt].value().hash, k)     ^ seeding::rol(refOnSyncmers[*curIt].value().hash, k * (l-1));
      ++indexingIt;

      auto& curRefOnKminmer = refOnKminmers[*indexingIt];
      if (forwardHash != reverseHash) {
        seeding::uniqueKminmer_t uniqueKminmer{*indexingIt, refOnSyncmers[*curIt].value().endPos, std::min(forwardHash, reverseHash), reverseHash < forwardHash};
        bool substitution = curRefOnKminmer.has_value();
        if (substitution) {
          refOnKminmersChangeRecord.emplace_back(*indexingIt, panmapUtils::seedChangeType::SUB, curRefOnKminmer.value());
        } else {
          refOnKminmersChangeRecord.emplace_back(*indexingIt, panmapUtils::seedChangeType::ADD, std::numeric_limits<uint64_t>::max());
        }

        auto uniqueKminmerIndexIt = kminmerToUniqueIndex.find(uniqueKminmer);
        if (uniqueKminmerIndexIt == kminmerToUniqueIndex.end()) {
          uniqueKminmers.emplace_back(uniqueKminmer);
          kminmerToUniqueIndex[uniqueKminmer] = uniqueKminmers.size() - 1;
          if (substitution) {
            substitutedSeedIndices.emplace_back(curRefOnKminmer.value(), uniqueKminmers.size() - 1);
          } else {
            addedSeedIndices.push_back(uniqueKminmers.size() - 1);
          }
          curRefOnKminmer = uniqueKminmers.size() - 1;
        } else {
          if (substitution) {
            substitutedSeedIndices.emplace_back(curRefOnKminmer.value(), uniqueKminmerIndexIt->second);
          } else {
            addedSeedIndices.push_back(uniqueKminmerIndexIt->second);
          }
          curRefOnKminmer = uniqueKminmerIndexIt->second;
        }
      } else {
        if (curRefOnKminmer.has_value()) {
          refOnKminmersChangeRecord.emplace_back(*indexingIt, panmapUtils::seedChangeType::DEL, curRefOnKminmer.value());
          deletedSeedIndices.push_back(curRefOnKminmer.value());
          curRefOnKminmer = std::nullopt;
        }
      }
    }
  }
  if (!newKminmerRanges.empty() && newKminmerRanges.back().second == refOnSyncmersMap.end()) {
    auto delIt = newKminmerRanges.back().second;
    for (size_t j = 0; j < l - 1; j++) {
      --delIt;
      if (refOnKminmers[*delIt].has_value()) {
        refOnKminmersChangeRecord.emplace_back(*delIt, panmapUtils::seedChangeType::DEL, refOnKminmers[*delIt].value());
        deletedSeedIndices.push_back(refOnKminmers[*delIt].value());
        refOnKminmers[*delIt] = std::nullopt;
      }
      if (delIt == refOnSyncmersMap.begin()) break;
    }
  }
  for (const auto& [syncmerPos, changeType, rsyncmer] : refOnSyncmersChangeRecord) {
    if (changeType == panmapUtils::seedChangeType::DEL && refOnKminmers[syncmerPos].has_value()) {
      refOnKminmersChangeRecord.emplace_back(syncmerPos, panmapUtils::seedChangeType::DEL, refOnKminmers[syncmerPos].value());
      deletedSeedIndices.push_back(refOnKminmers[syncmerPos].value());
      refOnKminmers[syncmerPos] = std::nullopt;
    }
  }
  } // end of k-minmer processing


  
  //  Adding node changes to index
  NodeChanges::Builder curNodeChanges = perNodeChanges[dfsIndex];
  curNodeChanges.setNodeIndex(dfsIndex);

  // adding inserted/substituted seeds to index
  capnp::List<uint32_t>::Builder seedInsubBuilder = curNodeChanges.initSeedInsertions(addedSeedIndices.size());
  for (size_t i = 0; i < addedSeedIndices.size(); i++) {
    seedInsubBuilder.set(i, addedSeedIndices[i]);
  }

  // adding deleted seeds to index
  capnp::List<uint32_t>::Builder seedDeletionBuilder = curNodeChanges.initSeedDeletions(deletedSeedIndices.size());
  for (size_t i = 0; i < deletedSeedIndices.size(); i++) {
    seedDeletionBuilder.set(i, deletedSeedIndices[i]);
  }

  // adding substituted seeds to index
  capnp::List<SeedSubstitutionIndex>::Builder seedSubstitutionBuilder = curNodeChanges.initSeedSubstitutions(substitutedSeedIndices.size());
  for (size_t i = 0; i < substitutedSeedIndices.size(); i++) {
    seedSubstitutionBuilder[i].setOldSeedIndex(substitutedSeedIndices[i].first);
    seedSubstitutionBuilder[i].setNewSeedIndex(substitutedSeedIndices[i].second);
  }

  // adding coord deltas to index
  capnp::List<CoordDelta>::Builder coordDeltaBuilder = curNodeChanges.initCoordDeltas(gapMapUpdates.size());
  for (size_t i = 0; i < gapMapUpdates.size(); i++) {
    const auto& [del, range] = gapMapUpdates[i];
    coordDeltaBuilder[i].setPos(range.first);
    if (del) {
      coordDeltaBuilder[i].getEndPos().setNone();
    } else {
      coordDeltaBuilder[i].getEndPos().setValue(range.second);
    }
  }

  // adding inverted blocks to index
  capnp::List<uint32_t>::Builder invertedBlocksBuilder = curNodeChanges.initInvertedBlocks(invertedBlocksVec.size());
  for (size_t i = 0; i < invertedBlocksVec.size(); i++) {
    invertedBlocksBuilder.set(i, invertedBlocksVec[i]);
  }

  // // compare with brute force for debugging
  // if (dfsIndex >= 0) {

  //   compareBruteForceBuild(T, node, blockSequences, globalCoords, gapMap, degapCoordIndex, regapCoordIndex, refOnSyncmers, refOnSyncmersMap, blockOnSyncmers, refOnKminmers, uniqueKminmers, kminmerToUniqueIndex, indexBuilder.getK(), indexBuilder.getS(), indexBuilder.getT(), indexBuilder.getL(), indexBuilder.getOpen());
  // }



  revertGapMapInversions(gapRunBlockInversionBacktracks, gapMap);
  std::vector<std::pair<bool, std::pair<uint64_t, uint64_t>>>().swap(gapRunBlockInversionBacktracks); // gapRunBlockInversionBacktracks is no longer needed... clear memory

  // update delayed block states
  for (const auto& [blockId, oldExists, oldStrand, newExists, newStrand] : blockMutationRecord) {
    blockExistsDelayed[blockId] = newExists;
    blockStrandDelayed[blockId] = newStrand;
  }

  nodeToDfsIndex[node->identifier] = dfsIndex;
  std::cout << "\rdfsIndex: " << dfsIndex << std::flush;
  for (panmanUtils::Node *child : node->children) {
    dfsIndex++;
    buildIndexHelper(child, blockSequences, blockExistsDelayed, blockStrandDelayed, globalCoords, gapMap, invertedBlocks, dfsIndex);
  }

  // backtrack
  for (const auto& [blockId, oldExists, oldStrand, newExists, newStrand] : blockMutationRecord) {
    blockSequences.blockExists[blockId] = oldExists;
    blockSequences.blockStrand[blockId] = oldStrand;
    blockExistsDelayed[blockId] = oldExists;
    blockStrandDelayed[blockId] = oldStrand;
  }

  for (const auto& [coord, oldNuc, newNuc] : nucMutationRecord) {
    blockSequences.setSequenceBase(coord, oldNuc);
  }

  for (const auto& [blockId, del] : invertedBlocksBacktracks) {
    if (del) {
      invertedBlocks.erase(blockId);
    } else {
      invertedBlocks.insert(blockId);
    }
  }

  for (auto it = gapRunBacktracks.rbegin(); it != gapRunBacktracks.rend(); ++it) {
    const auto& [del, range] = *it;
    if (del) {
      gapMap.erase(range.first);
    } else {
      gapMap[range.first] = range.second;
    }
  }

  for (const auto& [pos, changeType, rsyncmer] : refOnSyncmersChangeRecord) {
    if (changeType == panmapUtils::seedChangeType::ADD) {
      // Was added... need to delete

      refOnSyncmers[pos] = std::nullopt;
      refOnSyncmersMap.erase(pos);
    } else {
      // was deleted or replaced... need to restore
      refOnSyncmers[pos] = rsyncmer;
      refOnSyncmersMap.insert(pos);
    }
  }
  
  for (const auto& [blockId, pos, changeType] : blockOnSyncmersChangeRecord) {
    if (changeType == panmapUtils::seedChangeType::ADD) {
      // was added... need to delete
      blockOnSyncmers[blockId].erase(pos);
      if (blockOnSyncmers[blockId].empty()) {
        blockOnSyncmers.erase(blockId);
      }
    } else {
      blockOnSyncmers[blockId].insert(pos);
    }
  }

  for (const auto& [pos, changeType, kminmerIndex] : refOnKminmersChangeRecord) {
    if (changeType == panmapUtils::seedChangeType::ADD) {
      refOnKminmers[pos] = std::nullopt;
    } else {
      refOnKminmers[pos] = kminmerIndex;
    }
  }
}

void mgsr::mgsrIndexBuilder::buildIndex() {
  std::cout << "DEBUG: buildIndex starting, uniqueSyncmers.size()=" << uniqueSyncmers.size() << std::endl;
  panmapUtils::BlockSequences blockSequences(T);
  panmapUtils::GlobalCoords globalCoords(blockSequences);
  refOnSyncmers.resize(globalCoords.lastScalarCoord + 1);
  refOnKminmers.resize(globalCoords.lastScalarCoord + 1);

  std::vector<char> blockExistsDelayed = blockSequences.blockExists;
  std::vector<char> blockStrandDelayed = blockSequences.blockStrand;

  std::map<uint64_t, uint64_t> gapMap{{0, globalCoords.lastScalarCoord}};
  std::unordered_set<uint64_t> invertedBlocks;

  // add lite tree to index
  LiteTree::Builder liteTreeBuilder = indexBuilder.initLiteTree();
  uint64_t dfsIndex = 0;
  buildIndexHelper(T->root, blockSequences, blockExistsDelayed, blockStrandDelayed, globalCoords, gapMap, invertedBlocks, dfsIndex);
  
  // Finally add unique seeds to index
  if (useRawSeeds) {
    std::cout << "DEBUG: Building index with " << uniqueSyncmers.size() << " unique syncmers" << std::endl;
    if (uniqueSyncmers.size() > 0) {
      std::cout << "DEBUG: First syncmer: hash=" << uniqueSyncmers[0].hash 
                << ", endPos=" << uniqueSyncmers[0].endPos 
                << ", isReverse=" << uniqueSyncmers[0].isReverse << std::endl;
    }
    capnp::List<SeedInfo>::Builder seedInfoBuilder = indexBuilder.initSeedInfo(uniqueSyncmers.size());
    for (size_t i = 0; i < uniqueSyncmers.size(); i++) {
      seedInfoBuilder[i].setHash(uniqueSyncmers[i].hash);
      seedInfoBuilder[i].setStartPos(uniqueSyncmers[i].startPos);
      seedInfoBuilder[i].setEndPos(uniqueSyncmers[i].endPos);
      seedInfoBuilder[i].setIsReverse(uniqueSyncmers[i].isReverse);
    }
  } else {
    capnp::List<SeedInfo>::Builder seedInfoBuilder = indexBuilder.initSeedInfo(uniqueKminmers.size());
    for (size_t i = 0; i < uniqueKminmers.size(); i++) {
      seedInfoBuilder[i].setHash(uniqueKminmers[i].hash);
      seedInfoBuilder[i].setStartPos(uniqueKminmers[i].startPos);
      seedInfoBuilder[i].setEndPos(uniqueKminmers[i].endPos);
      seedInfoBuilder[i].setIsReverse(uniqueKminmers[i].isReverse);
    }
  }

  // Add block infos to index
  capnp::List<BlockRange>::Builder blockRangesBuilder = liteTreeBuilder.initBlockRanges(globalCoords.globalCoords.size());
  for (size_t i = 0; i < globalCoords.globalCoords.size(); i++) {
    blockRangesBuilder[i].setRangeBeg(globalCoords.getBlockStartScalar(i));
    blockRangesBuilder[i].setRangeEnd(globalCoords.getBlockEndScalar(i));
  }

  // Add node to index
  capnp::List<LiteNode>::Builder nodesBuilder = liteTreeBuilder.initLiteNodes(T->allNodes.size());
  for (const auto& [nodeId, node] : T->allNodes) {
    auto dfsIndex = nodeToDfsIndex[nodeId];
    nodesBuilder[dfsIndex].setId(nodeId);
    if (node->parent == nullptr) {
      nodesBuilder[dfsIndex].setParentIndex(0);
    } else {
      nodesBuilder[dfsIndex].setParentIndex(nodeToDfsIndex[node->parent->identifier]);
    }
  }




  std::cout << "Finished building index!" << std::endl;
}

void mgsr::mgsrIndexBuilder::writeIndex(const std::string& path) {
  int fd = ::open(path.c_str(), O_RDWR | O_CREAT, 0644);
  if (fd == -1) {
    std::cerr << "Error: failed to open file " << path << std::endl;
    std::exit(1);
  }
  std::cout << "Writing index to " << path << std::endl;
  capnp::writePackedMessageToFd(fd, outMessage);
  close(fd);
  std::cout << "Index written to " << path << std::endl;
}

int mgsr::open_file(const std::string& path) {
  int fd = ::open(path.c_str(), O_RDONLY);
  if (fd == -1) {
    std::cerr << "Error: failed to open file " << path << std::endl;
    std::exit(1);
  }
  return fd;
}

void mgsr::mgsrPlacer::addSeedAtPosition(uint64_t newKminmerIndex, std::unordered_set<uint64_t>& affectedSeedmers) {
  const auto& newKminmer = seedInfos[newKminmerIndex];
  const uint32_t pos = newKminmer.startPos;
  auto posMapIt = positionMap.emplace(pos, newKminmerIndex).first;
  size_t hash = newKminmer.hash;
  affectedSeedmers.insert(hash);
  hashToPositionMap[hash].push_back(posMapIt);
}

void mgsr::mgsrPlacer::addSeedAtPosition(uint64_t newKminmerIndex) {
  const auto& newKminmer = seedInfos[newKminmerIndex];
  const uint32_t pos = newKminmer.startPos;
  auto posMapIt = positionMap.emplace(pos, newKminmerIndex).first;
  size_t hash = newKminmer.hash;
  auto& positions = hashToPositionMap[hash];
  positions.push_back(posMapIt);
  delayedRefSeedmerStatus[hash] = positions.size() == 1 ? mgsr::RefSeedmerExistStatus::EXIST_UNIQUE : mgsr::RefSeedmerExistStatus::EXIST_DUPLICATE;
}

void mgsr::mgsrPlacer::subSeedAtPosition(uint64_t newKminmerIndex, std::unordered_set<uint64_t>& affectedSeedmers) {
  const auto& newKminmer = seedInfos[newKminmerIndex];
  const uint32_t pos = newKminmer.startPos;
  auto posMapIt = positionMap.find(pos);
  uint64_t& oldKminmerIndex = posMapIt->second;
  size_t oldHash = seedInfos[oldKminmerIndex].hash;
  size_t newHash = newKminmer.hash;
  affectedSeedmers.insert(oldHash);
  affectedSeedmers.insert(newHash);
  auto oldHashToPositionIt = hashToPositionMap.find(oldHash);
  if (oldHashToPositionIt->second.size() == 1) {
    hashToPositionMap.erase(oldHashToPositionIt);
  } else {
    auto eraseIt = std::find(oldHashToPositionIt->second.begin(), oldHashToPositionIt->second.end(), posMapIt);
    oldHashToPositionIt->second.erase(eraseIt);
    if (oldHashToPositionIt->second.empty()) hashToPositionMap.erase(oldHashToPositionIt);
  }
  oldKminmerIndex = newKminmerIndex;
  hashToPositionMap[newHash].push_back(posMapIt);
}

void mgsr::mgsrPlacer::subSeedAtPosition(uint64_t newKminmerIndex) {
  const auto& newKminmer = seedInfos[newKminmerIndex];
  const uint32_t pos = newKminmer.startPos;
  auto posMapIt = positionMap.find(pos);
  uint64_t& oldKminmerIndex = posMapIt->second;
  size_t oldHash = seedInfos[oldKminmerIndex].hash;
  size_t newHash = newKminmer.hash;
  auto oldHashToPositionIt = hashToPositionMap.find(oldHash);
  if (oldHashToPositionIt->second.size() == 1) {
    hashToPositionMap.erase(oldHashToPositionIt);
    delayedRefSeedmerStatus.erase(oldHash);
  } else {
    auto eraseIt = std::find(oldHashToPositionIt->second.begin(), oldHashToPositionIt->second.end(), posMapIt);
    oldHashToPositionIt->second.erase(eraseIt);
    delayedRefSeedmerStatus[oldHash] = oldHashToPositionIt->second.size() == 1 ? mgsr::RefSeedmerExistStatus::EXIST_UNIQUE : mgsr::RefSeedmerExistStatus::EXIST_DUPLICATE;
  }
  oldKminmerIndex = newKminmerIndex;
  auto& positions = hashToPositionMap[newHash];
  positions.push_back(posMapIt);
  delayedRefSeedmerStatus[newHash] = positions.size() == 1 ? mgsr::RefSeedmerExistStatus::EXIST_UNIQUE : mgsr::RefSeedmerExistStatus::EXIST_DUPLICATE;
}

void mgsr::mgsrPlacer::delSeedAtPosition(uint64_t kminmerIndex, std::unordered_set<uint64_t>& affectedSeedmers) {
  auto posMapIt = positionMap.find(seedInfos[kminmerIndex].startPos);
  const uint64_t oldKminmerIndex = posMapIt->second;
  size_t hash = seedInfos[oldKminmerIndex].hash;
  affectedSeedmers.insert(hash);
  auto hashToPositionIt = hashToPositionMap.find(hash);
  if (hashToPositionIt->second.size() == 1) {
    hashToPositionMap.erase(hashToPositionIt);
  } else {
    auto eraseIt = std::find(hashToPositionIt->second.begin(), hashToPositionIt->second.end(), posMapIt);
    hashToPositionIt->second.erase(eraseIt);
    if (hashToPositionIt->second.empty()) hashToPositionMap.erase(hashToPositionIt);
  }
  positionMap.erase(posMapIt);
}

void mgsr::mgsrPlacer::delSeedAtPosition(uint64_t kminmerIndex) {
  auto posMapIt = positionMap.find(seedInfos[kminmerIndex].startPos);
  const uint64_t oldKminmerIndex = posMapIt->second;
  size_t hash = seedInfos[oldKminmerIndex].hash;
  auto hashToPositionIt = hashToPositionMap.find(hash);
  if (hashToPositionIt->second.size() == 1) {
    hashToPositionMap.erase(hashToPositionIt);
    delayedRefSeedmerStatus.erase(hash);
  } else {
    auto eraseIt = std::find(hashToPositionIt->second.begin(), hashToPositionIt->second.end(), posMapIt);
    hashToPositionIt->second.erase(eraseIt);
    delayedRefSeedmerStatus[hash] = hashToPositionIt->second.size() == 1 ? mgsr::RefSeedmerExistStatus::EXIST_UNIQUE : mgsr::RefSeedmerExistStatus::EXIST_DUPLICATE;
  }
  positionMap.erase(posMapIt);
}

mgsr::RefSeedmerExistStatus mgsr::mgsrPlacer::getCurrentRefSeedmerExistStatus(uint64_t hash) {
  auto hashToPositionIt = hashToPositionMap.find(hash);
  if (hashToPositionIt == hashToPositionMap.end()) {
    return mgsr::RefSeedmerExistStatus::NOT_EXIST;
  } else if (hashToPositionIt->second.size() == 1) {
    return mgsr::RefSeedmerExistStatus::EXIST_UNIQUE;
  } else if (hashToPositionIt->second.size() > 1) {
    return mgsr::RefSeedmerExistStatus::EXIST_DUPLICATE;
  }

  std::cerr << "Error: getRefSeedmerExistStatus: hash " << hash << " exists in " << hashToPositionIt->second.size() << " positions" << std::endl;
  std::exit(1);
  return mgsr::RefSeedmerExistStatus::NOT_EXIST;
}

mgsr::RefSeedmerExistStatus mgsr::mgsrPlacer::getDelayedRefSeedmerExistStatus(uint64_t hash) {
  auto hashToPositionIt = delayedRefSeedmerStatus.find(hash);
  if (hashToPositionIt == delayedRefSeedmerStatus.end()) {
    return mgsr::RefSeedmerExistStatus::NOT_EXIST;
  } else {
    return hashToPositionIt->second;
  }
  return mgsr::RefSeedmerExistStatus::NOT_EXIST;
}

void mgsr::mgsrPlacer::updateSeeds(
  std::unordered_set<uint64_t>& affectedSeedmers
) {
  for (uint32_t seedInsertion : seedInsertions[curDfsIndex]) {
    addSeedAtPosition(seedInsertion, affectedSeedmers);
  }

  for (const auto& seedSubstitution : seedSubstitutions[curDfsIndex]) {
    subSeedAtPosition(seedSubstitution.second, affectedSeedmers);
  }

  for (uint32_t deletedSeedIndex : seedDeletions[curDfsIndex]) {
    delSeedAtPosition(deletedSeedIndex, affectedSeedmers);
  }
}

void mgsr::mgsrPlacer::backtrackSeeds(uint64_t nodeDfsIndex) {
  for (uint32_t seedInsertion : seedInsertions[nodeDfsIndex]) {
    delSeedAtPosition(seedInsertion);
  }

  for (const auto& seedSubstitution : seedSubstitutions[nodeDfsIndex]) {
    subSeedAtPosition(seedSubstitution.first);
  }

  for (uint32_t deletedSeedIndex : seedDeletions[nodeDfsIndex]) {
    addSeedAtPosition(deletedSeedIndex);
  }
}

void mgsr::mgsrPlacer::updateGapMap(std::vector<std::pair<bool, std::pair<uint64_t, uint64_t>>>& gapMapBacktracks, std::vector<std::pair<bool, std::pair<uint64_t, uint64_t>>>& gapMapBlocksBacktracks) {
  gapMapBacktracks.reserve(coordDeltas[curDfsIndex].size());
  for (const auto& coordDelta : coordDeltas[curDfsIndex]) {
    const uint32_t& pos = coordDelta.first;
    const auto& endPos = coordDelta.second;
    if (endPos.has_value()) {
      auto endPosValue = endPos.value();
      auto gapMapIt = gapMap.find(pos);
      if (gapMapIt != gapMap.end()) {
        gapMapBacktracks.emplace_back(false, std::make_pair(pos, gapMapIt->second));
        gapMapIt->second = endPosValue;
      } else {
        gapMapBacktracks.emplace_back(true, std::make_pair(pos, endPosValue));
        gapMap[pos] = endPosValue;
      }
    } else {
      gapMapBacktracks.emplace_back(false, std::make_pair(pos, gapMap[pos]));
      gapMap.erase(pos);
    }
  }
  gapMapBacktracks.shrink_to_fit();

  gapMapBlocksBacktracks.reserve(invertedBlocks[curDfsIndex].size() * 128);
  for (const auto& invertedBlock : invertedBlocks[curDfsIndex]) {
    uint64_t beg = (uint64_t)liteTree->getBlockStartScalar(invertedBlock);
    uint64_t end = (uint64_t)liteTree->getBlockEndScalar(invertedBlock);
    std::vector<std::pair<bool, std::pair<uint64_t, uint64_t>>> tmpGapMapUpdates;
    invertGapMap(gapMap, {beg, end}, gapMapBlocksBacktracks, tmpGapMapUpdates);
  }
  gapMapBlocksBacktracks.shrink_to_fit();
}

void mgsr::squareEM::updateProps1() {    
  denoms.noalias() = probs * props0;
  inverseDenoms.noalias() = denoms.cwiseInverse();
  for (size_t i = 0; i < numNodes; ++i) {
    props1(i) = (readDuplicates.array() * (probs.col(i).array() * props0[i] * inverseDenoms.array())).sum() * invTotalWeight;
  }
}

void mgsr::squareEM::updateProps2() {
  denoms.noalias() = probs * props1;
  inverseDenoms.noalias() = denoms.cwiseInverse();
  for (size_t i = 0; i < numNodes; ++i) {
    props2(i) = (readDuplicates.array() * (probs.col(i).array() * props1[i] * inverseDenoms.array())).sum() * invTotalWeight;
  }
}

void mgsr::squareEM::updateProps(const Eigen::VectorXd& original, Eigen::VectorXd& result) {
  if (result.size() != numNodes) {
    result.resize(numNodes);
  }
  denoms.noalias() = probs * original;
  inverseDenoms.noalias() = denoms.cwiseInverse();
  for (size_t i = 0; i < numNodes; ++i) {
    result(i) = (readDuplicates.array() * (probs.col(i).array() * original[i] * inverseDenoms.array())).sum() * invTotalWeight;
  }
}

void mgsr::squareEM::normalizeProps(Eigen::VectorXd& props) {
  for (size_t i = 0; i < props.size(); ++i) {
    if (props(i) <= 0) {
      // std::cout << "prop[" << i << "]: " << props(i) << std::endl;
      props(i) = 1e-12;
    }
  }
  double sum = props.sum();
  props /= sum;
}

double mgsr::squareEM::getExp(const Eigen::VectorXd& props) {
  double llh = (readDuplicates.array() * (probs * props).array().log()).sum();
  return llh;
}

void mgsr::squareEM::resetIteration() {
  curIteration = 0;
}

void mgsr::squareEM::runSquareEM(uint64_t maximumIterations) {
  resetIteration();
  invTotalWeight = 1.0 / readDuplicates.array().sum();
  while (curIteration < maximumIterations) {
    props0.swap(props);
    updateProps1();
    normalizeProps(props1);
    updateProps2();
    normalizeProps(props2);

    r.noalias() = props1 - props0;
    v.noalias() = (props2 - props1) - r;

    double alpha = -r.norm() / v.norm();

    propsSq.noalias() = props0 - 2.0 * alpha * r + alpha * alpha * v;
    normalizeProps(propsSq);

    double llh2 = getExp(props2);
    double llhSq = getExp(propsSq);

    double difference = 0;
    if (llhSq > llh2 - eta) {
      props.swap(propsSq);
      difference = llhSq - llh;
      llh = llhSq;
    } else {
      props.swap(props2);
      difference = llh2 - llh;
      llh = llh2;
    }

    // std::cout << "\rEM iteration " << curIteration << " difference: " << std::fixed << std::setprecision(8) << difference << std::flush;
    // if (abs(difference) < 0.00001 || curIteration >= maximumIterations) {
    //   break;
    // }
    double max_change = (props - props0).array().abs().maxCoeff();
    std::cout << "\rEM iteration " << curIteration << " max_change: " << std::fixed << std::setprecision(8) << max_change << std::flush;

    if (max_change < maxChangeThreshold || curIteration >= maximumIterations) {
      break;
    }

    ++curIteration;
  }
}


bool mgsr::squareEM::removeLowPropNodes() {
  std::vector<size_t> passedIndices;
  passedIndices.reserve(props.size());

  for (size_t i = 0; i < props.size(); ++i) {
    if (props(i) >= propThresholdToRemove) {
      passedIndices.push_back(i);
    }
  }

  if (passedIndices.size() == props.size()) {
    return false;
  }

  std::vector<std::string> passedNodes;
  Eigen::MatrixXd passedProbs(probs.rows(), passedIndices.size());
  passedNodes.reserve(passedIndices.size());
  for (size_t i = 0; i < passedIndices.size(); ++i) {
    passedNodes.push_back(nodes[passedIndices[i]]);
    passedProbs.col(i) = probs.col(passedIndices[i]);
  }

  nodes.swap(passedNodes);
  probs.swap(passedProbs);
  numNodes = nodes.size();

  const size_t propsChunkSize = (numNodes + numThreads - 1) / numThreads;
  threadsRangeByProps.resize(numThreads);
  for (size_t i = 0; i < numThreads; ++i) {
    size_t start = i * propsChunkSize;
    size_t end = (i == numThreads - 1) ? numNodes : (i + 1) * propsChunkSize;
    if (start < numNodes) {
      threadsRangeByProps[i].first = start;
      threadsRangeByProps[i].second = end;
    }
  }

  props = Eigen::VectorXd::Constant(numNodes, 1.0 / static_cast<double>(numNodes));
  props0 = Eigen::VectorXd::Zero(numNodes);
  props1 = Eigen::VectorXd::Zero(numNodes);
  props2 = Eigen::VectorXd::Zero(numNodes);
  propsSq = Eigen::VectorXd::Zero(numNodes);
  r = Eigen::VectorXd::Zero(numNodes);
  v = Eigen::VectorXd::Zero(numNodes);

  return true;
}

void mgsr::mgsrPlacer::setReadScore(size_t readIndex, const int32_t score) {
  readScores[readIndex] = score;
  if (score > reads[readIndex].maxScore) {
    reads[readIndex].maxScore = score;
  }
}

void mgsr::mgsrPlacer::updateRefSeedmerStatus (
  size_t hash, mgsr::RefSeedmerChangeType& seedmerChangeType,
  mgsr::RefSeedmerExistStatus refSeedmerOldStatus,
  mgsr::RefSeedmerExistStatus refSeedmerNewStatus
) {
  switch (refSeedmerOldStatus) {
    case mgsr::RefSeedmerExistStatus::NOT_EXIST: {
      switch (refSeedmerNewStatus) {
        case mgsr::RefSeedmerExistStatus::NOT_EXIST: {
          seedmerChangeType = mgsr::RefSeedmerChangeType::NOT_EXIST_TO_NOT_EXIST;
          delayedRefSeedmerStatus[hash] = refSeedmerNewStatus;
          break;
        }
        case mgsr::RefSeedmerExistStatus::EXIST_UNIQUE: {
          seedmerChangeType = mgsr::RefSeedmerChangeType::NOT_EXIST_TO_EXIST_UNIQUE;
          if (allSeedmerHashesSet->find(hash) != allSeedmerHashesSet->end()) ++binaryOverlapKminmerCount;
          delayedRefSeedmerStatus[hash] = refSeedmerNewStatus;
          break;
        }
        case mgsr::RefSeedmerExistStatus::EXIST_DUPLICATE: {
          seedmerChangeType = mgsr::RefSeedmerChangeType::NOT_EXIST_TO_EXIST_DUPLICATE;
          if (allSeedmerHashesSet->find(hash) != allSeedmerHashesSet->end()) ++binaryOverlapKminmerCount;
          delayedRefSeedmerStatus[hash] = refSeedmerNewStatus;
          break;
        }
      }
      break;
    }
    case mgsr::RefSeedmerExistStatus::EXIST_UNIQUE: {
      switch (refSeedmerNewStatus) {
        case mgsr::RefSeedmerExistStatus::NOT_EXIST: {
          seedmerChangeType = mgsr::RefSeedmerChangeType::EXIST_UNIQUE_TO_NOT_EXIST;
          if (allSeedmerHashesSet->find(hash) != allSeedmerHashesSet->end()) --binaryOverlapKminmerCount;
          delayedRefSeedmerStatus.erase(hash);
          break;
        }
        case mgsr::RefSeedmerExistStatus::EXIST_UNIQUE: {
          seedmerChangeType = mgsr::RefSeedmerChangeType::EXIST_UNIQUE_TO_EXIST_UNIQUE;
          delayedRefSeedmerStatus[hash] = refSeedmerNewStatus;
          break;
        }
        case mgsr::RefSeedmerExistStatus::EXIST_DUPLICATE: {
          seedmerChangeType = mgsr::RefSeedmerChangeType::EXIST_UNIQUE_TO_EXIST_DUPLICATE;
          delayedRefSeedmerStatus[hash] = refSeedmerNewStatus;
          break;
        }
      }
      break;
    }
    case mgsr::RefSeedmerExistStatus::EXIST_DUPLICATE: {
      switch (refSeedmerNewStatus) {
        case mgsr::RefSeedmerExistStatus::NOT_EXIST: {  
          seedmerChangeType = mgsr::RefSeedmerChangeType::EXIST_DUPLICATE_TO_NOT_EXIST;
          if (allSeedmerHashesSet->find(hash) != allSeedmerHashesSet->end()) --binaryOverlapKminmerCount;
          delayedRefSeedmerStatus.erase(hash);
          break;
        }
        case mgsr::RefSeedmerExistStatus::EXIST_UNIQUE: {
          seedmerChangeType = mgsr::RefSeedmerChangeType::EXIST_DUPLICATE_TO_EXIST_UNIQUE;
          delayedRefSeedmerStatus[hash] = refSeedmerNewStatus;
          break;
        }
        case mgsr::RefSeedmerExistStatus::EXIST_DUPLICATE: {
          seedmerChangeType = mgsr::RefSeedmerChangeType::EXIST_DUPLICATE_TO_EXIST_DUPLICATE;
          delayedRefSeedmerStatus[hash] = refSeedmerNewStatus;
          break;
        }
      }
      break;
    }
  }
}

void mgsr::mgsrPlacer::updateSeedmerChangesTypeFlag(mgsr::RefSeedmerChangeType seedmerChangeType, std::pair<bool, bool>& flags) {
  static const bool allUniqueToNonUnique[] = {
      false, // EXIST_UNIQUE_TO_EXIST_UNIQUE
      true,  // EXIST_UNIQUE_TO_EXIST_DUPLICATE 
      true,  // EXIST_UNIQUE_TO_NOT_EXIST
      false, // EXIST_DUPLICATE_TO_EXIST_UNIQUE
      false, // EXIST_DUPLICATE_TO_EXIST_DUPLICATE
      false, // EXIST_DUPLICATE_TO_NOT_EXIST
      false, // NOT_EXIST_TO_EXIST_UNIQUE
      false, // NOT_EXIST_TO_EXIST_DUPLICATE
      false  // NOT_EXIST_TO_NOT_EXIST
  };
  
  static const bool allNonUniqueToUnique[] = {
      false, // EXIST_UNIQUE_TO_EXIST_UNIQUE
      false, // EXIST_UNIQUE_TO_EXIST_DUPLICATE
      false, // EXIST_UNIQUE_TO_NOT_EXIST
      true,  // EXIST_DUPLICATE_TO_EXIST_UNIQUE
      false, // EXIST_DUPLICATE_TO_EXIST_DUPLICATE
      false, // EXIST_DUPLICATE_TO_NOT_EXIST
      true,  // NOT_EXIST_TO_EXIST_UNIQUE
      false, // NOT_EXIST_TO_EXIST_DUPLICATE
      false  // NOT_EXIST_TO_NOT_EXIST
  };

  // Use enum value as index (ensure your enum values are sequential)
  int index = static_cast<int>(seedmerChangeType);
  flags.first &= allUniqueToNonUnique[index];
  flags.second &= allNonUniqueToUnique[index];
}

inline uint64_t mgsr::mgsrPlacer::decodeBegFromMinichain(uint64_t minichain) {
  return (minichain >> 1) & 0x7FFFFFFF;
}

inline uint64_t mgsr::mgsrPlacer::decodeEndFromMinichain(uint64_t minichain) {
  return (minichain >> 32) & 0x7FFFFFFF;
}

inline bool mgsr::mgsrPlacer::decodeRevFromMinichain(uint64_t minichain) {
  return minichain & 1;
}

uint64_t mgsr::mgsrPlacer::extendMinichain(
  std::map<uint64_t, uint64_t>::const_iterator refPositionIt, const mgsr::Read& curRead, 
  uint64_t& curEnd, bool rev, uint64_t qidx, uint64_t c
) {
  const auto& curSeedmerList = curRead.seedmersList;
  uint64_t currentQidx = qidx;
  uint64_t chainLength = c;
  auto currentRefPositionIt = refPositionIt;
  
  while (currentQidx < curSeedmerList.size() - 1) {
    // Get next seedmer
    const auto [nqhash, nqbeg, nqend, nqrev, nqidx] = curSeedmerList[currentQidx + 1];
    
    // Check if next hash exists and is unique
    auto nextHashToPositionIt = hashToPositionMap.find(nqhash);
    if (nextHashToPositionIt == hashToPositionMap.end() || 
        nextHashToPositionIt->second.size() != 1) {
        break;
    }
    
    auto nextRefPositionIt = *(nextHashToPositionIt->second.begin());
    bool nrev = nqrev != seedInfos[nextRefPositionIt->second].isReverse;
    
    // Check if orientation matches
    if (rev != nrev) {
        break;
    }
    
    // Check if positions are adjacent in the correct direction
    bool isAdjacent = false;
    if (rev && nextRefPositionIt == std::prev(currentRefPositionIt)) {
        isAdjacent = true;
    } else if (!rev && nextRefPositionIt == std::next(currentRefPositionIt)) {
        isAdjacent = true;
    }
    
    if (!isAdjacent) {
        break;
    }
    
    // Extend the chain
    curEnd = nqidx;
    currentQidx++;
    chainLength++;
    currentRefPositionIt = nextRefPositionIt;
  }
  
  return chainLength;
}


void mgsr::mgsrPlacer::initializeReadMinichains(size_t readIndex) {
  mgsr::Read& curRead = reads[readIndex];
  initializeReadMinichains(curRead);
}

void mgsr::mgsrPlacer::initializeReadMinichains(mgsr::Read& curRead) {
  auto& curMinichains = curRead.minichains;
  auto& curSeedmerList = curRead.seedmersList;
  curMinichains.clear();
  uint64_t i = 0;
  while (i < curSeedmerList.size()) {
    const auto& [hash, qbeg, qend, qrev, qidx] = curSeedmerList[i];
    uint64_t c = 1;
    auto hashToPositionIt = hashToPositionMap.find(hash);
    if (hashToPositionIt != hashToPositionMap.end()) {
      if (hashToPositionIt->second.size() < 2) {
        if (hashToPositionIt->second.size() != 1) {
          std::cerr << "Error: hash " << hash << " has multiple positions" << std::endl;
          exit(1);
        }
        auto curRefPositionIt = *(hashToPositionIt->second.begin());
        uint64_t curEnd = i;
        bool rev = qrev != seedInfos[curRefPositionIt->second].isReverse;
        c = extendMinichain(curRefPositionIt, curRead, curEnd, rev, qidx, c);
        curMinichains.push_back({i, curEnd, rev});
      } else {
        // duplicates.insert(i);
      }
    }
    i += c; 
  }
  ++readMinichainsInitialized;
}

void mgsr::mgsrPlacer::extendChainRemoval(uint64_t& c, uint64_t& curEnd, const std::vector<mgsr::affectedSeedmerInfo>& affectedSeedmerInfos, uint32_t lastSeedmerIndex) {
  while (curEnd != lastSeedmerIndex && c < affectedSeedmerInfos.size()) {
    uint64_t nextIndexOnSeedmerList = curEnd + 1;
    const auto& affectedSeedmerInfo = affectedSeedmerInfos[c];
    uint32_t affectedSeedmerIndex = affectedSeedmerInfo.index;
    
    if (nextIndexOnSeedmerList != affectedSeedmerIndex) {
        break;
    }
    
    mgsr::RefSeedmerChangeType seedmerChangeType = affectedSeedmerInfo.refSeedmerChangeType;
    
    if (seedmerChangeType == mgsr::RefSeedmerChangeType::EXIST_UNIQUE_TO_EXIST_DUPLICATE ||
        seedmerChangeType == mgsr::RefSeedmerChangeType::EXIST_UNIQUE_TO_NOT_EXIST
    ) {
      ++curEnd;
      ++c;
      // Continue the loop instead of recursive call
    } else {
      break;
    }
  }
}

void mgsr::mgsrPlacer::extendChainAddition(
  uint64_t& c, uint64_t& curEnd, const std::vector<mgsr::affectedSeedmerInfo>& affectedSeedmerInfos,
  bool chainRev, std::map<uint64_t, uint64_t>::const_iterator refPositionIt, uint64_t readIndex
) {
  auto& curRead = reads[readIndex];
  const auto& curSeedmerList = curRead.seedmersList;
  
  while (curEnd != curSeedmerList.size() - 1 && c < affectedSeedmerInfos.size()) {
    const auto& affectedSeedmerInfo = affectedSeedmerInfos[c];
    uint32_t affectedSeedmerIndex = affectedSeedmerInfo.index;
    mgsr::RefSeedmerChangeType SeedmerChangeType = affectedSeedmerInfo.refSeedmerChangeType;
    bool refRev = affectedSeedmerInfo.rev;
    
    if (curEnd + 1 != affectedSeedmerIndex) {
      break;
    }
    
    if (SeedmerChangeType == mgsr::RefSeedmerChangeType::NOT_EXIST_TO_EXIST_UNIQUE ||
      SeedmerChangeType == mgsr::RefSeedmerChangeType::EXIST_DUPLICATE_TO_EXIST_UNIQUE
    ) {
      bool nextRev = refRev != curSeedmerList[affectedSeedmerIndex].rev;
      if (nextRev != chainRev) {
        break;
      }
      
      auto curRefPositionIt = hashToPositionMap.find(curSeedmerList[affectedSeedmerIndex].hash)->second.front();
      auto nextRefPositionIt = chainRev ? std::prev(refPositionIt) : std::next(refPositionIt);
      
      if (curRefPositionIt == nextRefPositionIt) {
        ++c;
        ++curEnd;
        refPositionIt = nextRefPositionIt; // Update refPositionIt for next iteration
        // Continue the loop instead of recursive call
      } else {
        break;
      }
    } else {
      break;
    }
  }
}

void mgsr::mgsrPlacer::extendChainUpdate(
  uint64_t& c, uint64_t& curEnd, const std::vector<mgsr::affectedSeedmerInfo>& affectedSeedmerInfos,
  bool chainRev, std::map<uint64_t, uint64_t>::const_iterator refPositionIt, uint64_t readIndex
) {
  auto& curRead = reads[readIndex];
  const auto& curSeedmerList = curRead.seedmersList;
  
  while (curEnd != curSeedmerList.size() - 1 && c < affectedSeedmerInfos.size()) {
    const auto& affectedSeedmerInfo = affectedSeedmerInfos[c];
    uint32_t affectedSeedmerIndex = affectedSeedmerInfo.index;
    mgsr::RefSeedmerChangeType SeedmerChangeType = affectedSeedmerInfo.refSeedmerChangeType;
    bool refRev = affectedSeedmerInfo.rev;
    
    if (curEnd + 1 != affectedSeedmerIndex) {
      break;
    }
    
    if (SeedmerChangeType == mgsr::RefSeedmerChangeType::EXIST_UNIQUE_TO_EXIST_UNIQUE) {
      bool nextRev = refRev != curSeedmerList[affectedSeedmerIndex].rev;
      if (nextRev != chainRev) {
        break;
      }
      
      auto curRefPositionIt = hashToPositionMap.find(curSeedmerList[affectedSeedmerIndex].hash)->second.front();
      auto nextRefPositionIt = chainRev ? std::prev(refPositionIt) : std::next(refPositionIt);
      
      if (curRefPositionIt == nextRefPositionIt) {
        ++c;
        ++curEnd;
        refPositionIt = nextRefPositionIt; // Update refPositionIt for next iteration
        // Continue the loop instead of recursive call
      } else {
        break;
      }
    } else {
      break;
    }
  }
}


bool mgsr::mgsrPlacer::colinearAdjacent(std::map<uint64_t, uint64_t>::const_iterator fromIterator, std::map<uint64_t, uint64_t>::const_iterator toIterator, bool fromRev, bool toRev) {
  if (fromRev != toRev) return false;
  auto nextIterator = fromRev ? std::prev(fromIterator) : std::next(fromIterator);
  return nextIterator == toIterator;
}

bool mgsr::mgsrPlacer::colinearAdjacent(std::map<uint64_t, uint64_t>::const_iterator fromIterator, std::map<uint64_t, uint64_t>::const_iterator toIterator, bool fromRev) {
  auto nextIterator = fromRev ? std::prev(fromIterator) : std::next(fromIterator);
  return nextIterator == toIterator;
}

void mgsr::mgsrPlacer::addToMinichains(const std::vector<readSeedmer>& curSeedmerList, std::vector<mgsr::Minichain>& curMinichains, mgsr::Minichain minichain) {
  // add and/or merge minichains
  bool addRangeRev = minichain.rev;
  uint64_t addRangeBeg = minichain.begIndex;
  uint64_t addRangeEnd = minichain.endIndex;
  if (curMinichains.empty()) {
    curMinichains.push_back(minichain);
  } else if (curMinichains.size() == 1) {
    ++readMinichainsAddedToSingleton;
    auto& originalMinichain = curMinichains[0];
    uint64_t originalMinichainBeg = originalMinichain.begIndex;
    uint64_t originalMinichainEnd = originalMinichain.endIndex;
    bool originalMinichainRev = originalMinichain.rev;
    
    if (addRangeEnd == originalMinichainBeg - 1 && originalMinichainBeg != 0) {
      // attempting to merge to the right
      if (addRangeRev != originalMinichainRev) {
        // different direction -> add without merging
        curMinichains.insert(curMinichains.begin(), minichain);
      } else {
        // same direction
        auto originalRangeBegKminmerPositionIt = hashToPositionMap.find(curSeedmerList[originalMinichainBeg].hash)->second.front();
        auto newRangeEndKminmerPositionIt = hashToPositionMap.find(curSeedmerList[addRangeEnd].hash)->second.front();
        if (colinearAdjacent(newRangeEndKminmerPositionIt, originalRangeBegKminmerPositionIt, addRangeRev)) {
          originalMinichain.begIndex = addRangeBeg;
        } else {
          curMinichains.insert(curMinichains.begin(), minichain);
        }
      }  
    } else if (addRangeBeg == originalMinichainEnd + 1) {
      // attempting to merge to the left
      if (addRangeRev != originalMinichainRev) {
        // different direction -> add without merging
        curMinichains.push_back(minichain);
      } else {
        // same direction
        auto originalRangeEndKminmerPositionIt = hashToPositionMap.find(curSeedmerList[originalMinichainEnd].hash)->second.front();
        auto newRangeBegKminmerPositionIt = hashToPositionMap.find(curSeedmerList[addRangeBeg].hash)->second.front();
        if (colinearAdjacent(originalRangeEndKminmerPositionIt, newRangeBegKminmerPositionIt, originalMinichainRev)) {
          originalMinichain.endIndex = addRangeEnd;
        } else {
          curMinichains.push_back(minichain);
        }
      }  
    } else {
      // add without merging
      if (addRangeEnd < originalMinichainBeg) {
        curMinichains.insert(curMinichains.begin(), minichain);
      } else {
        curMinichains.push_back(minichain);
      }
    }
  } else {
    ++readMinichainsAddedToMultiple;
    bool leftMinichainExists = false;
    bool rightMinichainExists = false;
    auto rightMinichainIt = std::upper_bound(curMinichains.begin(), curMinichains.end(), minichain, mgsr::compareMinichainByBeg);
    auto leftMinichainIt = curMinichains.end();
    if (rightMinichainIt != curMinichains.end()) {
      rightMinichainExists = true;
    }
    if (rightMinichainIt != curMinichains.begin()) {
      leftMinichainIt = std::prev(rightMinichainIt);
      leftMinichainExists = true;
    }

    bool mergeLeft = false;
    bool mergeRight = false;
    uint64_t leftMinichainBeg;
    uint64_t leftMinichainEnd;
    bool leftMinichainRev;
    uint64_t rightMinichainBeg;
    uint64_t rightMinichainEnd;
    bool rightMinichainRev;

    if (leftMinichainExists) {
      mgsr::Minichain& leftMinichain = *leftMinichainIt;
      leftMinichainBeg = leftMinichain.begIndex;
      leftMinichainEnd = leftMinichain.endIndex;
      leftMinichainRev = leftMinichain.rev;
      if (addRangeRev == leftMinichainRev && leftMinichainEnd + 1 == addRangeBeg) {
        auto newRangeBegKminmerPositionIt = hashToPositionMap.find(curSeedmerList[addRangeBeg].hash)->second.front();
        auto leftRangeEndKminmerPositionIt = hashToPositionMap.find(curSeedmerList[leftMinichainEnd].hash)->second.front();
        if (colinearAdjacent(leftRangeEndKminmerPositionIt, newRangeBegKminmerPositionIt, leftMinichainRev)) {
          mergeLeft = true;
        }
      }
    }  

    if (rightMinichainExists) {
      mgsr::Minichain& rightMinichain = *rightMinichainIt;
      rightMinichainBeg = rightMinichain.begIndex;
      rightMinichainEnd = rightMinichain.endIndex;
      rightMinichainRev = rightMinichain.rev;
      if (addRangeRev == rightMinichainRev && addRangeEnd + 1 == rightMinichainBeg) {
        auto newRangeEndKminmerPositionIt = hashToPositionMap.find(curSeedmerList[addRangeEnd].hash)->second.front();
        auto rightRangeBegKminmerPositionIt = hashToPositionMap.find(curSeedmerList[rightMinichainBeg].hash)->second.front();
        if (colinearAdjacent(newRangeEndKminmerPositionIt, rightRangeBegKminmerPositionIt, addRangeRev)) {
          mergeRight = true;
        }
      }
    }

    if (mergeLeft && mergeRight) {
      leftMinichainIt->endIndex = rightMinichainEnd;
      curMinichains.erase(rightMinichainIt);
    } else if (mergeLeft) {
      leftMinichainIt->endIndex = addRangeEnd;
    } else if (mergeRight) {
      rightMinichainIt->begIndex = addRangeBeg;
    } else {
      if (!leftMinichainExists) {
        curMinichains.insert(curMinichains.begin(), minichain);
      } else if (!rightMinichainExists) {
        curMinichains.push_back(minichain);
      } else {
        curMinichains.insert(leftMinichainIt+1, minichain);
      }
    }
  }
  return;
}


void mgsr::mgsrPlacer::removeFromMinichains(std::vector<mgsr::Minichain>& curMinichains, mgsr::Minichain minichain) {
  // remove from existing minichains
  uint64_t removeRangeBeg = minichain.begIndex;
  uint64_t removeRangeEnd = minichain.endIndex;
  if (curMinichains.size() == 1) {
    ++readMinichainsRemovedInplace;
    mgsr::Minichain& originalMinichain = curMinichains[0];
    uint64_t originalMinichainBeg = originalMinichain.begIndex;
    uint64_t originalMinichainEnd = originalMinichain.endIndex;
    bool originalMinichainRev = originalMinichain.rev;
    if (originalMinichainBeg == removeRangeBeg) {
      if (originalMinichainEnd == removeRangeEnd) {
        // remove the minichain
        curMinichains.clear();
      } else {
        // edit the beg
        originalMinichain.begIndex = removeRangeEnd + 1;
      }
    } else if (originalMinichainEnd == removeRangeEnd) {
      if (originalMinichainBeg == removeRangeBeg) {
        // remove the minichain
        curMinichains.clear();
      } else {
        // edit the end
        originalMinichain.endIndex = removeRangeBeg - 1;
      }
    } else {
      // need to split a minichain
      originalMinichain.endIndex = removeRangeBeg - 1;
      curMinichains.emplace_back(removeRangeEnd + 1, originalMinichainEnd, originalMinichainRev);
    }
  } else {
    ++readMinichainsRemovedFromMultiple;
    auto currentOriginalMinichainIt = std::upper_bound(curMinichains.begin(), curMinichains.end(), minichain, mgsr::compareMinichainByBeg);
    --currentOriginalMinichainIt;
    auto& currentOriginalMinichain = *currentOriginalMinichainIt;
    uint64_t currentOriginalMinichainBeg = currentOriginalMinichain.begIndex;
    uint64_t currentOriginalMinichainEnd = currentOriginalMinichain.endIndex;
    bool currentOriginalMinichainRev = currentOriginalMinichain.rev;
    
    if (removeRangeEnd > currentOriginalMinichainEnd) {
      uint32_t numToErase = 0;
      auto it = currentOriginalMinichainIt;
      if (currentOriginalMinichainBeg == removeRangeBeg) {
        // remove the minichain
        ++numToErase;
        ++currentOriginalMinichainIt;
      } else {
        // edit the end then step right
        currentOriginalMinichainIt->endIndex = removeRangeBeg - 1;
        ++currentOriginalMinichainIt;
        ++it;
      }

      currentOriginalMinichainEnd = currentOriginalMinichainIt->endIndex;
      while (currentOriginalMinichainIt != curMinichains.end() && currentOriginalMinichainEnd <= removeRangeEnd) {
        ++numToErase;
        ++currentOriginalMinichainIt;
        currentOriginalMinichainEnd = currentOriginalMinichainIt->endIndex;
      }

      currentOriginalMinichainBeg = currentOriginalMinichainIt->begIndex;
      if (currentOriginalMinichainIt != curMinichains.end() && currentOriginalMinichainBeg <= removeRangeEnd) {
        currentOriginalMinichainIt->begIndex = removeRangeEnd + 1;
      }

      for (size_t i = 0; i < numToErase; ++i) {
        auto curit = it+i;
        uint64_t curitMinichainBeg = curit->begIndex;
        uint64_t curitMinichainEnd = curit->endIndex;
        bool curitMinichainRev = curit->rev;
      }
      curMinichains.erase(it, it+numToErase);
    } else {
      // same as if there is one minichain but instead of clear, use erase
      if (currentOriginalMinichainBeg == removeRangeBeg) {
        if (currentOriginalMinichainEnd == removeRangeEnd) {
          // erase the minichain
          curMinichains.erase(currentOriginalMinichainIt);
        } else {
          // edit the beg
          currentOriginalMinichainIt->begIndex = removeRangeEnd + 1;
        }
      } else if (currentOriginalMinichainEnd  == removeRangeEnd) {
        if (currentOriginalMinichainBeg == removeRangeBeg) {
          // erase the minichain
          curMinichains.erase(currentOriginalMinichainIt);
        } else {
          // edit the end
          currentOriginalMinichainIt->endIndex = removeRangeBeg - 1;
        }
      } else {
        currentOriginalMinichainIt->endIndex = removeRangeBeg - 1;
        curMinichains.insert(currentOriginalMinichainIt+1, {removeRangeEnd + 1, currentOriginalMinichainEnd, currentOriginalMinichainRev});
      }
    }
  }
}

void mgsr::mgsrPlacer::updateMinichainsMixed(size_t readIndex, const std::vector<mgsr::affectedSeedmerInfo>& affectedSeedmerInfos) {
  mgsr::Read& curRead = reads[readIndex];
  const auto& curSeedmerList = curRead.seedmersList;
  auto& curMinichains = curRead.minichains;

  if (affectedSeedmerInfos.size() > minichainsToUpdate.size()) minichainsToUpdate.resize(affectedSeedmerInfos.size());
  if (affectedSeedmerInfos.size() > minichainsToRemove.size()) minichainsToRemove.resize(affectedSeedmerInfos.size());
  if (affectedSeedmerInfos.size() > minichainsToAdd.size())    minichainsToAdd.resize(affectedSeedmerInfos.size());

  uint32_t i = 0;
  uint32_t curMinichainsToUpdateIndex = 0;
  uint32_t curMinichainsToRemoveIndex = 0;
  uint32_t curMinichainsToAddIndex = 0;

  while (i < affectedSeedmerInfos.size()) {
    auto [affectedSeedmerIndex, SeedmerChangeType, refRev] = affectedSeedmerInfos[i];
    uint64_t c = i + 1;
    uint64_t curEnd = affectedSeedmerIndex;

    switch (SeedmerChangeType) {
      case mgsr::RefSeedmerChangeType::EXIST_UNIQUE_TO_EXIST_DUPLICATE:
      case mgsr::RefSeedmerChangeType::EXIST_UNIQUE_TO_NOT_EXIST:
        // match to no match -> remove from minichains
        {
          extendChainRemoval(c, curEnd, affectedSeedmerInfos, curSeedmerList.size() - 1);
          mgsr::Minichain minichain = {affectedSeedmerIndex, curEnd, false};
          auto& curMinichainsToRemove = minichainsToRemove[curMinichainsToRemoveIndex];
          curMinichainsToRemove.first = minichain;
          ++curMinichainsToRemoveIndex;
          i += (curEnd - affectedSeedmerIndex + 1);
          break;
        }
      case mgsr::RefSeedmerChangeType::EXIST_DUPLICATE_TO_EXIST_UNIQUE:
      case mgsr::RefSeedmerChangeType::NOT_EXIST_TO_EXIST_UNIQUE:
        // no match to match -> create minichains
        {
          bool rev = refRev != curSeedmerList[affectedSeedmerIndex].rev;
          auto positionItFromCurrentHash = hashToPositionMap.at(curSeedmerList[affectedSeedmerIndex].hash).front();
          extendChainAddition(c, curEnd, affectedSeedmerInfos, rev, positionItFromCurrentHash, readIndex);
          // encode minichain_t
          mgsr::Minichain minichain = {affectedSeedmerIndex, curEnd, rev};
          auto& curMinichainToAdd = minichainsToAdd[curMinichainsToAddIndex];
          curMinichainToAdd.first = minichain;
          ++curMinichainsToAddIndex;
          i += (curEnd - affectedSeedmerIndex + 1);
          break;
        }
      case mgsr::RefSeedmerChangeType::EXIST_UNIQUE_TO_EXIST_UNIQUE:
        // match to match -> update minichains
        {
          bool rev = refRev != curSeedmerList[affectedSeedmerIndex].rev;
          auto positionItFromCurrentHash = hashToPositionMap.at(curSeedmerList[affectedSeedmerIndex].hash).front();
          extendChainUpdate(c, curEnd, affectedSeedmerInfos, rev, positionItFromCurrentHash, readIndex);
          // encode minichain_t
          mgsr::Minichain minichain = {affectedSeedmerIndex, curEnd, rev};
          auto& curMinichainToUpdate = minichainsToUpdate[curMinichainsToUpdateIndex];
          curMinichainToUpdate.first = minichain;
          ++curMinichainsToUpdateIndex;
          i += (curEnd - affectedSeedmerIndex + 1);
          break;
        }
        break;
      default:
        // no match to no match -> do nothing
        ++i;
        break;
    }
  }

  // remove minichains first for unique to non-unique changes
  for (size_t i = 0; i < curMinichainsToRemoveIndex; ++i) {
    const auto& [minichain, _] = minichainsToRemove[i];
    removeFromMinichains(curMinichains, minichain);
  }

  // remove minichains then add minichains for unique to unique changes
  for (size_t i = 0; i < curMinichainsToUpdateIndex; ++i) {
    const auto& [minichain, _] = minichainsToUpdate[i];
    removeFromMinichains(curMinichains, minichain);
  }

  for (size_t i = 0; i < curMinichainsToUpdateIndex; ++i) {
    const auto& [minichain, _] = minichainsToUpdate[i];
    addToMinichains(curSeedmerList, curMinichains, minichain);
  }

  // finally add minichains for non-unique to unique changes
  for (size_t i = 0; i < curMinichainsToAddIndex; ++i) {
    const auto& [minichain, _] = minichainsToAdd[i];
    addToMinichains(curSeedmerList, curMinichains, minichain);
  }
}

void mgsr::mgsrPlacer::updateMinichains(size_t readIndex, const std::vector<mgsr::affectedSeedmerInfo>& affectedSeedmerInfos, bool allUniqueToNonUnique, bool allNonUniqueToUnique) {
  mgsr::Read& curRead = reads[readIndex];
  const auto& curSeedmerList = curRead.seedmersList;
  auto& curMinichains = curRead.minichains;
  // decode affectedSeedmerIndexCode:
  // 0th bit is 1 -> reversed
  // 1st to 8th bit is the seedmerChangeType
  // 9th to 40th bit is the affectedSeedmerIndex
  if (affectedSeedmerInfos.size() > minichainsToUpdate.size()) {
    minichainsToUpdate.resize(affectedSeedmerInfos.size());
  }
  uint32_t i = 0;
  uint32_t curMinichainsToUpdateIndex = 0;
  while (i < affectedSeedmerInfos.size()) {
    const auto& affectedSeedmerInfo = affectedSeedmerInfos[i];
    auto [affectedSeedmerIndex, SeedmerChangeType, refRev] = affectedSeedmerInfo;

    uint64_t c = i + 1;
    uint64_t curEnd = affectedSeedmerIndex;
    
    if (allUniqueToNonUnique) {
      // match to no match -> remove from minichains
      /*chaining debug*/if (false) std::cout << "\tRead is allUniqueToNonUnique... removing minichains" << std::endl;
      extendChainRemoval(c, curEnd, affectedSeedmerInfos, curSeedmerList.size() - 1);
      // encode minichain_t
      mgsr::Minichain minichain = {affectedSeedmerIndex, curEnd, false};
      /*chaining debug*/if (false) std::cout << "\t\tRemoving minichain: " << affectedSeedmerIndex << " " << curEnd << " " << 0ULL << "... encoded to " << minichain.begIndex << " " << minichain.endIndex << " " << minichain.rev << std::endl;
      auto& curMinichainToUpdate = minichainsToUpdate[curMinichainsToUpdateIndex];
      curMinichainToUpdate.first = minichain;
      curMinichainToUpdate.second = false;
      ++curMinichainsToUpdateIndex;
      ++readMinichainsRemoved;
    } else if (allNonUniqueToUnique) {
      // no match to match -> create minichains
      /*chaining debug*/if (false) std::cout << "\tRead is allNonUniqueToUnique... adding minichains" << std::endl;
      bool rev = refRev != curSeedmerList[affectedSeedmerIndex].rev;
      auto positionItFromCurrentHash = hashToPositionMap.at(curSeedmerList[affectedSeedmerIndex].hash).front();
      extendChainAddition(c, curEnd, affectedSeedmerInfos, rev, positionItFromCurrentHash, readIndex);
      // encode minichain_t
      mgsr::Minichain minichain = {affectedSeedmerIndex, curEnd, rev};
      /*chaining debug*/if (false) std::cout << "\t\tAdding minichain: " << affectedSeedmerIndex << " " << curEnd << " " << rev << "... encoded to " << minichain.begIndex << " " << minichain.endIndex << " " << minichain.rev << std::endl;
      auto& curMinichainToUpdate = minichainsToUpdate[curMinichainsToUpdateIndex];
      curMinichainToUpdate.first = minichain;
      curMinichainToUpdate.second = true;
      ++curMinichainsToUpdateIndex;
      ++readMinichainsAdded;
    } else {
      std::cerr << "Error: allUniqueToNonUnique and allNonUniqueToUnique are both false" << std::endl;
      exit(1);
    }
    i += (curEnd - affectedSeedmerIndex + 1);
  }
  /*chaining debug*/if (false) std::cout << "\tGenerated " << curMinichainsToUpdateIndex << " minichains to " << (allUniqueToNonUnique ? "remove" : "add") << std::endl;

  if (allUniqueToNonUnique) {
    for (uint32_t i = 0; i < curMinichainsToUpdateIndex; ++i) {
      const auto& [minichain, toAdd] = minichainsToUpdate[i];
      /*chaining debug*/if (false) std::cout << "\t\tRemoving minichain: " << minichain.begIndex << " " << minichain.endIndex << " " << minichain.rev << std::endl;
      removeFromMinichains(curMinichains, minichain);
      /*chaining debug*/if (false) {
        std::cout << "\t\tNow minichains are: ";
        for (const auto& minichain : curMinichains) {
          std::cout << "(" << minichain.begIndex << ", " << minichain.endIndex << ", " << minichain.rev << ") ";
        }
        std::cout << std::endl;
      }
    }
  } else if (allNonUniqueToUnique) {
    bool wasEmpty = curMinichains.empty();
    for (uint32_t i = 0; i < curMinichainsToUpdateIndex; ++i) {
      const auto& [minichain, toAdd] = minichainsToUpdate[i];
      /*chaining debug*/if (false) std::cout << "\t\tAdding minichain: " << minichain.begIndex << " " << minichain.endIndex << " " << minichain.rev << std::endl;
      if (wasEmpty) {
        curMinichains.push_back(minichain);
        ++readMinichainsAddedToEmpty;
      } else {
        addToMinichains(curSeedmerList, curMinichains, minichain);
      }
      /*chaining debug*/if (false) {
        std::cout << "\t\tNow minichains are: ";
        for (const auto& minichain : curMinichains) {
          std::cout << "(" << minichain.begIndex << ", " << minichain.endIndex << ", " << minichain.rev << ") ";
        }
        std::cout << std::endl;
      }
    }
  }
}

void mgsr::mgsrPlacer::fillReadToAffectedSeedmerIndex(
  absl::flat_hash_map<uint32_t, std::pair<std::vector<mgsr::affectedSeedmerInfo>, std::pair<bool, bool>>>& readToAffectedSeedmerIndex,
  const std::unordered_set<uint64_t>& affectedSeedmers
) {
  absl::flat_hash_map<uint32_t, uint32_t> readAffectedSeedmerCount;
  for (const auto& hash : affectedSeedmers) {
    auto affectedSeedmerToReads = seedmerToReads.find(hash);
    if (affectedSeedmerToReads == seedmerToReads.end()) continue;
    for (const auto& [readIndex, _] : affectedSeedmerToReads->second) {
      ++readAffectedSeedmerCount[readIndex];
    }
  }
  readToAffectedSeedmerIndex.reserve(readAffectedSeedmerCount.size());
  for (const auto& hash : affectedSeedmers) {
    mgsr::RefSeedmerChangeType seedmerChangeType;
    mgsr::RefSeedmerExistStatus refSeedmerOldStatus = getDelayedRefSeedmerExistStatus(hash);
    mgsr::RefSeedmerExistStatus refSeedmerNewStatus = getCurrentRefSeedmerExistStatus(hash);
    updateRefSeedmerStatus(hash, seedmerChangeType, refSeedmerOldStatus, refSeedmerNewStatus);

    bool refRev = false;
    if (refSeedmerNewStatus == mgsr::RefSeedmerExistStatus::EXIST_UNIQUE) {
      refRev = seedInfos[hashToPositionMap[hash].front()->second].isReverse;
    }

    auto affectedseedmerToReads = seedmerToReads.find(hash);
    if (affectedseedmerToReads == seedmerToReads.end()) continue;
    for (const auto& [readIndex, affectedSeedmerIndex] : affectedseedmerToReads->second) {
      if (reads[readIndex].readType != mgsr::ReadType::PASS) continue;
      auto [affectedSeedmerIndexVectorIt, inserted] = readToAffectedSeedmerIndex.try_emplace(readIndex, std::vector<mgsr::affectedSeedmerInfo>{}, std::pair<bool, bool>{});
      auto& affectedSeedmerIndexVector = affectedSeedmerIndexVectorIt->second;
      if (affectedSeedmerIndexVector.first.empty()) {
        affectedSeedmerIndexVector.second.first = true;
        affectedSeedmerIndexVector.second.second = true;
        affectedSeedmerIndexVector.first.reserve(readAffectedSeedmerCount[readIndex]);
      }
      affectedSeedmerIndexVector.first.emplace_back(affectedSeedmerIndex, seedmerChangeType, refRev);
      updateSeedmerChangesTypeFlag(seedmerChangeType, affectedSeedmerIndexVector.second);
    }
  }
}





uint64_t mgsr::mgsrPlacer::getRefSeedmerBegFromHash(const size_t hash) const {
  auto hashToPositionIt = hashToPositionMap.find(hash);
  return hashToPositionIt->second.front()->first;
}


uint64_t mgsr::mgsrPlacer::getRefSeedmerEndFromHash(const size_t hash) const {
  auto hashToPositionIt = hashToPositionMap.find(hash);
  auto positionIt = hashToPositionIt->second.front();
  return seedInfos[positionIt->second].endPos;
}

inline int32_t absDifference(const uint32_t a, const uint32_t b) {
  return a > b ? a - b : b - a;
}

int32_t mgsr::mgsrPlacer::getLocalGap(const uint32_t a, const uint32_t b) const {
  if (a == b) return 0;
  uint32_t left = a < b ? a : b;
  uint32_t right = a > b ? a : b;
  auto curIt = gapMap.upper_bound(left);

  if (curIt == gapMap.end() || curIt->first > right) {
    return right - left;
  }

  uint32_t gap = curIt->first - left - 1;
  auto prevIt = curIt;
  ++curIt;
  while (true) {
    if (curIt == gapMap.end()) {
      gap += right - prevIt->second;
      break;
    } else if (right > curIt->first) {
      gap += curIt->first - prevIt->second - 1;
    } else if (right < curIt->first) {
      gap += right - prevIt->second;
      break;
    } else if (right == curIt->first) {
      std::cerr << "Error: right == curIt->first" << std::endl;
      exit(1);
    }
    prevIt = curIt;
    ++curIt;
  }
  return gap;
}

bool mgsr::mgsrPlacer::isColinearFromMinichains(
  mgsr::Read& curRead, const mgsr::Minichain& minichain1, const mgsr::Minichain& minichain2
) {
  const bool minichainRev = minichain1.rev;
  const auto& seedmersList = curRead.seedmersList;
  const auto& beg1seedmer = seedmersList[minichain1.begIndex];
  const auto& end1seedmer = seedmersList[minichain1.endIndex];
  const auto& beg2seedmer = seedmersList[minichain2.begIndex];
  const auto& end2seedmer = seedmersList[minichain2.endIndex];

  const auto qbeg2 = beg2seedmer.begPos; // qbeg2: minichain2 -> query -> startKminmer
  const auto qend1 = end1seedmer.endPos; // qend1: minichain1 -> query -> endKminmer

  if (!minichainRev) {
    absl::flat_hash_map<size_t, mgsr::hashCoordInfoCache>::iterator rbeg1CoordInfoCacheIt = hashCoordInfoCacheTable.find(beg1seedmer.hash);
    absl::flat_hash_map<size_t, mgsr::hashCoordInfoCache>::iterator rbeg2CoordInfoCacheIt = hashCoordInfoCacheTable.find(beg2seedmer.hash);
    absl::flat_hash_map<size_t, mgsr::hashCoordInfoCache>::iterator rend1CoordInfoCacheIt = hashCoordInfoCacheTable.find(end1seedmer.hash);
   
    // rbeg1: minichain1 -> ref -> startKminmer
    auto& rglobalbeg1 = rbeg1CoordInfoCacheIt->second.rGlobalBeg;
    if (rbeg1CoordInfoCacheIt->second.begDfsIndex != curDfsIndex) {
      rbeg1CoordInfoCacheIt->second.begDfsIndex = curDfsIndex;
      rglobalbeg1 = getRefSeedmerBegFromHash(beg1seedmer.hash);
    }
  
    // rbeg2: minichain2 -> ref -> startKminmer
    auto& rglobalbeg2 = rbeg2CoordInfoCacheIt->second.rGlobalBeg;
    if (rbeg2CoordInfoCacheIt->second.begDfsIndex != curDfsIndex) {
      rbeg2CoordInfoCacheIt->second.begDfsIndex = curDfsIndex;
      rglobalbeg2 = getRefSeedmerBegFromHash(beg2seedmer.hash);
    }
    // rend1: minichain1 -> ref -> endKminmer
    auto& rglobalend1 = rend1CoordInfoCacheIt->second.rGlobalEnd;
    if (rend1CoordInfoCacheIt->second.endDfsIndex != curDfsIndex) {
      rend1CoordInfoCacheIt->second.endDfsIndex = curDfsIndex;
      rglobalend1 = getRefSeedmerEndFromHash(end1seedmer.hash);
    }

    int32_t qgap = absDifference(qbeg2, qend1);
    int32_t rgap = getLocalGap(rglobalbeg2, rglobalend1);
    if (rglobalbeg1 < rglobalbeg2 && absDifference(qgap, rgap) < maximumGap) return true;
  } else {
    absl::flat_hash_map<size_t, mgsr::hashCoordInfoCache>::iterator rbeg1CoordInfoCacheIt = hashCoordInfoCacheTable.find(end1seedmer.hash);
    absl::flat_hash_map<size_t, mgsr::hashCoordInfoCache>::iterator rbeg2CoordInfoCacheIt = hashCoordInfoCacheTable.find(end2seedmer.hash);
    absl::flat_hash_map<size_t, mgsr::hashCoordInfoCache>::iterator rend2CoordInfoCacheIt = hashCoordInfoCacheTable.find(beg2seedmer.hash);
   
    auto& rglobalbeg1 = rbeg1CoordInfoCacheIt->second.rGlobalBeg;
    if (rbeg1CoordInfoCacheIt->second.begDfsIndex != curDfsIndex) {
      rbeg1CoordInfoCacheIt->second.begDfsIndex = curDfsIndex;
      rglobalbeg1 = getRefSeedmerBegFromHash(end1seedmer.hash);
    }

    auto& rglobalbeg2 = rbeg2CoordInfoCacheIt->second.rGlobalBeg;
    if (rbeg2CoordInfoCacheIt->second.begDfsIndex != curDfsIndex) {
      rbeg2CoordInfoCacheIt->second.begDfsIndex = curDfsIndex;
      rglobalbeg2 = getRefSeedmerBegFromHash(end2seedmer.hash);
    }

    auto& rglobalend2 = rend2CoordInfoCacheIt->second.rGlobalEnd;
    if (rend2CoordInfoCacheIt->second.endDfsIndex != curDfsIndex) {
      rend2CoordInfoCacheIt->second.endDfsIndex = curDfsIndex;
      rglobalend2 = getRefSeedmerEndFromHash(beg2seedmer.hash);
    }

    int32_t qgap = absDifference(qbeg2, qend1);
    int32_t rgap = getLocalGap(rglobalbeg1, rglobalend2);
    if (rglobalbeg2 < rglobalbeg1 && absDifference(qgap, rgap) < maximumGap) return true;
  }
  return false;
}

bool mgsr::mgsrPlacer::isColinearFromMinichains(
  mgsr::Read& curRead, const mgsr::Minichain& minichain1, const mgsr::Minichain& minichain2,
  const std::map<uint64_t, uint64_t>& degapCoordIndex,
  const std::map<uint64_t, uint64_t>& regapCoordIndex
) {
  const bool minichainRev = minichain1.rev;
  const auto& seedmersList = curRead.seedmersList;
  const auto& beg1seedmer = seedmersList[minichain1.begIndex];
  const auto& end1seedmer = seedmersList[minichain1.endIndex];
  const auto& beg2seedmer = seedmersList[minichain2.begIndex];
  const auto& end2seedmer = seedmersList[minichain2.endIndex];

  const auto qbeg2 = beg2seedmer.begPos; // qbeg2: minichain2 -> query -> startKminmer
  const auto qend1 = end1seedmer.endPos; // qend1: minichain1 -> query -> endKminmer

  if (!minichainRev) {
    absl::flat_hash_map<size_t, mgsr::hashCoordInfoCache>::iterator rbeg1CoordInfoCacheIt = hashCoordInfoCacheTable.find(beg1seedmer.hash);
    absl::flat_hash_map<size_t, mgsr::hashCoordInfoCache>::iterator rbeg2CoordInfoCacheIt = hashCoordInfoCacheTable.find(beg2seedmer.hash);
    absl::flat_hash_map<size_t, mgsr::hashCoordInfoCache>::iterator rend1CoordInfoCacheIt = hashCoordInfoCacheTable.find(end1seedmer.hash);
   
    // rbeg1: minichain1 -> ref -> startKminmer
    auto& rglobalbeg1 = rbeg1CoordInfoCacheIt->second.rGlobalBeg;
    auto& rbeg1       = rbeg1CoordInfoCacheIt->second.rLocalBeg;
    if (rbeg1CoordInfoCacheIt->second.begDfsIndex != curDfsIndex) {
      rbeg1CoordInfoCacheIt->second.begDfsIndex = curDfsIndex;
      rglobalbeg1 = getRefSeedmerBegFromHash(beg1seedmer.hash);
      rbeg1 = mgsr::degapGlobal(rglobalbeg1, degapCoordIndex);
    }
  
    // rbeg2: minichain2 -> ref -> startKminmer
    auto& rglobalbeg2 = rbeg2CoordInfoCacheIt->second.rGlobalBeg;
    auto& rbeg2       = rbeg2CoordInfoCacheIt->second.rLocalBeg;
    if (rbeg2CoordInfoCacheIt->second.begDfsIndex != curDfsIndex) {
      rbeg2CoordInfoCacheIt->second.begDfsIndex = curDfsIndex;
      rglobalbeg2 = getRefSeedmerBegFromHash(beg2seedmer.hash);
      rbeg2 = mgsr::degapGlobal(rglobalbeg2, degapCoordIndex);
    }
    // rend1: minichain1 -> ref -> endKminmer
    auto& rglobalend1 = rend1CoordInfoCacheIt->second.rGlobalEnd;
    auto& rend1       = rend1CoordInfoCacheIt->second.rLocalEnd;
    if (rend1CoordInfoCacheIt->second.endDfsIndex != curDfsIndex) {
      rend1CoordInfoCacheIt->second.endDfsIndex = curDfsIndex;
      rglobalend1 = getRefSeedmerEndFromHash(end1seedmer.hash);
      rend1 = mgsr::degapGlobal(rglobalend1, degapCoordIndex);
    }

    int32_t qgap = absDifference(qbeg2, qend1);
    int32_t rgap = absDifference(rbeg2, rend1);
    if (rbeg1 < rbeg2 && absDifference(qgap, rgap) < maximumGap) return true;
  } else {
    absl::flat_hash_map<size_t, mgsr::hashCoordInfoCache>::iterator rbeg1CoordInfoCacheIt = hashCoordInfoCacheTable.find(end1seedmer.hash);
    absl::flat_hash_map<size_t, mgsr::hashCoordInfoCache>::iterator rbeg2CoordInfoCacheIt = hashCoordInfoCacheTable.find(end2seedmer.hash);
    absl::flat_hash_map<size_t, mgsr::hashCoordInfoCache>::iterator rend2CoordInfoCacheIt = hashCoordInfoCacheTable.find(beg2seedmer.hash);
   
    auto& rglobalbeg1 = rbeg1CoordInfoCacheIt->second.rGlobalBeg;
    auto& rbeg1       = rbeg1CoordInfoCacheIt->second.rLocalBeg;
    if (rbeg1CoordInfoCacheIt->second.begDfsIndex != curDfsIndex) {
      rbeg1CoordInfoCacheIt->second.begDfsIndex = curDfsIndex;
      rglobalbeg1 = getRefSeedmerBegFromHash(end1seedmer.hash);
      rbeg1 = mgsr::degapGlobal(rglobalbeg1, degapCoordIndex);
    }

    auto& rglobalbeg2 = rbeg2CoordInfoCacheIt->second.rGlobalBeg;
    auto& rbeg2       = rbeg2CoordInfoCacheIt->second.rLocalBeg;
    if (rbeg2CoordInfoCacheIt->second.begDfsIndex != curDfsIndex) {
      rbeg2CoordInfoCacheIt->second.begDfsIndex = curDfsIndex;
      rglobalbeg2 = getRefSeedmerBegFromHash(end2seedmer.hash);
      rbeg2 = mgsr::degapGlobal(rglobalbeg2, degapCoordIndex);
    }

    auto& rglobalend2 = rend2CoordInfoCacheIt->second.rGlobalEnd;
    auto& rend2       = rend2CoordInfoCacheIt->second.rLocalEnd;
    if (rend2CoordInfoCacheIt->second.endDfsIndex != curDfsIndex) {
      rend2CoordInfoCacheIt->second.endDfsIndex = curDfsIndex;
      rglobalend2 = getRefSeedmerEndFromHash(beg2seedmer.hash);
      rend2 = mgsr::degapGlobal(rglobalend2, degapCoordIndex);
    }


    int32_t qgap = absDifference(qbeg2, qend1);
    int32_t rgap = absDifference(rbeg1, rend2);
    if (rbeg2 < rbeg1 && absDifference(qgap, rgap) < maximumGap) return true;
  }
  return false;
}

int32_t mgsr::mgsrPlacer::getReadPseudoScore(mgsr::Read& curRead) {
  const auto& minichains = curRead.minichains;

  int32_t pseudoChainScore = 0;
  if (minichains.empty()) {
    return 0;
  } else if (minichains.size() == 1) {
    return  minichains[0].getLength();
  } else {
    // find longest minichain
    uint64_t longestMinichainLength = 0;
    int32_t longestMinichainIndex = -1;
    for (int32_t i = 0; i < minichains.size(); ++i) {
      const auto currentMinichainLength = minichains[i].getLength();
      if (currentMinichainLength > longestMinichainLength) {
        longestMinichainIndex = i;
        longestMinichainLength = currentMinichainLength;
      }
    }

    const auto& longestMinichain = minichains[longestMinichainIndex];
    bool longestMinichainIsReversed = longestMinichain.rev;

    for (int32_t i = 0; i < minichains.size(); ++i) {
      const mgsr::Minichain& currentMinichain = minichains[i];
      bool currentMinichainIsReversed = currentMinichain.rev;
      if (i == longestMinichainIndex) {
        pseudoChainScore += longestMinichain.getLength();
        continue;
      }

      if (currentMinichainIsReversed != longestMinichainIsReversed) {
        continue;
      }

      if (longestMinichainIndex < i) {
        if (isColinearFromMinichains(curRead, longestMinichain, currentMinichain)) {
          pseudoChainScore += currentMinichain.getLength();
        }
      } else if (longestMinichainIndex > i) {
        if (isColinearFromMinichains(curRead, currentMinichain, longestMinichain)) {
          pseudoChainScore += currentMinichain.getLength();
        }
      }
    }
  }
  return pseudoChainScore;
}


std::vector<uint32_t> mgsr::mgsrPlacer::getScoresAtNode(const std::string& nodeId) const {
  panmapUtils::LiteNode* currentNode = liteTree->allLiteNodes[nodeId];

  // Get the path from root the current node
  std::vector<panmapUtils::LiteNode*> nodePath;
  while (currentNode->parent != nullptr) {
    nodePath.push_back(currentNode);
    currentNode = currentNode->parent;
  }
  nodePath.push_back(currentNode);
  std::reverse(nodePath.begin(), nodePath.end());

  std::vector<uint32_t> curNodeScores(readScores.size(), 0);
  for (const auto& node : nodePath) {
    for (const auto& scoreDelta : perNodeScoreDeltasIndex[nodeToDfsIndex.at(node->identifier)]) {
      curNodeScores[scoreDelta.readIndex] = scoreDelta.scoreDelta;
    }
  }
  return curNodeScores;
}

void mgsr::mgsrPlacer::getScoresAtNode(const std::string& nodeId, std::vector<uint32_t>& curNodeScores) const {
  panmapUtils::LiteNode* currentNode = liteTree->allLiteNodes[nodeId];

  // Get the path from root the current node
  std::vector<panmapUtils::LiteNode*> nodePath;
  while (currentNode->parent != nullptr) {
    nodePath.push_back(currentNode);
    currentNode = currentNode->parent;
  }
  nodePath.push_back(currentNode);
  std::reverse(nodePath.begin(), nodePath.end());

  for (const auto& node : nodePath) {
    for (const auto& scoreDelta : perNodeScoreDeltasIndex[nodeToDfsIndex.at(node->identifier)]) {
      curNodeScores[scoreDelta.readIndex] = scoreDelta.scoreDelta;
    }
  }

}

bool mgsr::mgsrPlacer::identicalReadScores(const std::string& node1, const std::string& node2, bool fast_mode) const {
  panmapUtils::LiteNode* currentNode1 = liteTree->allLiteNodes[node1];
  panmapUtils::LiteNode* currentNode2 = liteTree->allLiteNodes[node2];
  std::vector<panmapUtils::LiteNode*> nodePath1;
  std::vector<panmapUtils::LiteNode*> nodePath2;

  while (currentNode1->parent != nullptr) {
    nodePath1.push_back(currentNode1);
    currentNode1 = currentNode1->parent;
  }
  nodePath1.push_back(currentNode1);
  std::reverse(nodePath1.begin(), nodePath1.end());

  while (currentNode2->parent != nullptr) {
    nodePath2.push_back(currentNode2);
    currentNode2 = currentNode2->parent;
  }
  nodePath2.push_back(currentNode2);
  std::reverse(nodePath2.begin(), nodePath2.end());

  size_t lcaIndex = 0;
  while (lcaIndex < nodePath1.size() && lcaIndex < nodePath2.size() && nodePath1[lcaIndex] == nodePath2[lcaIndex]) {
    ++lcaIndex;
  }
  lcaIndex -= 1;

  std::vector<uint32_t> lcaScores = getScoresAtNode(nodePath1[lcaIndex]->identifier);

  std::unordered_map<size_t, std::pair<uint32_t, uint32_t>> changedReads;
  for (size_t i = lcaIndex + 1; i < nodePath1.size(); ++i) {
    panmapUtils::LiteNode* currNode = nodePath1[i];
    for (const auto& scoreDelta : perNodeScoreDeltasIndex[nodeToDfsIndex.at(currNode->identifier)]) {
      changedReads[scoreDelta.readIndex] = {scoreDelta.scoreDelta, lcaScores[scoreDelta.readIndex]};
    }
  }

  for (size_t i = lcaIndex + 1; i < nodePath2.size(); ++i) {
    panmapUtils::LiteNode* currNode = nodePath2[i];
    for (const auto& scoreDelta : perNodeScoreDeltasIndex[nodeToDfsIndex.at(currNode->identifier)]) {
      if (changedReads.find(scoreDelta.readIndex) != changedReads.end()) {
        changedReads[scoreDelta.readIndex].second = scoreDelta.scoreDelta;
      } else {
        changedReads[scoreDelta.readIndex] = {lcaScores[scoreDelta.readIndex], scoreDelta.scoreDelta};
      }
    }
  }

  for (const auto& [readIndex, scoreDeltaInfo] : changedReads) {
    auto [score1, score2] = scoreDeltaInfo;
    if (score1 != score2) {
      return false;
    }
  }
  return true;
}

void mgsr::mgsrPlacer::mergeIdenticalNodes(const std::unordered_set<std::string>& identicalGroup) {
  std::unordered_set<std::string> seenNodes;
  std::unordered_set<std::string> unseenNodes = identicalGroup;
  for (const std::string& currNode : identicalGroup) {
    if (seenNodes.find(currNode) != seenNodes.end()) continue;
    seenNodes.insert(currNode);
    unseenNodes.erase(currNode);
    std::unordered_set<std::string> identicals;

    for (const std::string& potentialIdentical : unseenNodes) {
      if (identicalReadScores(currNode, potentialIdentical)) {
        identicals.insert(potentialIdentical);
        identicalGroups[currNode].push_back(potentialIdentical);
        identicalNodeToGroup[potentialIdentical] = currNode;
        if (identicalGroups.find(potentialIdentical) != identicalGroups.end()) {
          for (const auto& otherIdentical : identicalGroups[potentialIdentical]) {
            identicalGroups[currNode].push_back(otherIdentical);
            identicalNodeToGroup[otherIdentical] = currNode;
          }
          identicalGroups.erase(potentialIdentical);
        }
      }
    }

    for (const auto& identical : identicals) {
      seenNodes.insert(identical);
      unseenNodes.erase(identical);
    }
  }
}


static void insertionSortAffectedSeedmerInfos(std::vector<mgsr::affectedSeedmerInfo>& affectedSeedmerInfos) {
  auto first = affectedSeedmerInfos.begin();
  auto last = affectedSeedmerInfos.end();
  for (auto it = first + 1; it != last; ++it) {
    auto key = std::move(*it);
    auto hole = it;
    
    while (hole != first && (hole - 1)->index > key.index) {
      *hole = std::move(*(hole - 1));
      --hole;
    }
    *hole = std::move(key);
  }
}

static void sortAffectedSeedmerInfos(std::vector<mgsr::affectedSeedmerInfo>& affectedSeedmerInfos) {
  if (affectedSeedmerInfos.size() <= 20) {
    insertionSortAffectedSeedmerInfos(affectedSeedmerInfos);
  } else {
    std::sort(affectedSeedmerInfos.begin(), affectedSeedmerInfos.end(), [](const auto& a, const auto& b) {
      return a.index < b.index;
    });
  }
}

void mgsr::mgsrPlacer::setProgressTracker(ProgressTracker* tracker, size_t tid) {
  progressTracker = tracker;
  threadId = tid;
}

void mgsr::mgsrPlacer::computeOverlapCoefficientsHelper(
  panmapUtils::LiteNode* node,
  const absl::flat_hash_set<size_t>& allSeedmerHashesSet,
  std::vector<std::pair<std::string, double>>& overlapCoefficients,
  std::vector<std::optional<size_t>>& kminmerOnRef,
  std::unordered_map<size_t, size_t>& kminmerOnRefCount
) {
  if (curDfsIndex % 1000 == 0) {
    std::cout << "\r" << curDfsIndex << " / " << liteTree->allLiteNodes.size() << std::flush;
  }

  // **** Update seeds ****
  size_t binaryOverlapKminmerCountBacktrack = binaryOverlapKminmerCount;
  std::vector<std::tuple<uint32_t, size_t, panmapUtils::seedChangeType>> seedBacktracks;
  seedBacktracks.reserve(seedInsertions[curDfsIndex].size() + seedSubstitutions[curDfsIndex].size() + seedDeletions[curDfsIndex].size());
  for (uint32_t seedInsubSeedIndex : seedInsertions[curDfsIndex]) {
    const auto& newKminmer = seedInfos[seedInsubSeedIndex];
    const auto startPos = newKminmer.startPos;
    auto& kminmerOnRefState = kminmerOnRef[startPos];
    if (kminmerOnRefState.has_value()) {
      // sub
      auto oldKminmer = kminmerOnRefState.value();
      auto oldKminmerCountIt = kminmerOnRefCount.find(oldKminmer);
      oldKminmerCountIt->second -= 1;
      if (oldKminmerCountIt->second == 0) {
        kminmerOnRefCount.erase(oldKminmerCountIt);
        if (allSeedmerHashesSet.find(oldKminmer) != allSeedmerHashesSet.end()) --binaryOverlapKminmerCount;
      }
      auto [newKminmerCountIt, newKminmerCountInserted] = kminmerOnRefCount.emplace(newKminmer.hash, 1);
      if (!newKminmerCountInserted) {
        newKminmerCountIt->second++;
      } else {
        if (allSeedmerHashesSet.find(newKminmer.hash) != allSeedmerHashesSet.end()) ++binaryOverlapKminmerCount;
      }
      kminmerOnRefState = newKminmer.hash;
      seedBacktracks.emplace_back(startPos, oldKminmer, panmapUtils::seedChangeType::SUB);
    } else {
      // add
      auto [newKminmerCountIt, newKminmerCountInserted] = kminmerOnRefCount.emplace(newKminmer.hash, 1);
      if (!newKminmerCountInserted) {
        newKminmerCountIt->second++;
      } else {
        if (allSeedmerHashesSet.find(newKminmer.hash) != allSeedmerHashesSet.end()) ++binaryOverlapKminmerCount;
      }
      kminmerOnRefState = newKminmer.hash;
      seedBacktracks.emplace_back(startPos, 0, panmapUtils::seedChangeType::ADD);
    }
  }

  for (const auto& seedInsubSeedIndex : seedSubstitutions[curDfsIndex]) {
    const auto& newKminmer = seedInfos[seedInsubSeedIndex.second];
    const auto startPos = newKminmer.startPos;
    auto& kminmerOnRefState = kminmerOnRef[startPos];
    if (kminmerOnRefState.has_value()) {
      // sub
      auto oldKminmer = kminmerOnRefState.value();
      auto oldKminmerCountIt = kminmerOnRefCount.find(oldKminmer);
      oldKminmerCountIt->second -= 1;
      if (oldKminmerCountIt->second == 0) {
        kminmerOnRefCount.erase(oldKminmerCountIt);
        if (allSeedmerHashesSet.find(oldKminmer) != allSeedmerHashesSet.end()) --binaryOverlapKminmerCount;
      }
      auto [newKminmerCountIt, newKminmerCountInserted] = kminmerOnRefCount.emplace(newKminmer.hash, 1);
      if (!newKminmerCountInserted) {
        newKminmerCountIt->second++;
      } else {
        if (allSeedmerHashesSet.find(newKminmer.hash) != allSeedmerHashesSet.end()) ++binaryOverlapKminmerCount;
      }
      kminmerOnRefState = newKminmer.hash;
      seedBacktracks.emplace_back(startPos, oldKminmer, panmapUtils::seedChangeType::SUB);
    } else {
      // add
      auto [newKminmerCountIt, newKminmerCountInserted] = kminmerOnRefCount.emplace(newKminmer.hash, 1);
      if (!newKminmerCountInserted) {
        newKminmerCountIt->second++;
      } else {
        if (allSeedmerHashesSet.find(newKminmer.hash) != allSeedmerHashesSet.end()) ++binaryOverlapKminmerCount;
      }
      kminmerOnRefState = newKminmer.hash;
      seedBacktracks.emplace_back(startPos, 0, panmapUtils::seedChangeType::ADD);
    }
  }

  for (uint32_t deleteSeedIndex : seedDeletions[curDfsIndex]) {
    uint32_t deletePos = seedInfos[deleteSeedIndex].startPos;
    auto oldKminmer = kminmerOnRef[deletePos].value();
    auto oldKminmerCountIt = kminmerOnRefCount.find(oldKminmer);
    oldKminmerCountIt->second -= 1;
    if (oldKminmerCountIt->second == 0) {
      kminmerOnRefCount.erase(oldKminmerCountIt);
      if (allSeedmerHashesSet.find(oldKminmer) != allSeedmerHashesSet.end()) --binaryOverlapKminmerCount;
    }
    kminmerOnRef[deletePos] = std::nullopt;
    seedBacktracks.emplace_back(deletePos, oldKminmer, panmapUtils::seedChangeType::DEL);
  }
  overlapCoefficients[curDfsIndex].first = node->identifier;
  overlapCoefficients[curDfsIndex].second = static_cast<double>(binaryOverlapKminmerCount) / static_cast<double>(kminmerOnRefCount.size());

  for (panmapUtils::LiteNode *child : node->children) {
    ++curDfsIndex;
    computeOverlapCoefficientsHelper(child, allSeedmerHashesSet, overlapCoefficients, kminmerOnRef, kminmerOnRefCount);
  }

  // Backtrack seeds
  for (const auto& [pos, oldKminmerHash, changeType] : seedBacktracks) {
    switch (changeType) {
      case panmapUtils::seedChangeType::ADD: {
        // added -> delete to backtrack
        auto& kminmerOnRefState = kminmerOnRef[pos];
        auto kminmerOnRefStateHash = kminmerOnRefState.value();
        kminmerOnRefCount[kminmerOnRefStateHash] -= 1;
        if (kminmerOnRefCount[kminmerOnRefStateHash] == 0) {
          kminmerOnRefCount.erase(kminmerOnRefStateHash);
        }
        kminmerOnRefState = std::nullopt;
        break;
      }
      case panmapUtils::seedChangeType::DEL: {
        // deleted -> add old kminmer to backtrack
        kminmerOnRefCount[oldKminmerHash] += 1;
        kminmerOnRef[pos] = oldKminmerHash;
        break;
      }
      case panmapUtils::seedChangeType::SUB: {
        // subed -> delete new kminmer and add old kminmer to backtrack
        auto& kminmerOnRefState = kminmerOnRef[pos];
        auto kminmerOnRefStateHash = kminmerOnRefState.value();
        kminmerOnRefCount[kminmerOnRefStateHash] -= 1;
        if (kminmerOnRefCount[kminmerOnRefStateHash] == 0) {
          kminmerOnRefCount.erase(kminmerOnRefStateHash);
        }
        kminmerOnRefCount[oldKminmerHash] += 1;
        kminmerOnRefState = oldKminmerHash;
        break;
      }
    }
  }

  binaryOverlapKminmerCount = binaryOverlapKminmerCountBacktrack;
}

void mgsr::mgsrPlacer::computeOverlapCoefficients(const absl::flat_hash_set<size_t>& allSeedmerHashesSet) {
  curDfsIndex = 0;
  size_t maxIndex = 0;
  for (size_t i = 0; i < seedInfos.size(); ++i) {
    if (seedInfos[i].startPos > maxIndex) {
      maxIndex = seedInfos[i].startPos;
    }
  }
  std::vector<std::optional<size_t>> kminmerOnRef(maxIndex + 1, std::nullopt);
  std::unordered_map<size_t, size_t> kminmerOnRefCount;
  std::vector<std::pair<std::string, double>> overlapCoefficients(liteTree->allLiteNodes.size(), std::make_pair("", 0.0));
  computeOverlapCoefficientsHelper(liteTree->root, allSeedmerHashesSet, overlapCoefficients, kminmerOnRef, kminmerOnRefCount);
  std::sort(overlapCoefficients.begin(), overlapCoefficients.end(), [](const auto& a, const auto& b) {
    return a.second > b.second;
  });

  size_t overlapCoefficientCutoff = 1000;
  size_t curRank = 0;
  size_t curIndex = 0;
  double curCoefficient = overlapCoefficients[0].second;
  for (size_t i = 1; i < overlapCoefficients.size(); ++i) {
    if (overlapCoefficients[i].second != curCoefficient) {
      ++curRank;
    }
    if (curRank >= overlapCoefficientCutoff) break;
    curIndex = i;
  }

  // for (size_t i = 0; i < overlapCoefficients.size(); ++i) {
  //   std::cout << overlapCoefficients[i].first << " " << overlapCoefficients[i].second << std::endl;
  // }

  std::cout << "overlapCoefficientCutoff: " << overlapCoefficientCutoff << " last index to include: " << curIndex << std::endl;
  exit(0);
}

void mgsr::mgsrPlacer::traverseTreeHelper(panmapUtils::LiteNode* node) {
  // Update progress if tracker is available
  if (progressTracker) {
    progressTracker->incrementProgress(threadId);
  }

  // **** Update seeds ****
  std::unordered_set<uint64_t> affectedSeedmers;
  updateSeeds(affectedSeedmers);

  // **** Update gapMap ****
  std::vector<std::pair<bool, std::pair<uint64_t, uint64_t>>> gapMapBacktracks;
  std::vector<std::pair<bool, std::pair<uint64_t, uint64_t>>> gapMapBlocksBacktracks;
  updateGapMap(gapMapBacktracks, gapMapBlocksBacktracks); 

  // **** Revert gapMap inversions ****
  revertGapMapInversions(gapMapBlocksBacktracks, gapMap);
  std::vector<std::pair<bool, std::pair<uint64_t, uint64_t>>>().swap(gapMapBlocksBacktracks); // gapMapBlocksBacktracks is no longer needed... clear memory

  auto nodeDfsIndex = curDfsIndex;
  for (panmapUtils::LiteNode *child : node->children) {
    ++curDfsIndex;
    traverseTreeHelper(child);
  }

  // Backtrack seeds and delayedRefSeedmerStatus
  backtrackSeeds(nodeDfsIndex);
  
  // Backtrack gapMap
  for (auto it = gapMapBacktracks.rbegin(); it != gapMapBacktracks.rend(); ++it) {
    const auto& [del, range] = *it;
    if (del) {
      gapMap.erase(range.first);
    } else {
      gapMap[range.first] = range.second;
    }
  }
}

void mgsr::mgsrPlacer::traverseTree() {
  gapMap.clear();
  gapMap.insert(std::make_pair(0, liteTree->blockScalarRanges.back().second));

  curDfsIndex = 0;
  traverseTreeHelper(liteTree->root);
}



void mgsr::mgsrPlacer::placeReadsHelper(panmapUtils::LiteNode* node) {
  // Update progress if tracker is available
  if (progressTracker) {
    progressTracker->incrementProgress(threadId);
  }

  // **** Update seeds ****
  std::unordered_set<uint64_t> affectedSeedmers;
  updateSeeds(affectedSeedmers);

  // **** Update gapMap ****
  std::vector<std::pair<bool, std::pair<uint64_t, uint64_t>>> gapMapBacktracks;
  std::vector<std::pair<bool, std::pair<uint64_t, uint64_t>>> gapMapBlocksBacktracks;
  updateGapMap(gapMapBacktracks, gapMapBlocksBacktracks);

  // **** Start placing reads ****
  // unordered_map<readIndex, pair<vector<affectedSeedmerIndexOnRead>, pair<allUniqueToNonUnique, allNonUniqueToUnique>>>
  absl::flat_hash_map<uint32_t, std::pair<std::vector<mgsr::affectedSeedmerInfo>, std::pair<bool, bool>>> readToAffectedSeedmerIndex;
  size_t binaryOverlapKminmerCountBacktract = binaryOverlapKminmerCount;
  fillReadToAffectedSeedmerIndex(readToAffectedSeedmerIndex, affectedSeedmers);
  if (threadId == 0) {
    kminmerOverlapCoefficients[node->identifier] = static_cast<double>(binaryOverlapKminmerCount) / static_cast<double>(hashToPositionMap.size());
  }

  std::vector<std::pair<size_t, int32_t>> readScoresBacktrack;
  std::vector<std::pair<size_t, std::vector<mgsr::Minichain>>> readMinichainsBacktrack;

  std::vector<readScoreDelta> currentNodeScoreDeltas;
  if (affectedSeedmers.empty()) {
    // If the node is identical to its parent, add it to the identical group
    if (node->parent != nullptr && threadId == 0) {
      const std::string& parentID = node->parent->identifier;
      auto identicalGroupIt = identicalNodeToGroup.find(parentID);
      if (identicalGroupIt == identicalNodeToGroup.end()) {
        identicalNodeToGroup[node->identifier] = parentID;
        identicalGroups[parentID] = {parentID, node->identifier};
      } else {
        identicalNodeToGroup[node->identifier] = identicalGroupIt->second;
        identicalGroups[identicalGroupIt->second].push_back(node->identifier);
      }
    }
  } else if (positionMap.empty()){
    // node for some reason has no seeds... delete all read scores and minichains
    // preallocate memory for score deltas
    size_t numReadsToReset = 0;
    for (size_t i = 0; i < reads.size(); ++i) {
      if (reads[i].readType != mgsr::ReadType::PASS) continue;
      numReadsToReset += readScores[i] != 0;
    }
    readScoresBacktrack.reserve(numReadsToReset);
    readMinichainsBacktrack.reserve(numReadsToReset);
    currentNodeScoreDeltas.reserve(numReadsToReset);

    for (size_t i = 0; i < reads.size(); ++i) {
      if (reads[i].readType != mgsr::ReadType::PASS) continue;
      if (readScores[i] != 0) {
        readScoresBacktrack.emplace_back(i, readScores[i]);
        if (!lowMemory) {
          currentNodeScoreDeltas.emplace_back(i, 0);
        } else {
          currentNodeScoreDeltas.emplace_back(i, -readScores[i]);
        }
        setReadScore(i, 0);
        readMinichainsBacktrack.emplace_back(i, reads[i].minichains);
        reads[i].minichains.clear();
      }
    }
  } else {
    // Update read scores and minichains
    readScoresBacktrack.resize(readToAffectedSeedmerIndex.size());
    readMinichainsBacktrack.resize(readToAffectedSeedmerIndex.size());
    currentNodeScoreDeltas.resize(readToAffectedSeedmerIndex.size());

    size_t backtrackIndex = 0;
    for (auto& [readIndex, affectedSeedmerIndexInfo] : readToAffectedSeedmerIndex) {
      /*chaining debug*/if (false) std::cout << "[" << node->identifier << " " << curDfsIndex << "] processingreadIndex: " << readIndex << std::endl;

      mgsr::Read& curRead = reads[readIndex];
      if (curRead.readType != mgsr::ReadType::PASS) continue;

      auto& affectedSeedmerInfos = affectedSeedmerIndexInfo.first;
      const auto& [allUniqueToNonUnique, allNonUniqueToUnique] = affectedSeedmerIndexInfo.second;
      if (affectedSeedmerInfos.empty()) {
        std::cerr << "Error: affectedSeedmerIndices is empty" << std::endl;
        exit(1);
      }

      sortAffectedSeedmerInfos(affectedSeedmerInfos);

      readMinichainsBacktrack[backtrackIndex].first = readIndex;
      readMinichainsBacktrack[backtrackIndex].second = curRead.minichains;

      if (allUniqueToNonUnique || allNonUniqueToUnique) {
        /*chaining debug*/if (false) {
          std::cout << "\tread is allUniqueToNonUnique " << allUniqueToNonUnique << " or allNonUniqueToUnique " << allNonUniqueToUnique << "... updating minichains" << std::endl;
          for (const auto& minichain : curRead.minichains) {
            std::cout << "\t\t(" << minichain.begIndex << ", " << minichain.endIndex << ", " << minichain.rev << ") ";
          }
          std::cout << std::endl;
        }
        updateMinichains(readIndex, affectedSeedmerInfos, allUniqueToNonUnique, allNonUniqueToUnique);
      } else if (affectedSeedmerInfos.size() < curRead.seedmersList.size() / 2) {
        updateMinichainsMixed(readIndex, affectedSeedmerInfos);
      } else {
        /*chaining debug*/if (false) std::cout << "\tread is not allUniqueToNonUnique or allNonUniqueToUnique... reinitializing minichains" << std::endl;
        initializeReadMinichains(curRead);
      }
      int32_t pseudoScore = getReadPseudoScore(curRead);

      readScoresBacktrack[backtrackIndex].first         = readIndex;
      readScoresBacktrack[backtrackIndex].second        = readScores[readIndex];
      currentNodeScoreDeltas[backtrackIndex].readIndex  = readIndex;
      if (lowMemory) {
        currentNodeScoreDeltas[backtrackIndex].scoreDelta = pseudoScore - readScores[readIndex];
      } else {
        currentNodeScoreDeltas[backtrackIndex].scoreDelta = pseudoScore;
      }
      setReadScore(readIndex, pseudoScore);



      ++backtrackIndex;

      // int64_t bruteForceScore = getReadBruteForceScore(readIndex, hashCoordInfoCacheTable);
      // if (pseudoScore != bruteForceScore) {
      //   std::cerr << "[" << node->identifier << " " << curDfsIndex << "] readIndex: " << readIndex << " dynamic: " << pseudoScore << " != brute force: " << bruteForceScore << std::endl;
      //   exit(1);
      // }

      // if (curRead.duplicates.size() > excludeDuplicatesThreshold * curRead.seedmersList.size()) readTypes[readIndex] = mgsr::readType::HIGH_DUPLICATES;
    }
  }
  


  if (lowMemory && currentNodeScoreDeltas.size() > 0) {
    auto& currentNodeScoreDeltasGrouped = perNodeScoreDeltasIndexLowMemory[curDfsIndex];
    currentNodeScoreDeltasGrouped.reserve(currentNodeScoreDeltas.size());
    std::sort(currentNodeScoreDeltas.begin(), currentNodeScoreDeltas.end(), [&](const auto& a, const auto& b) {
      return a.readIndex < b.readIndex;
    });
    currentNodeScoreDeltasGrouped.emplace_back(mgsr::readScoreDeltaLowMemory{
      .readIndex = currentNodeScoreDeltas[0].readIndex,
      .scoreDelta = currentNodeScoreDeltas[0].scoreDelta,
    });
    auto currentGroup = &currentNodeScoreDeltasGrouped.back();
    for (size_t i = 1; i < currentNodeScoreDeltas.size(); ++i) {
      auto [currentScoreDeltaIndex, currentScoreDelta] = currentNodeScoreDeltas[i];
      bool startNew = false;

      int16_t scoreDeltaDiff = currentNodeScoreDeltas[i].scoreDelta - currentGroup->scoreDelta;

      if (currentScoreDeltaIndex > currentGroup->readIndex + 16) {
        startNew = true;
      } else if (currentNodeScoreDeltas[i].scoreDelta > currentGroup->scoreDelta && scoreDeltaDiff > 7) {
        startNew = true;
      } else if (currentNodeScoreDeltas[i].scoreDelta < currentGroup->scoreDelta && scoreDeltaDiff < -7) {
        startNew = true;
      }

      if (startNew) {
        currentNodeScoreDeltasGrouped.emplace_back(mgsr::readScoreDeltaLowMemory{
          .readIndex = currentScoreDeltaIndex,
          .scoreDelta = currentScoreDelta,
        });
        currentGroup = &currentNodeScoreDeltasGrouped.back();
      } else {
        currentGroup->encodeTrailingDelta(scoreDeltaDiff, currentScoreDeltaIndex);
      }
    }
    currentNodeScoreDeltasGrouped.shrink_to_fit();
    numGroupsUpdate += currentNodeScoreDeltasGrouped.size();
    numReadsUpdate += currentNodeScoreDeltas.size();
    std::vector<readScoreDelta>().swap(currentNodeScoreDeltas);
  } else if (!lowMemory) {
    perNodeScoreDeltasIndex[curDfsIndex] = std::move(currentNodeScoreDeltas);
  }




  // **** Revert gapMap inversions ****
  revertGapMapInversions(gapMapBlocksBacktracks, gapMap);

  // clear memory that are no longer needed
  decltype(gapMapBlocksBacktracks){}.swap(gapMapBlocksBacktracks);
  decltype(readToAffectedSeedmerIndex){}.swap(readToAffectedSeedmerIndex);

  auto nodeDfsIndex = curDfsIndex;
  for (panmapUtils::LiteNode *child : node->children) {
    ++curDfsIndex;
    placeReadsHelper(child);
  }

  // Backtrack seeds and delayedRefSeedmerStatus
  backtrackSeeds(nodeDfsIndex);

  // Backtrack gapMap
  for (auto it = gapMapBacktracks.rbegin(); it != gapMapBacktracks.rend(); ++it) {
    const auto& [del, range] = *it;
    if (del) {
      gapMap.erase(range.first);
    } else {
      gapMap[range.first] = range.second;
    }
  }

  // Backtrack kminmer count and overlap coefficient
  binaryOverlapKminmerCount = binaryOverlapKminmerCountBacktract;

  // Backtrack read scores
  for (size_t i = 0; i < readScoresBacktrack.size(); ++i) {
    const auto& [readIdx, score] = readScoresBacktrack[i];
    setReadScore(readIdx, score);
  }

  // Backtrack read minichains
  for (const auto& [readIdx, minichains] : readMinichainsBacktrack) {
    reads[readIdx].minichains = std::move(minichains);
  }

}

void mgsr::mgsrPlacer::placeReads() {
  gapMap.clear();
  gapMap.insert(std::make_pair(0, liteTree->blockScalarRanges.back().second));

  curDfsIndex = 0;
  preallocateHashCoordInfoCacheTable(0, reads.size());
  placeReadsHelper(liteTree->root);
}


void mgsr::mgsrPlacer::preallocateHashCoordInfoCacheTable(uint32_t startReadIndex, uint32_t endReadIndex) {
  std::unordered_set<size_t> uniqueHashes;
  for (const auto& read : reads) {
    for (const auto& seedmer : read.seedmersList) {
      uniqueHashes.insert(seedmer.hash);
    }
  }

  hashCoordInfoCacheTable.reserve(uniqueHashes.size());
  for (const auto& hash : uniqueHashes) {
    hashCoordInfoCacheTable.try_emplace(hash);
  }
}



std::vector<uint32_t> mgsr::ThreadsManager::getScoresAtNode(const std::string& nodeId, const std::unordered_map<std::string, uint32_t>& nodeToDfsIndex) const {
  std::vector<uint32_t> curNodeScores(reads.size(), 0);
  getScoresAtNode(nodeId, curNodeScores, nodeToDfsIndex);
  return curNodeScores;
}

void mgsr::ThreadsManager::getScoresAtNode(const std::string& nodeId, std::vector<uint32_t>& curNodeScores, const std::unordered_map<std::string, uint32_t>& nodeToDfsIndex) const {
  if (curNodeScores.size() != reads.size()) {
    curNodeScores.resize(reads.size(), 0);
  }

  panmapUtils::LiteNode* currentNode = liteTree->allLiteNodes[nodeId];

  // Get the path from root the current node
  std::vector<panmapUtils::LiteNode*> nodePath;
  while (currentNode->parent != nullptr) {
    nodePath.push_back(currentNode);
    currentNode = currentNode->parent;
  }
  nodePath.push_back(currentNode);
  std::reverse(nodePath.begin(), nodePath.end());

  for (const auto& node : nodePath) {
    auto nodeDfsIndex = nodeToDfsIndex.at(node->identifier);
    for (size_t threadId = 0; threadId < numThreads; ++threadId) {
      const auto threadReadStart = threadRanges[threadId].first;
      if (lowMemory) {
        const auto& curNodeThreadScoreDeltasLowMemory = perNodeScoreDeltasIndexByThreadIdLowMemory[threadId][nodeDfsIndex];
        for (const auto& scoreDelta : curNodeThreadScoreDeltasLowMemory) {
          const auto [trailingDelta, readIndex, numTrailing, currentScoreDelta] = scoreDelta;
          curNodeScores[threadReadStart + readIndex] += currentScoreDelta;
          for (size_t i = 0; i < numTrailing; ++i) {
            int16_t curDecodedTrailingDelta = scoreDelta.decodeTrailingDelta(i);
            // if curDecodedTrailingDelta == -8, it means the read is not changed, so we don't need to apply the trailing delta
            if (curDecodedTrailingDelta > -8) {
              curNodeScores[threadReadStart + readIndex + i + 1] += currentScoreDelta + curDecodedTrailingDelta;
            }
          }
        }
      } else {
        const auto& curNodeThreadScoreDeltas = perNodeScoreDeltasIndexByThreadId[threadId][nodeDfsIndex];
        for (const auto& scoreDelta : curNodeThreadScoreDeltas) {
          curNodeScores[threadReadStart + scoreDelta.readIndex] = scoreDelta.scoreDelta;
        }
      }
    }
  }
}

void mgsr::ThreadsManager::printStats() {
  std::cout << "Thread\tnumReads\tnumInitialized\tnumAdded\tnumRemoved\tnumUpdated" << std::endl;
  for (size_t i = 0; i < threadRanges.size(); ++i) {
    std::cout << i << "\t" << threadRanges[i].second - threadRanges[i].first << "\t" << readMinichainsInitialized[i] << "\t" << readMinichainsAdded[i] << "\t" << readMinichainsRemoved[i] << "\t" << readMinichainsUpdated[i] << std::endl;
  }
}

mgsr::squareEM::squareEM(mgsr::ThreadsManager& threadsManager, const std::unordered_map<std::string, uint32_t>& nodeToDfsIndex, uint32_t overlapCoefficientCutoff) {
  numThreads = tbb::global_control::active_value(tbb::global_control::max_allowed_parallelism);

  auto& kminmerOverlapCoefficients = threadsManager.kminmerOverlapCoefficients;
  auto& readSeedmersDuplicatesIndex = threadsManager.readSeedmersDuplicatesIndex;
  auto& reads = threadsManager.reads;
  size_t numReads = reads.size();


  this->identicalGroups.swap(threadsManager.identicalGroups);
  this->identicalNodeToGroup.swap(threadsManager.identicalNodeToGroup);

  std::vector<std::pair<std::string, double>> kminmerOverlapCoefficientsVector;
  for (const auto& [nodeId, kminmerOverlapCoefficient] : kminmerOverlapCoefficients) {
    if (identicalNodeToGroup.find(nodeId) != identicalNodeToGroup.end()) continue;
    kminmerOverlapCoefficientsVector.emplace_back(nodeId, kminmerOverlapCoefficient);
  }

  std::sort(kminmerOverlapCoefficientsVector.begin(), kminmerOverlapCoefficientsVector.end(), [](const auto& a, const auto& b) {
    if (a.second == b.second) {
      return a.first < b.first;
    }
    return a.second > b.second;
  });


  std::vector<std::string> significantOverlapNodeIds{kminmerOverlapCoefficientsVector[0].first};
  size_t curRank = 0;
  for (size_t i = 1; i < kminmerOverlapCoefficientsVector.size(); ++i) {
    const auto& [nodeId, kminmerOverlapCoefficient] = kminmerOverlapCoefficientsVector[i];
    if (kminmerOverlapCoefficient != kminmerOverlapCoefficientsVector[i - 1].second) {
      ++curRank;
    }
    if (curRank >= overlapCoefficientCutoff) break;
    significantOverlapNodeIds.push_back(nodeId);
  }


  // get score matrix to find ambiguous nodes with identical scores
  std::vector<std::vector<uint32_t>> scoreMatrix(significantOverlapNodeIds.size(), std::vector<uint32_t>(numReads, 0));
  const size_t chunkSize = (significantOverlapNodeIds.size() + numThreads - 1) / numThreads;
  std::vector<std::pair<size_t, size_t>> threadRanges(numThreads);
  for (size_t i = 0; i < numThreads; ++i) {
    size_t start = i * chunkSize;
    size_t end = (i == numThreads - 1) ? significantOverlapNodeIds.size() : (i + 1) * chunkSize;
    if (start < significantOverlapNodeIds.size()) {
      threadRanges[i].first = start;
      threadRanges[i].second = end;
    }
  }
  tbb::parallel_for(size_t(0), numThreads, [&](size_t threadIdx) {
    const auto& range = threadRanges[threadIdx];
    for (size_t i = range.first; i < range.second; ++i) {
      auto significantNodeId = significantOverlapNodeIds[i];
      auto nodeDfsIndex = nodeToDfsIndex.at(significantNodeId);
      threadsManager.getScoresAtNode(significantNodeId, scoreMatrix[i], nodeToDfsIndex);
    }
  });


  // clear memory that are no longer needed
  for (size_t threadId = 0; threadId < threadsManager.perNodeScoreDeltasIndexByThreadId.size(); ++threadId) {
    if (threadsManager.lowMemory) {
      for (size_t nodeDfsIndex = 0; nodeDfsIndex < threadsManager.perNodeScoreDeltasIndexByThreadIdLowMemory[threadId].size(); ++nodeDfsIndex) {
        std::vector<readScoreDeltaLowMemory>().swap(threadsManager.perNodeScoreDeltasIndexByThreadIdLowMemory[threadId][nodeDfsIndex]);
      }
    } else {
      for (size_t nodeDfsIndex = 0; nodeDfsIndex < threadsManager.perNodeScoreDeltasIndexByThreadId[threadId].size(); ++nodeDfsIndex) {
        std::vector<readScoreDelta>().swap(threadsManager.perNodeScoreDeltasIndexByThreadId[threadId][nodeDfsIndex]);
      }
    }

  }

  std::unordered_map<std::vector<uint32_t>, std::vector<std::string_view>, mgsr::VectorHash> scoresToNodeIds;
  for (uint32_t i = 0; i < scoreMatrix.size(); ++i) {
    scoresToNodeIds[scoreMatrix[i]].push_back(significantOverlapNodeIds[i]);
  }

  for (const auto& [scores, nodeIds] : scoresToNodeIds) {
    std::string nodeIdToKeep(nodeIds[0]);
    if (nodeIds.size() > 1) {
      for (size_t i = 1; i < nodeIds.size(); ++i) {
        std::string nodeIdToMerge(nodeIds[i]);
        identicalGroups[nodeIdToKeep].push_back(nodeIdToMerge);
        identicalNodeToGroup[nodeIdToMerge] = nodeIdToKeep;
        if (identicalGroups.find(nodeIdToMerge) != identicalGroups.end()) {
          for (const auto& member : identicalGroups[nodeIdToMerge]) {
            identicalGroups[nodeIdToKeep].push_back(member);
            identicalNodeToGroup[member] = nodeIdToKeep;
          }
          identicalGroups.erase(nodeIdToMerge);
        }
      }
    }
  }

  nodes.resize(scoresToNodeIds.size());
  probs.resize(threadsManager.numPassedReads, scoresToNodeIds.size());
  std::vector<std::pair<std::vector<uint32_t>, std::vector<std::string_view>>> scoresToNodeIdsVector(scoresToNodeIds.size());
  size_t scoresToNodeIdsVecIndex = 0;
  for (auto& [scores, nodeIds] : scoresToNodeIds) {
    scoresToNodeIdsVector[scoresToNodeIdsVecIndex].first = std::move(scores);
    scoresToNodeIdsVector[scoresToNodeIdsVecIndex].second = std::move(nodeIds);
    ++scoresToNodeIdsVecIndex;
  }
  const size_t chunkSizeScoresToNodeIdsVector = (scoresToNodeIdsVector.size() + numThreads - 1) / numThreads;
  std::vector<std::pair<size_t, size_t>> threadRangesScoresToNodeIdsVector(numThreads);
  for (size_t i = 0; i < numThreads; ++i) {
    size_t start = i * chunkSizeScoresToNodeIdsVector;
    size_t end = (i == numThreads - 1) ? scoresToNodeIdsVector.size() : (i + 1) * chunkSizeScoresToNodeIdsVector;
    if (start < scoresToNodeIdsVector.size()) {
      threadRangesScoresToNodeIdsVector[i].first = start;
      threadRangesScoresToNodeIdsVector[i].second = end;
    }
  }
  tbb::parallel_for(size_t(0), numThreads, [&](size_t threadIdx) {
    const auto& range = threadRangesScoresToNodeIdsVector[threadIdx];
    for (size_t i = range.first; i < range.second; ++i) {
    const auto& [scores, nodeIds] = scoresToNodeIdsVector[i];
    nodes[i] = nodeIds[0];
    size_t passedReadIndex = 0;
    for (size_t j = 0; j < numReads; ++j) {
      if (reads[j].readType != mgsr::ReadType::PASS) continue;
      probs(passedReadIndex, i) = pow(errorRate, reads[j].seedmersList.size() - scores[j]) * pow(1 - errorRate, scores[j]);
        ++passedReadIndex;
      }
    }
  });


  
  numNodes = nodes.size();
  props = Eigen::VectorXd::Constant(numNodes, 1.0 / static_cast<double>(numNodes));
  props0 = Eigen::VectorXd::Zero(numNodes);
  props1 = Eigen::VectorXd::Zero(numNodes);
  props2 = Eigen::VectorXd::Zero(numNodes);
  propsSq = Eigen::VectorXd::Zero(numNodes);
  r = Eigen::VectorXd::Zero(numNodes);
  v = Eigen::VectorXd::Zero(numNodes);
  denoms = Eigen::VectorXd::Zero(threadsManager.numPassedReads);
  inverseDenoms = Eigen::VectorXd::Zero(threadsManager.numPassedReads);
  readDuplicates = Eigen::VectorXd::Zero(threadsManager.numPassedReads);

  size_t passedReadIndex = 0;
  for (size_t i = 0; i < readSeedmersDuplicatesIndex.size(); ++i) {
    if (reads[i].readType != mgsr::ReadType::PASS) continue;
    readDuplicates(passedReadIndex) = readSeedmersDuplicatesIndex[i].size();
    ++passedReadIndex;
  }

  const size_t propsChunkSize = (numNodes + numThreads - 1) / numThreads;
  threadsRangeByProps.resize(numThreads);
  for (size_t i = 0; i < numThreads; ++i) {
    size_t start = i * propsChunkSize;
    size_t end = (i == numThreads - 1) ? numNodes : (i + 1) * propsChunkSize;
    if (start < numNodes) {
      threadsRangeByProps[i].first = start;
      threadsRangeByProps[i].second = end;
    }
  }

  std::cout << "Probs matrix size: " << probs.rows() << "x" << probs.cols() << std::endl;
  std::cout << "Props vector size: " << props.size() << std::endl;
}<|MERGE_RESOLUTION|>--- conflicted
+++ resolved
@@ -2647,12 +2647,9 @@
 
   auto k = indexBuilder.getK();
   auto l = indexBuilder.getL();
-<<<<<<< HEAD
   std::vector<uint64_t> deletedSeedIndices;
   std::vector<uint64_t> addedSeedIndices;
   std::vector<std::pair<uint64_t, uint64_t>> substitutedSeedIndices;
-=======
->>>>>>> fb6cc501
   for (size_t i = 0; i < newKminmerRanges.size(); i++) {
     auto [curIt, endIt] = newKminmerRanges[i];
     auto indexingIt = curIt;
