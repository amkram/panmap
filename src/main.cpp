#include "genotype.hpp"
#include "place.hpp"
#include "pmi.hpp"
#include "seed_annotated_tree.hpp"
#include <panmanUtils.hpp>
#include <boost/filesystem.hpp>
#include <boost/iostreams/filter/lzma.hpp>
#include <boost/iostreams/filtering_stream.hpp>
#include <boost/program_options.hpp>
#include <csignal>
#include <cstdio>
#include <iostream>
#include <minimap2/kseq.h>
#include <stdio.h>
#include <stdlib.h>
#include <string>
#include <tbb/global_control.h>
#include "docopt.h"
#include "index.capnp.h"
#include <capnp/message.h>
#include <capnp/serialize-packed.h>
#include <fcntl.h>
#include <chrono>
#include <thread>
#include <nlohmann/json.hpp>
#include <cstdlib>
#include <thread>
#include <future>
#include <iostream>


using namespace pmi;
namespace po = boost::program_options;
namespace fs = boost::filesystem;

static const char USAGE[] = 
R"(panmap -- v0.0 ⟗ ⟗

Assemble haplotypes from reads and a pangenome guide tree.

Default outputs (see -o for more options):
    - BAM alignment to the reference selected by panmap (panmap.bam)
    - VCF of variant calls (panmap.vcf)
    - FASTA of the assembled consensus haplotype (panmap.fasta)
    - Log of the panmap run (panmap.log)

Usage:
  panmap <guide> [<reads1.fastq>] [<reads2.fastq>] [options]

<guide>         Path to pangenome reference tree (pan-MAT or pan-MAN file).
<reads1.fastq>  [Optional] Path to first FASTQ file.
<reads2.fastq>  [Optional] Path to second FASTQ file (for paired-end reads).

Preset options:
  --fast                    Equivalent to --subsample-reads 5.0 --subsample-seeds 0.8
  --superfast               Equivalent to --subsample-reads 0.5 --subsample-seeds 0.5
  --accurate                Equivalent to --subsample-reads 100.0 --subsample-seeds 1.0

Input/output options:
  -p --prefix <prefix>      Prefix for output files. [default: panmap]
  -o <outputs>              List of outputs to generate.
                              Accepted values:
                                  placement / p:  Save phylogenetic placement results to <prefix>.placement
                                  assembly / a:   Save consensus assembly to <prefix>.assembly.fa
                                  reference / r:  Save panmap's selected reference to <prefix>.reference.fa
                                  spectrum / c:   Save mutation spectrum matrix to <prefix>.mm
                                  mpileup / m:    Save read pileup to <prefix>.mpileup
                                  sam / s:        Save aligned reads to <prefix>.sam
                                  bam / b:        Save aligned reads to <prefix>.bam
                                  vcf / v:        Save variant calls and likelihoods to <prefix>.vcf
                                  all / A:        Save all possible outputs, each to <prefix>.<ext>
                              [default: bam,vcf,assembly]

  -i --index <path>         Provide a precomputed panmap index. If not specified, index
                                is loaded from <guide.pmat>.pmi, if it exists, otherwise
                                it is built with parameters <k> and <s> (see below). [default: ]

Seeding/alignment options:
  -k <k>                             Length of k-mer seeds. [default: 19]
  -s <s>                             Length of s-mers for seed (syncmer) selection. [default: 8]
  -R --subsample-reads <coverage>    Subsample reads for placement to approximately <coverage> depth. [default: 20.0]
  -S --subsample-seeds <proportion>  Use only <proportion> of total seeds for placement. [default: 1.0]
  -P --prior                         Compute and use a mutation spectrum prior for genotyping.
  -f --reindex                       Don't load index from disk, build it from scratch.

  -M --mutmat <path>                 Provide a mutation spectrum matrix instead of computing.
                                       one from the tree. Overrides --prior. [default: ]
  -I --identity-threshold <cutoff>   Identity cutoff for mutation spectrum, effective with --prior. [default: 0.80]
Other options:
  -c --cpus <num>            Number of CPUs to use. [default: 1]
  -x --stop-after <stage>        Stop after the specified stage. Accepted values:
                                    indexing / i:   Stop after seed indexing
                                    placement / p:  Stop after placement
                                    mapping / m:    Stop after read mapping
                                    genotyping / g: Stop after computing genotype likelihoods
                                    assembly / a:   Stop after consensus assembly
                                 [default: ]
  -Q <seed>                 Integer seed for random number generation. [default: 42]
  -V --version              Show version.
  -h --help                 Show this screen.
  -D --dump                 Dump all seeds to file.
  -X --dump-real            Dump true seeds to file.
)";


using namespace std;


void writeCapnp(::capnp::MallocMessageBuilder &message, std::string &filename) {
  int fd = open(filename.c_str(), O_WRONLY | O_CREAT, 0644);

  if (fd < 0) {
    perror("Failed to open proto file for writing");
    return;
  }

  try {
    capnp::writePackedMessageToFd(fd, message);
  } catch (const std::exception &e) {
    std::cerr << "Failed to write Cap'n Proto message: " << e.what() << std::endl;
  }

  close(fd);
}

std::unique_ptr<::capnp::PackedFdMessageReader> readCapnp(std::string &filename) {
  int fd = open(filename.c_str(), O_RDONLY);
  ::capnp::ReaderOptions options = {(uint64_t) -1, 64};
  auto message = std::make_unique<::capnp::PackedFdMessageReader>(fd, options);
  return message;
}

panmanUtils::Tree* loadPanmanOrPanmat(const std::string &pmatFile) {
    // If the data structure loaded into memory is a PanMAT, it is pointed to by T
    panmanUtils::Tree *T = nullptr;
    // If the data structure loaded into memory is a PanMAN, it is pointed to by TG
    panmanUtils::TreeGroup *TG = nullptr;

    try {
        // Try to load PanMAN file directly into memory
        std::ifstream inputFile(pmatFile);
        boost::iostreams::filtering_streambuf< boost::iostreams::input> inPMATBuffer;
        inPMATBuffer.push(boost::iostreams::lzma_decompressor());
        inPMATBuffer.push(inputFile);
        std::istream inputStream(&inPMATBuffer);


        TG = new panmanUtils::TreeGroup(inputStream);

        
        inputFile.close();
    } catch (const std::exception &e) {
        std::cerr << "Attempting to load as PanMAT...\n";
        try {
            std::ifstream inputFile(pmatFile);
            boost::iostreams::filtering_streambuf< boost::iostreams::input> inPMATBuffer;
            inPMATBuffer.push(boost::iostreams::lzma_decompressor());
            inPMATBuffer.push(inputFile);
            std::istream inputStream(&inPMATBuffer);


            T = new panmanUtils::Tree(inputStream);


        } catch (const std::exception &e) {
            return nullptr;
        }
    }
    if (TG != nullptr) {
      return &(TG->trees[0]);
    }
    return T;
}

void log(const std::string& message) {
    std::ofstream logFile("panmap.log", std::ios_base::app);
    logFile << message << std::endl;
    std::cout << message << std::endl;
}

int main(int argc, const char** argv) {

    std::map<std::string, docopt::value> args = docopt::docopt(USAGE, { argv + 1, argv + argc }, true, "panmap 0.0");
    tbb::global_control c(tbb::global_control::max_allowed_parallelism, std::stoi(args["--cpus"].asString()));
    std::string guide = args["<guide>"].asString();
    std::string reads1 = args["<reads1.fastq>"] ? args["<reads1.fastq>"].asString() : "";
    std::string reads2 = args["<reads2.fastq>"] ? args["<reads2.fastq>"].asString() : "";
    std::string prefix = args["--prefix"] ? args["--prefix"].asString() : "panmap";
    std::string outputs = args["-o"] && args["-o"].isString() ? args["-o"].asString() : "bam,vcf,assembly";

    double subsample_reads = std::stod(args["--subsample-reads"].asString());
    double subsample_seeds = std::stod(args["--subsample-seeds"].asString());
    bool reindex = args["--reindex"] && args["--reindex"].isBool() ? args["--reindex"].asBool() : false;
    bool prior = args["--prior"] && args["--prior"].isBool() ? args["--prior"].asBool() : false;
  
    int k = std::stoi(args["-k"].asString());
    int s = std::stoi(args["-s"].asString());
    std::string index_path = args["--index"] ? args["--index"].asString() : "";
    std::cout << std::endl;
    std::cout << "   ┏━┳━● pan" << std::endl;
    std::cout << "  ━┫ ┗━━━● map" << std::endl;
    std::cout << "   ┗━ v0.0 ━●" << std::endl << std::endl;

    panmanUtils::Tree *T = loadPanmanOrPanmat(guide);
    if (T == nullptr) {
      std::cerr << "Failed to load guide panMAN/panMAT.\n";
      return 1;
    }


    log("--- Settings ---");
    log("Pangenome: " + guide + " (" + std::to_string(T->allNodes.size()) + " nodes)");
    if (!reads1.empty()) {
      log("Reads: " + reads1 + (reads2.empty() ? "" : " + " + reads2));
    } else {
      log("Reads: <none>");
    }
    log("Output prefix: " + prefix);
    log("Outputs: " + outputs);
    log("Subsample reads: " + std::to_string(subsample_reads));
    log("Subsample seeds: " + std::to_string(subsample_seeds));
    log("Reindex: " + std::to_string(reindex));
    log("k-mer length: " + std::to_string(k));
    log("s-mer length: " + std::to_string(s));

    bool build = true;
    ::capnp::MallocMessageBuilder outMessage;
    std::unique_ptr<::capnp::PackedFdMessageReader> inMessage;
    std::string default_index_path = guide + ".pmi";

    if (!index_path.empty() && !reindex) {
      log("Index path: " + index_path);
    } else {
      if (!reindex && fs::exists(default_index_path)) {
        log("Index loaded from: " + default_index_path);
        inMessage = readCapnp(default_index_path);
        build = false;
      } else if (reindex) {
        log("Reindexing.");
      } else {
        log("Index not found at: " + default_index_path + ", will build.");
      }
    }
    if (args["--stop-after"]) {
        std::string stop_after = args["--stop-after"].asString();
        log("Will stop after stage: " + stop_after);
    }
<<<<<<< HEAD
    log("");
    log("--- Run ---");
    log("Indexing...");

    // capnp index object
    ::capnp::MallocMessageBuilder message;
    Index::Builder index = message.initRoot<Index>();
    
    index.setK(k);
    index.setS(s);

    auto start = std::chrono::high_resolution_clock::now();
    pmi::build(T, index);
    auto end = std::chrono::high_resolution_clock::now();
    auto duration = std::chrono::duration_cast<std::chrono::milliseconds>(end - start);
    log("Build time: " + std::to_string(duration.count()) + " milliseconds");

    // std::string tst = "atest.pmi"; 
    // writeCapnp(message, tst);

    // Placement
    log("Reading...");
    std::string tst = "rsv_4k.pmi";
    auto message = readCapnp(tst);
    Index::Reader index_input = message->getRoot<Index>();
=======

    if (build) {
      // build
      log("--- Run ---");
      log("Indexing...");

      // capnp index object
      Index::Builder index = outMessage.initRoot<Index>();
      
      index.setK(k);
      index.setS(s);

      auto start = std::chrono::high_resolution_clock::now();
      pmi::build(T, index);
      auto end = std::chrono::high_resolution_clock::now();
      auto duration = std::chrono::duration_cast<std::chrono::milliseconds>(end - start);
      log("Build time: " + std::to_string(duration.count()) + " milliseconds");

      writeCapnp(outMessage, default_index_path);

    }

    // Placement
    log("Reading...");
    inMessage = readCapnp(default_index_path);
    Index::Reader index_input = inMessage->getRoot<Index>();
>>>>>>> c15927d7

    log("Placing...");
    pmi::place(T, index_input, reads1, reads2);


    // Mapping
    log("Mapping...");
    // Mapping logic here

    // Genotyping
    log("Genotyping...");
    // Genotyping logic here

    // Assembly
    log("Assembly...");
    // Assembly logic here

    log("panmap run completed.");

    // Keep the application running
    std::cout << "Press Ctrl+C to exit." << std::endl;
    std::signal(SIGINT, [](int signum) {
        std::cout << "\nExiting panmap..." << std::endl;
        std::exit(signum);
    });

    // Infinite loop to keep the application running
    while (true) {
        std::this_thread::sleep_for(std::chrono::seconds(1));
    }

    return 0;
}<|MERGE_RESOLUTION|>--- conflicted
+++ resolved
@@ -245,33 +245,6 @@
         std::string stop_after = args["--stop-after"].asString();
         log("Will stop after stage: " + stop_after);
     }
-<<<<<<< HEAD
-    log("");
-    log("--- Run ---");
-    log("Indexing...");
-
-    // capnp index object
-    ::capnp::MallocMessageBuilder message;
-    Index::Builder index = message.initRoot<Index>();
-    
-    index.setK(k);
-    index.setS(s);
-
-    auto start = std::chrono::high_resolution_clock::now();
-    pmi::build(T, index);
-    auto end = std::chrono::high_resolution_clock::now();
-    auto duration = std::chrono::duration_cast<std::chrono::milliseconds>(end - start);
-    log("Build time: " + std::to_string(duration.count()) + " milliseconds");
-
-    // std::string tst = "atest.pmi"; 
-    // writeCapnp(message, tst);
-
-    // Placement
-    log("Reading...");
-    std::string tst = "rsv_4k.pmi";
-    auto message = readCapnp(tst);
-    Index::Reader index_input = message->getRoot<Index>();
-=======
 
     if (build) {
       // build
@@ -298,7 +271,6 @@
     log("Reading...");
     inMessage = readCapnp(default_index_path);
     Index::Reader index_input = inMessage->getRoot<Index>();
->>>>>>> c15927d7
 
     log("Placing...");
     pmi::place(T, index_input, reads1, reads2);
