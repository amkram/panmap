#include <algorithm>
#include "place.hpp"
#include "pmi.hpp"
#include "tree.hpp"
#include "util.hpp"
#include <cmath>

using namespace PangenomeMAT;
using namespace tree;
<<<<<<< HEAD
using namespace seed;
using namespace util;

struct dynamicJaccard {
    size_t intersectionSize;
    size_t unionSize;
    float jaccardIndex;
};

void updateJaccard(dynamicJaccard &dj, const std::vector<std::string> &readSeeds, const std::vector<std::string> &nodeSeeds, const std::vector<kmer_t> &deletedSeeds, const std::vector<kmer_t> &insertedSeeds) {
    std::unordered_map<std::string, int32_t> readSeedCounts;
    std::unordered_map<std::string, int32_t> nodeSeedCounts;
    int32_t max = 0;
    for (const std::string &s : readSeeds) {
        if (readSeedCounts.find(s) == readSeedCounts.end()) {
            readSeedCounts[s] = 1;
        } else {
            readSeedCounts[s] += 1;
        }
        if (readSeedCounts[s] > max) {
            max = readSeedCounts[s];
        }
    }
    for (const std::string &s : nodeSeeds) {
        if (nodeSeedCounts.find(s) == nodeSeedCounts.end()) {
            nodeSeedCounts[s] = 1;
        } else {
            nodeSeedCounts[s] += 1;
        }
        if (readSeedCounts[s] > max) {
            max = readSeedCounts[s];
        }
    }
    for (const kmer_t &syncmer : deletedSeeds) {
        
        if (std::find(readSeeds.begin(), readSeeds.end(), syncmer.seq) != readSeeds.end()) {
            dj.intersectionSize -= readSeedCounts[syncmer.seq] / nodeSeedCounts[syncmer.seq];
            dj.unionSize -= readSeedCounts[syncmer.seq] / nodeSeedCounts[syncmer.seq];
        } else {
            dj.unionSize -= readSeedCounts[syncmer.seq] / nodeSeedCounts[syncmer.seq];
        }
    }
    for (const kmer_t &syncmer : insertedSeeds) {
        if (std::find(readSeeds.begin(), readSeeds.end(), syncmer.seq) != readSeeds.end()) {
            dj.intersectionSize += readSeedCounts[syncmer.seq] / nodeSeedCounts[syncmer.seq];;
            dj.unionSize += readSeedCounts[syncmer.seq] / nodeSeedCounts[syncmer.seq];;
        } else {
            dj.unionSize += readSeedCounts[syncmer.seq] / nodeSeedCounts[syncmer.seq];;
=======
using namespace seeding;
using namespace util;

void mutateSeedmerMap(std::unordered_map<int32_t, std::string> &seedmers, std::string nid, seedmerIndex_t &index) {
    for (const auto &op : index[nid]) {
        std::string seedmer = op.second;
        if (seedmer == "" || seedmer == "@") {
            continue;
        }
        int32_t pos = op.first;
        if (seedmer[0] == '@') { // deletion
            if (seedmers.find(pos) != seedmers.end()) {
                seedmers.erase(seedmers.find(pos));
            }
        } else {
            seedmers[pos] = seedmer;
        }
    }
}
void revertSeedmerMap(std::unordered_map<int32_t, std::string> &seedmers, std::string nid, seedmerIndex_t &index) {
    for (auto it = index[nid].rbegin(); it != index[nid].rend(); it++) {
        std::string seedmer = it->second;
        int32_t pos = it->first;
        if (seedmer[0] == '@') { // deletion
            seedmers[pos] = seedmer.substr(1);
        } else {
            if (seedmers.find(pos) != seedmers.end()) {
                seedmers.erase(seedmers.find(pos));
            }
>>>>>>> bd20f1b4
        }
    }
}
<<<<<<< HEAD
void initializeJaccard(dynamicJaccard &dj, const std::vector<kmer_t> &readSeeds, std::vector<kmer_t> nodeSeeds) {
    dj.intersectionSize = 0;
    dj.unionSize = 0;
    std::vector<std::string> v;
    std::sort(nodeSeeds.begin(), nodeSeeds.end());
    int32_t max = 0;
    std::unordered_map<std::string, int32_t> readSeedCounts;
    std::unordered_map<std::string, int32_t> nodeSeedCounts;

    for (const kmer_t &s : readSeeds) {
        if (readSeedCounts.find(s.seq) == readSeedCounts.end()) {
            readSeedCounts[s.seq] = 1;
        } else {
            readSeedCounts[s.seq] += 1;
        }
        if (readSeedCounts[s.seq] > max) {
            max = readSeedCounts[s.seq];
        }
    }
    for (const kmer_t &s : nodeSeeds) {
        if (nodeSeedCounts.find(s.seq) == nodeSeedCounts.end()) {
            nodeSeedCounts[s.seq] = 1;
        } else {
            nodeSeedCounts[s.seq] += 1;
        }
    }

    std::sort(nodeSeeds.begin(), nodeSeeds.end(), [] (auto &left, auto &right) {
        return left.seq < right.seq;
    });
    for (int32_t i = 0; i < nodeSeeds.size(); i++) {
        

    }
    // for (const std::string &s : nodeSeeds) {
    //     dj.intersectionSize += readSeedCounts[s] / nodeSeedCounts[s];
    //     std::cout << s << " " << readSeedCounts[s] << " " << nodeSeedCounts[s] << "\n";
    //     // score increments by (# in reads) / (# in node)
    //     // e.g. if a seed appears once in the node, 4 / 1 = 4
    //     // or appearing 3 times: 4 / 3 = 1 (integer division) TODO: float?
    // }
    dj.unionSize = nodeSeeds.size() * max + readSeeds.size() - dj.intersectionSize;
    dj.jaccardIndex = (float) dj.intersectionSize / dj.unionSize;

    std::cout << "Jaccard init: " << dj.intersectionSize << " / " << dj.unionSize << " = " << dj.jaccardIndex << "\n";
}
void placeDFS(std::vector<kmer_t> &nodeSeeds, dynamicJaccard &dj, std::unordered_map<std::string, float> &scores, seedIndex &index, const std::vector<kmer_t> &readSeeds, const Node *node, Tree *T) {
    std::stack<int32_t> rmDel;
    for (const kmer_t &d : index.deletions[node->identifier]) {
        rmDel.push(d.idx);
=======
void getPhyloCounts(seedmerIndex_t &index, std::unordered_map<std::string, int32_t> &counts, std::unordered_map<int32_t, std::string> &seedmers, Tree *T, Node *node) {
    mutateSeedmerMap(seedmers, node->identifier, index);
    std::unordered_map<std::string, bool> seen;
    for (const auto &seed : seedmers) {
        if (seed.second == "") {
            continue;
        }
        if (seen.find(seed.second) == seen.end()) {
            seen[seed.second] = true;
        } else {
            continue;
        }
        counts[seed.second] += 1;
    }
    for (Node *child : node->children) {
        getPhyloCounts(index, counts, seedmers, T, child);
>>>>>>> bd20f1b4
    }
    revertSeedmerMap(seedmers, node->identifier, index);
}

void placeDFS(std::ofstream *out, std::unordered_map<std::string, std::set<std::pair<int32_t, std::string>, decltype(cmp)>> &index, std::unordered_map<int32_t, std::string> &seedmers, std::map<std::string, float> &scores, std::unordered_map<std::string, int32_t> &seedmerCounts, std::unordered_map<std::string, int32_t> &phyloCounts, const Node *node, Tree *T, const std::string optionalTarget, std::unordered_map<int32_t, std::string> *optionalOutputSeedmers) {
    mutateSeedmerMap(seedmers, node->identifier, index);

    if (optionalTarget != "" && optionalTarget == node->identifier) {
        *optionalOutputSeedmers = seedmers;
        return;
    }
<<<<<<< HEAD
    std::vector<std::string> nodeSeedStrings;
    for (const kmer_t &s : nodeSeeds) {
        nodeSeedStrings.push_back(s.seq);
    }
    std::vector<std::string> readSeedStrings;
    for (const auto &p : readSeeds) {
        readSeedStrings.push_back(p.seq);
    }
    if (node == T->root) {
        initializeJaccard(dj, readSeeds, nodeSeeds);
    }
    updateJaccard(dj, readSeedStrings, nodeSeedStrings, index.deletions[node->identifier], index.insertions[node->identifier]);
    scores[node->identifier] = dj.jaccardIndex;
=======
    float score = 0;
    std::unordered_map<std::string, int32_t> nodeSeedmerCounts;
    for (const auto &seed : seedmers) {
        if (nodeSeedmerCounts.find(seed.second) == nodeSeedmerCounts.end()) {
            nodeSeedmerCounts[seed.second] = 1;
        } else {
            nodeSeedmerCounts[seed.second] += 1;
        }
    }
    for (const auto &seed : seedmers) {
        if (seedmerCounts.find(seed.second) != seedmerCounts.end()) {
            int32_t den = phyloCounts[seed.second] * nodeSeedmerCounts[seed.second];
            score += std::min(5.0, (double) seedmerCounts[seed.second]) / (double) den;
        }
    }
>>>>>>> bd20f1b4

    scores[node->identifier] = score;
    if (out != nullptr) {
        *out << node->identifier << " " << score << "\n";
    }
    for (Node *child : node->children) {
        placeDFS(out, index, seedmers, scores, seedmerCounts, phyloCounts, child, T, optionalTarget, optionalOutputSeedmers);
    }
    revertSeedmerMap(seedmers, node->identifier, index);
}
<<<<<<< HEAD
auto cmp = [](const std::pair<int32_t, std::string> &a, const std::pair<int32_t, std::string> &b) {
    if(a.first != b.first) {
        return a.first < b.first;
    }
    return a.second < b.second;
};

void getPhyloCounts(std::unordered_map<std::string, int32_t> &counts, std::unordered_map<int32_t, std::string> jkmers, Tree *T, Node *node, std::unordered_map<std::string, std::string> &debugStrings, int32_t debug_k, int32_t debug_s) {
    
    std::vector<kmer_t> debug_syncmers = syncmerize(debugStrings[node->identifier], debug_k, debug_s, false, true, 0);
    std::vector<jkmer> debug_jkmers = jkmerize(debug_syncmers, 3);

    int32_t max = 0;
    std::unordered_map<std::string, bool> seen;
    for (const auto &jk : debug_jkmers) {
        if (jk.seq == "" ) {
            continue;
        }
        if (seen.find(jk.seq) == seen.end()) {
            counts[jk.seq] += 1;
            seen[jk.seq] = true;
        }
    }
    for (Node *child : node->children) {
        getPhyloCounts(counts, jkmers, T, child, debugStrings, debug_k, debug_s);
    }
}
void placeDFS2(std::unordered_map<std::string, std::set<std::pair<int32_t, std::string>, decltype(cmp)>> &index, std::unordered_map<int32_t, std::string> jkmers, std::map<std::string, float> &scores, std::unordered_map<std::string, int32_t> &jkmerCounts, std::unordered_map<std::string, int32_t> &phyloCounts, const Node *node, Tree *T, std::unordered_map<std::string, std::string> &debugStrings, int32_t debug_k, int32_t debug_s) {
    for (const auto &op : index[node->identifier]) {
        std::string jkmer = op.second;
        int32_t pos = op.first;
        if (jkmer[0] == '@') { // deletion
            jkmers[pos] = "";
        } else {
            jkmers[pos] = jkmer;
        }
    }
    // std::vector<kmer_t> debugNodeSyncmersAln = seed::syncmerize(debugStrings[node->identifier], debug_k, debug_s, false, true, 0);
    // std::vector<kmer_t> debugNodeSyncmers = seed::syncmerize(debugStrings[node->identifier], debug_k, debug_s, false, true, 0);
    // std::vector<jkmer> debugNodeJkmers = seed::jkmerize(debugNodeSyncmers, 3);
    float jkmerSum = 0;
    int32_t numOn = 0;
    for (const auto &jk : jkmers) {
        if (jk.second == "" ) {
            continue;
        }
        numOn++;
        if (jkmerCounts.find(jk.second) != jkmerCounts.end()) {
            jkmerSum += jkmerCounts[jk.second];
        }
    }
    for (const auto &jk : jkmers) {
        if (jk.second == "" ) {
            continue;
        }
    }
    float score = 0;
    int count = 0;
    int32_t sumReadHits = 0;
    int32_t sumNodeHits = 0;
    float nodeJkmerCoverage = 0;
    std::unordered_map<std::string, int32_t> nodeJkmerCounts;

    std::vector<kmer_t> debug_syncmers = syncmerize(debugStrings[node->identifier], debug_k, debug_s, false, true, 0);
    std::vector<jkmer> debug_jkmers = jkmerize(debug_syncmers, 3);

    int32_t max = 0;
    
    for (const auto &jk : debug_jkmers) {
        if (jk.seq == "" ) {
            continue;
        }
        nodeJkmerCounts[jk.seq] += 1;
    }
    for (const auto &jk : debug_jkmers) {
        if (jk.seq == "" ) {
            continue;
        }
        if (jkmerCounts.find(jk.seq) != jkmerCounts.end()) {
            score += std::min(1.0, std::log2(jkmerCounts[jk.seq])/2) / nodeJkmerCounts[jk.seq];
            sumNodeHits += jkmerCounts[jk.seq];
            if (jkmerCounts[jk.seq] > max) {
                max = jkmerCounts[jk.seq];
            }
            int32_t den = phyloCounts[jk.seq];
            sumReadHits += std::min(1.0, std::log2(jkmerCounts[jk.seq])) / den;
        }
    }
    nodeJkmerCoverage = ((float) sumReadHits) / (debug_jkmers.size());
    // # of jkmers in node, # node jkmers hit reads, # read hits to node, unscaled score, score, coverage
    scores[node->identifier] = nodeJkmerCoverage;
    for (Node *child : node->children) {
        placeDFS2(index, jkmers, scores, jkmerCounts, phyloCounts, child, T, debugStrings, debug_k, debug_s);
    }
}
std::string reverse_complement(std::string dna_sequence) {
=======

std::string reverseComplement(std::string dna_sequence) {
>>>>>>> bd20f1b4
    std::string complement = "";
    for (char c : dna_sequence) {
        switch (c) {
            case 'A': complement += 'T'; break;
            case 'T': complement += 'A'; break;
            case 'C': complement += 'G'; break;
            case 'G': complement += 'C'; break;
            default: complement += c; break;
        }
    }
    std::reverse(complement.begin(), complement.end());
    return complement;
}
<<<<<<< HEAD


std::vector<kmer_t> seedsFromFastq(std::vector<read_t> &reads, std::unordered_map<std::string, int32_t> &counts, const std::string &fastqPath, const size_t k, const size_t s) {
    util::scopedTimer();
    std::cout << "\n◠◡  Processing reads ... ";
=======
void placeHelper(std::unordered_map<std::string, std::set<std::pair<int32_t, std::string>, decltype(cmp)>> &index, std::unordered_map<int32_t, std::string> &seedmers, std::map<std::string, float> &scores, std::unordered_map<std::string, int32_t> &seedmerCounts, std::unordered_map<std::string, int32_t> &phyloCounts, const Node *node, Tree *T, const std::string optionalTarget) {
    util::scopedTimer();
    std::ofstream out("placement.out");

    placeDFS(&out, index, seedmers, scores, seedmerCounts, phyloCounts, T->root, T, "", nullptr);
}

seedmerIndex_t seedsFromFastq(std::ifstream &indexFile, int32_t *k, int32_t *s, int32_t *j, std::unordered_map<std::string, int32_t> &seedmerCounts, std::vector<std::string> &readSequences, std::vector<std::string> &readQuals, std::vector<std::string> &readNames, const std::string &fastqPath) {
    util::scopedTimer();
>>>>>>> bd20f1b4
    FILE *fp;
    kseq_t *seq;
    fp = fopen(fastqPath.c_str(), "r");
    seq = kseq_init(fileno(fp));
<<<<<<< HEAD
    std::vector<std::string> input;
    std::vector<std::string> input_quality;
    std::vector<std::string> input_names;
    
    int line;
    while ((line = kseq_read(seq)) >= 0) {
        std::string this_seq  = seq->seq.s;
        std::string this_qual = seq->qual.s;
        std::string this_name = seq->name.s;

        input.push_back(this_seq);
        input_quality.push_back(this_qual);
        input_names.push_back(this_name);
    }
    float est_coverage = 0;
    bool open = false;
    
    std::vector<kmer_t> syncmers;

    reads.resize(input.size());

    for (int i = 0; i < input.size(); i++) {        
        read_t this_read;
        std::string seq = input[i];
        std::string name = input_names[i];
        
        this_read.seq = seq;
        this_read.qseq = input_quality[i];
        this_read.name = name;

        std::string rc = reverse_complement(seq);
        std::vector<kmer_t> these = syncmerize(seq, k, s, false, true, 0);
        std::vector<kmer_t> these_rc = syncmerize(rc, k, s, false, true, 0);
        
        for (const auto &m : these) {
            if (counts.find(m.seq) == counts.end()) {
                counts[m.seq] = 1;
=======
    seedmerIndex_t seedmerIndex;
    std::string line0;
    std::getline(indexFile, line0);
    std::vector<std::string> spltTop;
    stringSplit(line0, ' ', spltTop);
    int32_t tempK = std::stoi(spltTop[0]);
    int32_t tempS = std::stoi(spltTop[1]);
    int32_t tempJ = std::stoi(spltTop[2]);
    
    int line;
    while ((line = kseq_read(seq)) >= 0) {
        readSequences.push_back(seq->seq.s);
        readNames.push_back(seq->name.s);
        readQuals.push_back(seq->qual.s);
    }
    for (int i = 0; i < readSequences.size(); i++) {        
        std::string seq = readSequences[i];
        std::string name = readNames[i];
        std::string rc = reverseComplement(seq);
        std::vector<seed> syncmers = syncmerize(seq, tempK, tempS, false, true, 0);
        std::vector<seed> syncmersReverse = syncmerize(rc, tempK, tempS, false, true, 0);
        std::vector<seedmer> seedmers = seedmerize(syncmers, tempJ);
        std::vector<seedmer> seedmersReverse = seedmerize(syncmersReverse, tempJ);  
        std::unordered_map<std::string, bool> seen;
        for (const auto &m : seedmers) {
            if (seen.find(m.seq) == seen.end()) {
                seen[m.seq] = true;
>>>>>>> bd20f1b4
            } else {
                continue;
            }
<<<<<<< HEAD
            if (counts[m.seq] >= est_coverage) {
                syncmers.push_back(m);
                this_read.kmers.push_back(kmer_t{m.seq, m.pos + (int32_t) k - 1,0, -1, 0, false, -1});
            }
        }
        for (const auto &m : these_rc) {
            if (counts.find(m.seq) == counts.end()) {
                counts[m.seq] = 1;
            } else {
                counts[m.seq] += 1;
            }
            if (counts[m.seq] >= est_coverage) {
                syncmers.push_back(m);
                this_read.kmers.push_back(kmer_t{m.seq, m.pos + (int32_t) k - 1,0, -1, 0, true, -1});
=======
            if (seedmerCounts.find(m.seq) == seedmerCounts.end()) {
                seedmerCounts[m.seq] = 1;
            } else {
                seedmerCounts[m.seq] += 1;
            }
        }
        for (const auto &m : seedmersReverse) {
            if (seen.find(m.seq) == seen.end()) {
                seen[m.seq] = true;
            } else {
                continue;
            }
            if (seedmerCounts.find(m.seq) == seedmerCounts.end()) {
                seedmerCounts[m.seq] = 1;
            } else {
                seedmerCounts[m.seq] += 1;
>>>>>>> bd20f1b4
            }
        }
    }
<<<<<<< HEAD
    return syncmers;
}


void place::placeIsolate( std::ifstream &indexFile, const std::string &reads1Path, const std::string &reads2Path, Tree *T, int32_t k, int32_t s) {


    seedIndex index;
//    pmi::load(index, indexFile);

    std::vector<Block> &blocks = T->blocks;
    util::scopedTimer();
=======

    while (std::getline(indexFile, line0)) {
        std::vector<std::string> splt;
        stringSplit(line0, ' ', splt);
        std::string nid = splt[0];
        seedmerIndex[nid] = {};
        for (int32_t i = 1; i < splt.size(); i++) {
            std::vector<std::string> splt2;
            stringSplit(splt[i], ':', splt2);
            int32_t pos = std::stoi(splt2[0]);
            std::string seedmer = splt2[1];
            seedmerIndex[nid].insert(std::make_pair(pos, seedmer));
        }
    }
    *k = tempK;
    *s = tempS;
    *j = tempJ;
    return seedmerIndex;
}
>>>>>>> bd20f1b4

void place::placeIsolate(std::ifstream &indexFile, const std::string &reads1Path, const std::string &reads2Path, Tree *T) {
    tree::mutableTreeData data;
    tree::globalCoords_t globalCoords;
    tree::setup(data, globalCoords, T);

<<<<<<< HEAD
    FILE *fp;
    kseq_t *seq;
    fp = fopen(reads1Path.c_str(), "r");
    seq = kseq_init(fileno(fp));
    std::vector<std::string> input;
    std::vector<std::string> input_names;

    std::unordered_map<std::string, int32_t> jkmerCounts;
    
    std::unordered_map<std::string, std::set<std::pair<int32_t, std::string>, decltype(cmp)>> jkIndex;
    std::unordered_map<int32_t, std::string> dynamicJkmers;
    // read each line in file
    std::string line0;
    std::getline(indexFile, line0);
    std::vector<std::string> spltTop;
    stringSplit(line0, ' ', spltTop);
    k = std::stoi(spltTop[0]);
    s = std::stoi(spltTop[1]);
    std::cout << "index parameters (k,s) = (" << k << "," << s << ")\n";
    while (std::getline(indexFile, line0)) {
        std::vector<std::string> splt;
        stringSplit(line0, ' ', splt);
        std::string nid = splt[0];
        jkIndex[nid] = {};
        for (int32_t i = 1; i < splt.size(); i++) {
            std::vector<std::string> splt2;
            stringSplit(splt[i], ':', splt2);
            int32_t pos = std::stoi(splt2[0]);
            std::string jkmer = splt2[1];
            jkIndex[nid].insert(std::make_pair(pos, jkmer));
        }
    }
    std::cout << "\n⋌⋋  Placing sample ... ";
    int line;
    while ((line = kseq_read(seq)) >= 0) {
        std::string this_seq  = seq->seq.s;
        std::string this_name = seq->name.s;

        input.push_back(this_seq);
        input_names.push_back(this_name);
    }

    for (int i = 0; i < input.size(); i++) {        
        std::string seq = input[i];
        std::string name = input_names[i];
        
        std::string rc = reverse_complement(seq);

        std::vector<kmer_t> syncmers = syncmerize(seq, k, s, false, true, 0);
        std::vector<kmer_t> syncmers_rc = syncmerize(rc, k, s, false, true, 0);

        std::vector<jkmer> jkmers = jkmerize(syncmers, 3);
        std::vector<jkmer> jkmers_rc = jkmerize(syncmers_rc, 3);

        for (const auto &m : jkmers) {
            if (jkmerCounts.find(m.seq) == jkmerCounts.end()) {
                jkmerCounts[m.seq] = 1;
            } else {
                jkmerCounts[m.seq] += 1;
            }
        }
        for (const auto &m : jkmers_rc) {
            if (jkmerCounts.find(m.seq) == jkmerCounts.end()) {
                jkmerCounts[m.seq] = 1;
            } else {
                jkmerCounts[m.seq] += 1;
            }
        }
    }
    std::map<std::string, float> scores;
    std::unordered_map<std::string, std::string> debugStrings = tree::getAllNodeStrings(T);
    std::unordered_map<std::string, int32_t> phyloCounts;
    getPhyloCounts(phyloCounts, dynamicJkmers, T, T->root, debugStrings, k, s);

    placeDFS2(jkIndex, dynamicJkmers, scores, jkmerCounts, phyloCounts, T->root, T, debugStrings, k, s);

    /* after placement, dynamicJkmers looks like:
    **   [node id] -> pair: { pos, jkmer }
    ** where pos is the global coordinate. If there is a value in the map for
    ** a given pos, that position is a seed. The "jkmer" chain of seeds 
    ** starting at pos is stored in the second pair value. The raw seed at a position is
    ** jkmer.substr(0, k) where k is seed length.
    */ 

    std::vector<std::pair<std::string, float>> v;
    std::copy(scores.begin(), scores.end(),
       back_inserter<std::vector<std::pair<std::string, float> > >(v)
    );
    std::sort(v.begin(), v.end(), [] (auto &left, auto &right) {
        return left.second < right.second;
    });
    
    // score for each node
    for (size_t i = 0; i < v.size(); ++i) {
       std::cout << v[i].first << ": " << v[i].second << "\n";
    }
}

=======
    /* Read processing */
    std::cout << "\n◠◡ Processing reads ... " << std::flush;
    std::vector<std::string> readSequences;
    std::vector<std::string> readQuals;
    std::vector<std::string> readNames;
    std::unordered_map<std::string, int32_t> seedmerCounts;
    int32_t k, s, j;

    seedmerIndex_t seedmerIndex = seedsFromFastq(indexFile, &k, &s, &j, seedmerCounts, readSequences, readQuals, readNames, reads1Path);

    /* Sample placement */
    std::cout << "⋌⋋ Placing sample ... " << std::flush;
    std::map<std::string, float> scores;
    std::unordered_map<std::string, int32_t> phyloCounts;
    std::unordered_map<int32_t, std::string> dynamicSeedmersPhylo;
    getPhyloCounts(seedmerIndex, phyloCounts, dynamicSeedmersPhylo, T, T->root);

    std::unordered_map<int32_t, std::string> dynamicSeedmersPlace;
    placeHelper(seedmerIndex, dynamicSeedmersPlace, scores, seedmerCounts, phyloCounts, T->root, T, "");

    /* Setup target sequence and seeds */
    std::vector<std::pair<std::string, float>> targetNodes;
    std::copy(scores.begin(), scores.end(), back_inserter<std::vector<std::pair<std::string, float>>>(targetNodes));
    std::sort(targetNodes.begin(), targetNodes.end(), [] (auto &left, auto &right) { return left.second > right.second; });
    // redo DFS with target node -> returns early with dynamicSeedmers in target node's state
    std::string bestMatch = targetNodes[0].first;
    std::string bestMatchSequence = "";
    std::string gappedSeq = T->getStringFromReference(bestMatch, true);
    std::vector<int32_t> degap;
    for (int32_t i = 0; i < gappedSeq.size(); i ++) {
        char &c = gappedSeq[i];
        degap.push_back(bestMatchSequence.size());
        if (c != '-') {
            bestMatchSequence += c;
        }
    }
    std::unordered_map<std::string, std::vector<int32_t>> seedToRefPositions;
    std::unordered_map<int32_t, std::string> targetSeedmers;
    std::unordered_map<int32_t, std::string> dynamicSeedmersTarget;
    placeDFS(nullptr, seedmerIndex, dynamicSeedmersTarget, scores, seedmerCounts, phyloCounts, T->root, T, bestMatch, &targetSeedmers);
    for (const auto &seedmer : targetSeedmers) {
        if (seedmer.second == "" ) {
            continue;
        }
        int32_t refPos = seedmer.first;
        std::string seed = seedmer.second.substr(0, k);
        if (seedToRefPositions.find(seed) == seedToRefPositions.end()) {
            seedToRefPositions[seed] = {};
        }
        seedToRefPositions[seed].push_back(degap[refPos]);
    }
    std::cout << "\n\nBest match: " << bestMatch << " (" << targetNodes[0].second << ")\n";

    /* Alignment to target */

    /*  @nico: at this point,
    **    - bestMatch should contain the target node id
    **    - bestMatchSequence has the target node's sequence without gaps
    **    - readSequences, readQuals, readNames contain the relevant info
    **    - seedToRefPositions maps a seed sequence (just seeds not seed-mers) to all matching positions in bestMatchSequence
    */
}
>>>>>>> bd20f1b4
<|MERGE_RESOLUTION|>--- conflicted
+++ resolved
@@ -1,62 +1,11 @@
 #include <algorithm>
 #include "place.hpp"
 #include "pmi.hpp"
-#include "tree.hpp"
 #include "util.hpp"
 #include <cmath>
 
 using namespace PangenomeMAT;
 using namespace tree;
-<<<<<<< HEAD
-using namespace seed;
-using namespace util;
-
-struct dynamicJaccard {
-    size_t intersectionSize;
-    size_t unionSize;
-    float jaccardIndex;
-};
-
-void updateJaccard(dynamicJaccard &dj, const std::vector<std::string> &readSeeds, const std::vector<std::string> &nodeSeeds, const std::vector<kmer_t> &deletedSeeds, const std::vector<kmer_t> &insertedSeeds) {
-    std::unordered_map<std::string, int32_t> readSeedCounts;
-    std::unordered_map<std::string, int32_t> nodeSeedCounts;
-    int32_t max = 0;
-    for (const std::string &s : readSeeds) {
-        if (readSeedCounts.find(s) == readSeedCounts.end()) {
-            readSeedCounts[s] = 1;
-        } else {
-            readSeedCounts[s] += 1;
-        }
-        if (readSeedCounts[s] > max) {
-            max = readSeedCounts[s];
-        }
-    }
-    for (const std::string &s : nodeSeeds) {
-        if (nodeSeedCounts.find(s) == nodeSeedCounts.end()) {
-            nodeSeedCounts[s] = 1;
-        } else {
-            nodeSeedCounts[s] += 1;
-        }
-        if (readSeedCounts[s] > max) {
-            max = readSeedCounts[s];
-        }
-    }
-    for (const kmer_t &syncmer : deletedSeeds) {
-        
-        if (std::find(readSeeds.begin(), readSeeds.end(), syncmer.seq) != readSeeds.end()) {
-            dj.intersectionSize -= readSeedCounts[syncmer.seq] / nodeSeedCounts[syncmer.seq];
-            dj.unionSize -= readSeedCounts[syncmer.seq] / nodeSeedCounts[syncmer.seq];
-        } else {
-            dj.unionSize -= readSeedCounts[syncmer.seq] / nodeSeedCounts[syncmer.seq];
-        }
-    }
-    for (const kmer_t &syncmer : insertedSeeds) {
-        if (std::find(readSeeds.begin(), readSeeds.end(), syncmer.seq) != readSeeds.end()) {
-            dj.intersectionSize += readSeedCounts[syncmer.seq] / nodeSeedCounts[syncmer.seq];;
-            dj.unionSize += readSeedCounts[syncmer.seq] / nodeSeedCounts[syncmer.seq];;
-        } else {
-            dj.unionSize += readSeedCounts[syncmer.seq] / nodeSeedCounts[syncmer.seq];;
-=======
 using namespace seeding;
 using namespace util;
 
@@ -86,62 +35,9 @@
             if (seedmers.find(pos) != seedmers.end()) {
                 seedmers.erase(seedmers.find(pos));
             }
->>>>>>> bd20f1b4
-        }
-    }
-}
-<<<<<<< HEAD
-void initializeJaccard(dynamicJaccard &dj, const std::vector<kmer_t> &readSeeds, std::vector<kmer_t> nodeSeeds) {
-    dj.intersectionSize = 0;
-    dj.unionSize = 0;
-    std::vector<std::string> v;
-    std::sort(nodeSeeds.begin(), nodeSeeds.end());
-    int32_t max = 0;
-    std::unordered_map<std::string, int32_t> readSeedCounts;
-    std::unordered_map<std::string, int32_t> nodeSeedCounts;
-
-    for (const kmer_t &s : readSeeds) {
-        if (readSeedCounts.find(s.seq) == readSeedCounts.end()) {
-            readSeedCounts[s.seq] = 1;
-        } else {
-            readSeedCounts[s.seq] += 1;
-        }
-        if (readSeedCounts[s.seq] > max) {
-            max = readSeedCounts[s.seq];
-        }
-    }
-    for (const kmer_t &s : nodeSeeds) {
-        if (nodeSeedCounts.find(s.seq) == nodeSeedCounts.end()) {
-            nodeSeedCounts[s.seq] = 1;
-        } else {
-            nodeSeedCounts[s.seq] += 1;
-        }
-    }
-
-    std::sort(nodeSeeds.begin(), nodeSeeds.end(), [] (auto &left, auto &right) {
-        return left.seq < right.seq;
-    });
-    for (int32_t i = 0; i < nodeSeeds.size(); i++) {
-        
-
-    }
-    // for (const std::string &s : nodeSeeds) {
-    //     dj.intersectionSize += readSeedCounts[s] / nodeSeedCounts[s];
-    //     std::cout << s << " " << readSeedCounts[s] << " " << nodeSeedCounts[s] << "\n";
-    //     // score increments by (# in reads) / (# in node)
-    //     // e.g. if a seed appears once in the node, 4 / 1 = 4
-    //     // or appearing 3 times: 4 / 3 = 1 (integer division) TODO: float?
-    // }
-    dj.unionSize = nodeSeeds.size() * max + readSeeds.size() - dj.intersectionSize;
-    dj.jaccardIndex = (float) dj.intersectionSize / dj.unionSize;
-
-    std::cout << "Jaccard init: " << dj.intersectionSize << " / " << dj.unionSize << " = " << dj.jaccardIndex << "\n";
-}
-void placeDFS(std::vector<kmer_t> &nodeSeeds, dynamicJaccard &dj, std::unordered_map<std::string, float> &scores, seedIndex &index, const std::vector<kmer_t> &readSeeds, const Node *node, Tree *T) {
-    std::stack<int32_t> rmDel;
-    for (const kmer_t &d : index.deletions[node->identifier]) {
-        rmDel.push(d.idx);
-=======
+        }
+    }
+}
 void getPhyloCounts(seedmerIndex_t &index, std::unordered_map<std::string, int32_t> &counts, std::unordered_map<int32_t, std::string> &seedmers, Tree *T, Node *node) {
     mutateSeedmerMap(seedmers, node->identifier, index);
     std::unordered_map<std::string, bool> seen;
@@ -158,33 +54,17 @@
     }
     for (Node *child : node->children) {
         getPhyloCounts(index, counts, seedmers, T, child);
->>>>>>> bd20f1b4
     }
     revertSeedmerMap(seedmers, node->identifier, index);
 }
 
-void placeDFS(std::ofstream *out, std::unordered_map<std::string, std::set<std::pair<int32_t, std::string>, decltype(cmp)>> &index, std::unordered_map<int32_t, std::string> &seedmers, std::map<std::string, float> &scores, std::unordered_map<std::string, int32_t> &seedmerCounts, std::unordered_map<std::string, int32_t> &phyloCounts, const Node *node, Tree *T, const std::string optionalTarget, std::unordered_map<int32_t, std::string> *optionalOutputSeedmers) {
+void placeDFS(std::ofstream *out, std::unordered_map<std::string, std::set<std::pair<int32_t, std::string>, decltype(seed_cmp)>> &index, std::unordered_map<int32_t, std::string> &seedmers, std::map<std::string, float> &scores, std::unordered_map<std::string, int32_t> &seedmerCounts, std::unordered_map<std::string, int32_t> &phyloCounts, const Node *node, Tree *T, const std::string optionalTarget, std::unordered_map<int32_t, std::string> *optionalOutputSeedmers) {
     mutateSeedmerMap(seedmers, node->identifier, index);
 
     if (optionalTarget != "" && optionalTarget == node->identifier) {
         *optionalOutputSeedmers = seedmers;
         return;
     }
-<<<<<<< HEAD
-    std::vector<std::string> nodeSeedStrings;
-    for (const kmer_t &s : nodeSeeds) {
-        nodeSeedStrings.push_back(s.seq);
-    }
-    std::vector<std::string> readSeedStrings;
-    for (const auto &p : readSeeds) {
-        readSeedStrings.push_back(p.seq);
-    }
-    if (node == T->root) {
-        initializeJaccard(dj, readSeeds, nodeSeeds);
-    }
-    updateJaccard(dj, readSeedStrings, nodeSeedStrings, index.deletions[node->identifier], index.insertions[node->identifier]);
-    scores[node->identifier] = dj.jaccardIndex;
-=======
     float score = 0;
     std::unordered_map<std::string, int32_t> nodeSeedmerCounts;
     for (const auto &seed : seedmers) {
@@ -200,7 +80,6 @@
             score += std::min(5.0, (double) seedmerCounts[seed.second]) / (double) den;
         }
     }
->>>>>>> bd20f1b4
 
     scores[node->identifier] = score;
     if (out != nullptr) {
@@ -211,107 +90,8 @@
     }
     revertSeedmerMap(seedmers, node->identifier, index);
 }
-<<<<<<< HEAD
-auto cmp = [](const std::pair<int32_t, std::string> &a, const std::pair<int32_t, std::string> &b) {
-    if(a.first != b.first) {
-        return a.first < b.first;
-    }
-    return a.second < b.second;
-};
-
-void getPhyloCounts(std::unordered_map<std::string, int32_t> &counts, std::unordered_map<int32_t, std::string> jkmers, Tree *T, Node *node, std::unordered_map<std::string, std::string> &debugStrings, int32_t debug_k, int32_t debug_s) {
-    
-    std::vector<kmer_t> debug_syncmers = syncmerize(debugStrings[node->identifier], debug_k, debug_s, false, true, 0);
-    std::vector<jkmer> debug_jkmers = jkmerize(debug_syncmers, 3);
-
-    int32_t max = 0;
-    std::unordered_map<std::string, bool> seen;
-    for (const auto &jk : debug_jkmers) {
-        if (jk.seq == "" ) {
-            continue;
-        }
-        if (seen.find(jk.seq) == seen.end()) {
-            counts[jk.seq] += 1;
-            seen[jk.seq] = true;
-        }
-    }
-    for (Node *child : node->children) {
-        getPhyloCounts(counts, jkmers, T, child, debugStrings, debug_k, debug_s);
-    }
-}
-void placeDFS2(std::unordered_map<std::string, std::set<std::pair<int32_t, std::string>, decltype(cmp)>> &index, std::unordered_map<int32_t, std::string> jkmers, std::map<std::string, float> &scores, std::unordered_map<std::string, int32_t> &jkmerCounts, std::unordered_map<std::string, int32_t> &phyloCounts, const Node *node, Tree *T, std::unordered_map<std::string, std::string> &debugStrings, int32_t debug_k, int32_t debug_s) {
-    for (const auto &op : index[node->identifier]) {
-        std::string jkmer = op.second;
-        int32_t pos = op.first;
-        if (jkmer[0] == '@') { // deletion
-            jkmers[pos] = "";
-        } else {
-            jkmers[pos] = jkmer;
-        }
-    }
-    // std::vector<kmer_t> debugNodeSyncmersAln = seed::syncmerize(debugStrings[node->identifier], debug_k, debug_s, false, true, 0);
-    // std::vector<kmer_t> debugNodeSyncmers = seed::syncmerize(debugStrings[node->identifier], debug_k, debug_s, false, true, 0);
-    // std::vector<jkmer> debugNodeJkmers = seed::jkmerize(debugNodeSyncmers, 3);
-    float jkmerSum = 0;
-    int32_t numOn = 0;
-    for (const auto &jk : jkmers) {
-        if (jk.second == "" ) {
-            continue;
-        }
-        numOn++;
-        if (jkmerCounts.find(jk.second) != jkmerCounts.end()) {
-            jkmerSum += jkmerCounts[jk.second];
-        }
-    }
-    for (const auto &jk : jkmers) {
-        if (jk.second == "" ) {
-            continue;
-        }
-    }
-    float score = 0;
-    int count = 0;
-    int32_t sumReadHits = 0;
-    int32_t sumNodeHits = 0;
-    float nodeJkmerCoverage = 0;
-    std::unordered_map<std::string, int32_t> nodeJkmerCounts;
-
-    std::vector<kmer_t> debug_syncmers = syncmerize(debugStrings[node->identifier], debug_k, debug_s, false, true, 0);
-    std::vector<jkmer> debug_jkmers = jkmerize(debug_syncmers, 3);
-
-    int32_t max = 0;
-    
-    for (const auto &jk : debug_jkmers) {
-        if (jk.seq == "" ) {
-            continue;
-        }
-        nodeJkmerCounts[jk.seq] += 1;
-    }
-    for (const auto &jk : debug_jkmers) {
-        if (jk.seq == "" ) {
-            continue;
-        }
-        if (jkmerCounts.find(jk.seq) != jkmerCounts.end()) {
-            score += std::min(1.0, std::log2(jkmerCounts[jk.seq])/2) / nodeJkmerCounts[jk.seq];
-            sumNodeHits += jkmerCounts[jk.seq];
-            if (jkmerCounts[jk.seq] > max) {
-                max = jkmerCounts[jk.seq];
-            }
-            int32_t den = phyloCounts[jk.seq];
-            sumReadHits += std::min(1.0, std::log2(jkmerCounts[jk.seq])) / den;
-        }
-    }
-    nodeJkmerCoverage = ((float) sumReadHits) / (debug_jkmers.size());
-    // # of jkmers in node, # node jkmers hit reads, # read hits to node, unscaled score, score, coverage
-    scores[node->identifier] = nodeJkmerCoverage;
-    for (Node *child : node->children) {
-        placeDFS2(index, jkmers, scores, jkmerCounts, phyloCounts, child, T, debugStrings, debug_k, debug_s);
-    }
-}
-std::string reverse_complement(std::string dna_sequence) {
-=======
 
 std::string reverseComplement(std::string dna_sequence) {
->>>>>>> bd20f1b4
     std::string complement = "";
     for (char c : dna_sequence) {
         switch (c) {
@@ -325,14 +105,7 @@
     std::reverse(complement.begin(), complement.end());
     return complement;
 }
-<<<<<<< HEAD
-
-
-std::vector<kmer_t> seedsFromFastq(std::vector<read_t> &reads, std::unordered_map<std::string, int32_t> &counts, const std::string &fastqPath, const size_t k, const size_t s) {
-    util::scopedTimer();
-    std::cout << "\n◠◡  Processing reads ... ";
-=======
-void placeHelper(std::unordered_map<std::string, std::set<std::pair<int32_t, std::string>, decltype(cmp)>> &index, std::unordered_map<int32_t, std::string> &seedmers, std::map<std::string, float> &scores, std::unordered_map<std::string, int32_t> &seedmerCounts, std::unordered_map<std::string, int32_t> &phyloCounts, const Node *node, Tree *T, const std::string optionalTarget) {
+void placeHelper(std::unordered_map<std::string, std::set<std::pair<int32_t, std::string>, decltype(seed_cmp)>> &index, std::unordered_map<int32_t, std::string> &seedmers, std::map<std::string, float> &scores, std::unordered_map<std::string, int32_t> &seedmerCounts, std::unordered_map<std::string, int32_t> &phyloCounts, const Node *node, Tree *T, const std::string optionalTarget) {
     util::scopedTimer();
     std::ofstream out("placement.out");
 
@@ -341,50 +114,10 @@
 
 seedmerIndex_t seedsFromFastq(std::ifstream &indexFile, int32_t *k, int32_t *s, int32_t *j, std::unordered_map<std::string, int32_t> &seedmerCounts, std::vector<std::string> &readSequences, std::vector<std::string> &readQuals, std::vector<std::string> &readNames, const std::string &fastqPath) {
     util::scopedTimer();
->>>>>>> bd20f1b4
     FILE *fp;
     kseq_t *seq;
     fp = fopen(fastqPath.c_str(), "r");
     seq = kseq_init(fileno(fp));
-<<<<<<< HEAD
-    std::vector<std::string> input;
-    std::vector<std::string> input_quality;
-    std::vector<std::string> input_names;
-    
-    int line;
-    while ((line = kseq_read(seq)) >= 0) {
-        std::string this_seq  = seq->seq.s;
-        std::string this_qual = seq->qual.s;
-        std::string this_name = seq->name.s;
-
-        input.push_back(this_seq);
-        input_quality.push_back(this_qual);
-        input_names.push_back(this_name);
-    }
-    float est_coverage = 0;
-    bool open = false;
-    
-    std::vector<kmer_t> syncmers;
-
-    reads.resize(input.size());
-
-    for (int i = 0; i < input.size(); i++) {        
-        read_t this_read;
-        std::string seq = input[i];
-        std::string name = input_names[i];
-        
-        this_read.seq = seq;
-        this_read.qseq = input_quality[i];
-        this_read.name = name;
-
-        std::string rc = reverse_complement(seq);
-        std::vector<kmer_t> these = syncmerize(seq, k, s, false, true, 0);
-        std::vector<kmer_t> these_rc = syncmerize(rc, k, s, false, true, 0);
-        
-        for (const auto &m : these) {
-            if (counts.find(m.seq) == counts.end()) {
-                counts[m.seq] = 1;
-=======
     seedmerIndex_t seedmerIndex;
     std::string line0;
     std::getline(indexFile, line0);
@@ -412,26 +145,9 @@
         for (const auto &m : seedmers) {
             if (seen.find(m.seq) == seen.end()) {
                 seen[m.seq] = true;
->>>>>>> bd20f1b4
             } else {
                 continue;
             }
-<<<<<<< HEAD
-            if (counts[m.seq] >= est_coverage) {
-                syncmers.push_back(m);
-                this_read.kmers.push_back(kmer_t{m.seq, m.pos + (int32_t) k - 1,0, -1, 0, false, -1});
-            }
-        }
-        for (const auto &m : these_rc) {
-            if (counts.find(m.seq) == counts.end()) {
-                counts[m.seq] = 1;
-            } else {
-                counts[m.seq] += 1;
-            }
-            if (counts[m.seq] >= est_coverage) {
-                syncmers.push_back(m);
-                this_read.kmers.push_back(kmer_t{m.seq, m.pos + (int32_t) k - 1,0, -1, 0, true, -1});
-=======
             if (seedmerCounts.find(m.seq) == seedmerCounts.end()) {
                 seedmerCounts[m.seq] = 1;
             } else {
@@ -448,24 +164,9 @@
                 seedmerCounts[m.seq] = 1;
             } else {
                 seedmerCounts[m.seq] += 1;
->>>>>>> bd20f1b4
-            }
-        }
-    }
-<<<<<<< HEAD
-    return syncmers;
-}
-
-
-void place::placeIsolate( std::ifstream &indexFile, const std::string &reads1Path, const std::string &reads2Path, Tree *T, int32_t k, int32_t s) {
-
-
-    seedIndex index;
-//    pmi::load(index, indexFile);
-
-    std::vector<Block> &blocks = T->blocks;
-    util::scopedTimer();
-=======
+            }
+        }
+    }
 
     while (std::getline(indexFile, line0)) {
         std::vector<std::string> splt;
@@ -485,113 +186,12 @@
     *j = tempJ;
     return seedmerIndex;
 }
->>>>>>> bd20f1b4
 
 void place::placeIsolate(std::ifstream &indexFile, const std::string &reads1Path, const std::string &reads2Path, Tree *T) {
     tree::mutableTreeData data;
     tree::globalCoords_t globalCoords;
     tree::setup(data, globalCoords, T);
 
-<<<<<<< HEAD
-    FILE *fp;
-    kseq_t *seq;
-    fp = fopen(reads1Path.c_str(), "r");
-    seq = kseq_init(fileno(fp));
-    std::vector<std::string> input;
-    std::vector<std::string> input_names;
-
-    std::unordered_map<std::string, int32_t> jkmerCounts;
-    
-    std::unordered_map<std::string, std::set<std::pair<int32_t, std::string>, decltype(cmp)>> jkIndex;
-    std::unordered_map<int32_t, std::string> dynamicJkmers;
-    // read each line in file
-    std::string line0;
-    std::getline(indexFile, line0);
-    std::vector<std::string> spltTop;
-    stringSplit(line0, ' ', spltTop);
-    k = std::stoi(spltTop[0]);
-    s = std::stoi(spltTop[1]);
-    std::cout << "index parameters (k,s) = (" << k << "," << s << ")\n";
-    while (std::getline(indexFile, line0)) {
-        std::vector<std::string> splt;
-        stringSplit(line0, ' ', splt);
-        std::string nid = splt[0];
-        jkIndex[nid] = {};
-        for (int32_t i = 1; i < splt.size(); i++) {
-            std::vector<std::string> splt2;
-            stringSplit(splt[i], ':', splt2);
-            int32_t pos = std::stoi(splt2[0]);
-            std::string jkmer = splt2[1];
-            jkIndex[nid].insert(std::make_pair(pos, jkmer));
-        }
-    }
-    std::cout << "\n⋌⋋  Placing sample ... ";
-    int line;
-    while ((line = kseq_read(seq)) >= 0) {
-        std::string this_seq  = seq->seq.s;
-        std::string this_name = seq->name.s;
-
-        input.push_back(this_seq);
-        input_names.push_back(this_name);
-    }
-
-    for (int i = 0; i < input.size(); i++) {        
-        std::string seq = input[i];
-        std::string name = input_names[i];
-        
-        std::string rc = reverse_complement(seq);
-
-        std::vector<kmer_t> syncmers = syncmerize(seq, k, s, false, true, 0);
-        std::vector<kmer_t> syncmers_rc = syncmerize(rc, k, s, false, true, 0);
-
-        std::vector<jkmer> jkmers = jkmerize(syncmers, 3);
-        std::vector<jkmer> jkmers_rc = jkmerize(syncmers_rc, 3);
-
-        for (const auto &m : jkmers) {
-            if (jkmerCounts.find(m.seq) == jkmerCounts.end()) {
-                jkmerCounts[m.seq] = 1;
-            } else {
-                jkmerCounts[m.seq] += 1;
-            }
-        }
-        for (const auto &m : jkmers_rc) {
-            if (jkmerCounts.find(m.seq) == jkmerCounts.end()) {
-                jkmerCounts[m.seq] = 1;
-            } else {
-                jkmerCounts[m.seq] += 1;
-            }
-        }
-    }
-    std::map<std::string, float> scores;
-    std::unordered_map<std::string, std::string> debugStrings = tree::getAllNodeStrings(T);
-    std::unordered_map<std::string, int32_t> phyloCounts;
-    getPhyloCounts(phyloCounts, dynamicJkmers, T, T->root, debugStrings, k, s);
-
-    placeDFS2(jkIndex, dynamicJkmers, scores, jkmerCounts, phyloCounts, T->root, T, debugStrings, k, s);
-
-    /* after placement, dynamicJkmers looks like:
-    **   [node id] -> pair: { pos, jkmer }
-    ** where pos is the global coordinate. If there is a value in the map for
-    ** a given pos, that position is a seed. The "jkmer" chain of seeds 
-    ** starting at pos is stored in the second pair value. The raw seed at a position is
-    ** jkmer.substr(0, k) where k is seed length.
-    */ 
-
-    std::vector<std::pair<std::string, float>> v;
-    std::copy(scores.begin(), scores.end(),
-       back_inserter<std::vector<std::pair<std::string, float> > >(v)
-    );
-    std::sort(v.begin(), v.end(), [] (auto &left, auto &right) {
-        return left.second < right.second;
-    });
-    
-    // score for each node
-    for (size_t i = 0; i < v.size(); ++i) {
-       std::cout << v[i].first << ": " << v[i].second << "\n";
-    }
-}
-
-=======
     /* Read processing */
     std::cout << "\n◠◡ Processing reads ... " << std::flush;
     std::vector<std::string> readSequences;
@@ -653,5 +253,4 @@
     **    - readSequences, readQuals, readNames contain the relevant info
     **    - seedToRefPositions maps a seed sequence (just seeds not seed-mers) to all matching positions in bestMatchSequence
     */
-}
->>>>>>> bd20f1b4
+}