#include <boost/iostreams/filtering_stream.hpp>
#include <boost/iostreams/filter/lzma.hpp>
#include <boost/program_options.hpp>
#include <boost/filesystem.hpp>
#include <algorithm>
#include <iostream>
#include <vector>
#include <random>
#include <functional>
#include "panmanUtils.hpp"
#include "../seed_annotated_tree.hpp"


namespace po = boost::program_options;
namespace fs = boost::filesystem;

void makeFasta(const std::string& name, const std::string& seq, const std::string& path);
void makeDir(const std::string& path);
<<<<<<< HEAD
std::vector<int> genMutNum(const std::vector<double>& mutNum_double, std::mt19937& gen);
void sim(panmanUtils::Tree* T, const std::string& refNode, const std::string& out_dir, const std::string& prefix,
  const std::string& mut_spec_type, const std::vector<double>& num, const std::pair<int, int>& indel_len, const std::string& model,
  int n_reads, int rep, const seed_annotated_tree::mutationMatrices& mutMat, size_t seed, int cpus, bool no_reads);
=======
std::vector<int> genMutNum(const std::vector<double>& mutNum_double, unsigned seed);
void sim(panmanUtils::Tree* T, const std::string& refNode, const std::string& out_dir, const std::string& prefix,
    const std::vector<double>& num, const std::pair<int, int>& indel_len, const std::string& model,
    int n_reads, int rep, const seed_annotated_tree::mutationMatrices& mutMat, unsigned seed, int cpus, bool no_reads);
>>>>>>> 1a83a7b4

int main(int argc, char *argv[]) {
    std::cout << "What is my purpose?\nYou pass butter" << std::endl;
    try {
        po::options_description desc("Options");
        desc.add_options()
            ("help,h", "Produce help message")
            ("panmat",    po::value<std::string>()->required(), "Path to tree.pmat file (required).")
            ("ref",       po::value<std::string>()->required(), "Reference node name (required). Enter RANDOM to use a random node on the tree, and a new random node is selected without replacement for each replicate.")
            ("out_dir",   po::value<std::string>()->required(), "Output directory (required)")
            ("prefix",    po::value<std::string>()->default_value("prefix"), "Output prefix")
            ("mutnum",    po::value<std::vector<double>>()->multitoken(), "Number of mutations for snp, insertion, and deletion [10 0 0].")
            ("indel_len", po::value<std::vector<int>>()->multitoken(), "Min and max indel length [1 9]. Uniform distribution.")
            ("mut_spec",  po::value<std::string>()->default_value(""), "Use input mutation matrix file to model mutations")
            ("mut_spec_type", po::value<std::string>()->default_value(""), "Type of mutation matrix to use. Options: snp, indel, both. Default: none. Currently only supports snp. When using snp, the number of mutations and reference nucleotide to mutate are also modeled by the mutation matrix.")
            ("rep",       po::value<int>()->default_value(1), "Number of replicates to simulate [1].")
            ("n_reads",   po::value<int>()->default_value(2000), "Number of reads to simulate [2000].")
            ("model",     po::value<std::string>()->default_value("NovaSeq"), "InSilicoSeq error model [HiSeq]. Options: HiSeq, NextSeq, NovaSeq, MiSeq. For detail, visit InSilicoSeq github (https://github.com/HadrienG/InSilicoSeq).")
            ("no-reads",  po::bool_switch()->default_value(false), "Do not simulate reads")
            ("cpus",      po::value<int>()->default_value(1), "Number of CPUs to use [1].")
            ("seed",      po::value<std::string>()->default_value("RANDOM"), "Random seed for simulation [default: random]")
        ;

        po::positional_options_description p;
        p.add("panmat", 1);
        p.add("ref", 1);

        po::variables_map vm;
        po::store(po::command_line_parser(argc, argv).options(desc).positional(p).run(), vm);
        if (vm.count("help")) {
            std::cout << desc << "\n";
            return 0;
        }
        po::notify(vm);
        
        // input variables
        std::string panmatPath    = vm["panmat"].as<std::string>();
        std::string mut_spec      = vm["mut_spec"].as<std::string>();
        std::string mut_spec_type = vm["mut_spec_type"].as<std::string>();
        std::string out_dir       = vm["out_dir"].as<std::string>();
        std::string refNode       = vm["ref"].as<std::string>();
        std::string prefix        = vm["prefix"].as<std::string>();
        std::string model         = vm["model"].as<std::string>();
        std::string seedstr       = vm["seed"].as<std::string>();
        int n_reads               = vm["n_reads"].as<int>();
        int rep                   = vm["rep"].as<int>();
        int cpus                  = vm["cpus"].as<int>();
        bool no_reads             = vm["no-reads"].as<bool>();

        // Check mut_spec
       seed_annotated_tree::mutationMatrices mutMat = seed_annotated_tree::mutationMatrices();
        if (out_dir != "") {
            if (fs::exists(mut_spec)) {
                std::ifstream mminf(mut_spec);
               seed_annotated_tree::fillMutationMatricesFromFile(mutMat, mminf);
                mminf.close();
            } else {
                throw std::invalid_argument("--mut_sepc input file doesn't exist");
            }
        }


        // Check out_dir input
        if (!fs::is_directory(fs::path(out_dir))) {
            throw std::invalid_argument("--out_dir input s not a valid directory");
        }

        std::ofstream logFile(out_dir + "/log.txt");
        logFile << "Running simulation with following parameters:\n"
                << "PanMAT: " << panmatPath << "\n"
                << "Reference node: " << refNode << "\n"
                << "Output directory: " << out_dir << "\n"
                << "Output prefix: " << prefix << "\n"
                << "Mutation specification: " << mut_spec << "\n"
                << "Number of reads: " << n_reads << "\n"
                << "Number of replicates: " << rep << "\n"
                << "Error model: " << model << "\n"
                << "Number of CPUs: " << cpus << "\n"
                << "Random seed: " << seedstr << "\n"
                << "No reads: " << no_reads << "\n";

        // Check multitoken inputs
        std::pair<int, int> indel_len;
        std::vector<double> mutnum_double;
        if (!vm.count("indel_len")) {
            indel_len = {1, 9};
        } else {
            const auto& indel_len_vec = vm["indel_len"].as<std::vector<int>>();
            if (indel_len_vec.size() != 2) {
                throw std::invalid_argument("--indel_len must have 2 inputs");
            }
            indel_len.first  = indel_len_vec[0];
            indel_len.second = indel_len_vec[1];
            if (indel_len.first < 1) {
                throw std::invalid_argument("--indel_len must be greater than or equal to 1");
            }
        }
        if (!vm.count("mutnum")) {
            mutnum_double = {10.0, 0.0, 0.0};
        } else {
            mutnum_double = vm["mutnum"].as<std::vector<double>>();
            if (mutnum_double.size() != 3) {
                throw std::invalid_argument("--num must have 3 inputs");
            }
        }
        if (mut_spec_type != "" && mut_spec_type != "snp") {
            throw std::invalid_argument("--mut_spec_type only supports snp");
        }

        // check model input
        const std::vector<std::string> acceptedModels = {"NextSeq", "NovaSeq", "HiSeq", "MiSeq"};
        if (std::find(acceptedModels.begin(), acceptedModels.end(), model) == acceptedModels.end()) {
            throw std::invalid_argument("Unknown --model input, please double check");
        }


        // read treeeee
        // If the data structure loaded into memory is a PanMAT, it is pointed to by T
        panmanUtils::Tree *T = nullptr;
        // If the data structure loaded into memory is a PanMAN, it is pointed to by TG
        panmanUtils::TreeGroup *TG = nullptr;

        try {
          // Try to load PanMAN file directly into memory
          std::ifstream inputFile(panmatPath);
          boost::iostreams::filtering_streambuf< boost::iostreams::input> inPMATBuffer;
          inPMATBuffer.push(boost::iostreams::lzma_decompressor());
          inPMATBuffer.push(inputFile);
          std::istream inputStream(&inPMATBuffer);


          TG = new panmanUtils::TreeGroup(inputStream);

          
          inputFile.close();
        } catch (const std::exception &e) {
          std::cerr << "Attempting to load as PanMAT...\n";
          try {
            std::ifstream inputFile(panmatPath);
            boost::iostreams::filtering_streambuf< boost::iostreams::input> inPMATBuffer;
            inPMATBuffer.push(boost::iostreams::lzma_decompressor());
            inPMATBuffer.push(inputFile);
            std::istream inputStream(&inPMATBuffer);


            T = new panmanUtils::Tree(inputStream);


          } catch (const std::exception &e) {
            std::cerr << "Error: failed to load PanMAT file" << std::endl;
            return 1;
          }
        }
        if (TG != nullptr) {
          T = &(TG->trees[0]);
        }



        // check node
        if (refNode != "RANDOM" && T->allNodes.find(refNode) == T->allNodes.end()) {
            throw std::invalid_argument("Couldn't find --ref node on tree");
        }
        // GO time
        unsigned seed = std::chrono::system_clock::now().time_since_epoch().count();
        if (seedstr != "RANDOM") {
            try {
                std::hash<std::string> hasher;
                seed = (unsigned)hasher(seedstr);
            } catch (const std::invalid_argument& e) {
                throw std::invalid_argument("Invalid seed value: cannot convert to unsigned");
            } catch (const std::out_of_range& e) {
                throw std::out_of_range("Invalid seed value: out of range for unsigned");
            }
        }
        logFile << "Using seed: " << seed << "\n";
        logFile.close();
        sim(T, refNode, out_dir, prefix, mut_spec_type, mutnum_double, indel_len, model, n_reads, rep, mutMat, seed, cpus, no_reads);

    } catch (const std::exception &e) {
        std::cerr << "Error: " << e.what() << std::endl;
        return 1;
    }
    return 0;
}

void makeFasta(const std::string& name, const std::string& seq, const std::string& path) {
    if (!fs::exists(path)) {
        std::ofstream faos(path);
        faos << '>' << name << '\n';
        size_t linesize = 80;
        for (size_t i = 0; i < seq.size(); i += linesize) {
            faos << seq.substr(i, std::min(linesize, seq.size() - i)) << '\n';
        }
        faos.close();
    }
}

void makeDir(const std::string& path) {
    if (!fs::exists(path)) {
        fs::create_directory(path);
    }
}

<<<<<<< HEAD
char getRandomChar(const std::vector<char>& charList, std::mt19937& gen) {
=======
char getRandomChar(const std::vector<char>& charList, unsigned seed) {
    std::mt19937 gen(seed);
>>>>>>> 1a83a7b4
    std::uniform_int_distribution<> distr(0, charList.size() - 1);
    int index = distr(gen);

    return charList[index];
}

static int getIndexFromNucleotide(char nuc) {
    switch(nuc) {
        case 'A':
            return 0;
        case 'C':
            return 1;
        case 'G':
            return 2;
        case 'T':
            return 3;
        case '*':
            return 4;
        default:
            return 5;
    }
    return 5;
}

double getMinDouble(const std::vector<double>& doubles) {
    if (doubles.empty()) {
        return -1.0;
    }

    double minDouble = doubles[0];
    for (size_t i = 1; i < doubles.size(); i++) {
        minDouble = std::min(minDouble, doubles[i]);
    }

    return minDouble;

}

<<<<<<< HEAD

char subNuc(char ref, const seed_annotated_tree::mutationMatrices& mutMat, std::mt19937& gen) {
=======
char getRandomCharWithWeights(const std::vector<char>& chars, const std::vector<int>& weights, unsigned seed) {
    // Create a random device and generator
    std::mt19937 gen(seed);

    // Create a discrete distribution with the given weights
    std::discrete_distribution<> distr(weights.begin(), weights.end());

    // Get a random index based on the weights
    int index = distr(gen);

    // Return the character at the random index
    return chars[index];
}

char subNuc(char ref, const seed_annotated_tree::mutationMatrices& mutMat, unsigned seed) {
>>>>>>> 1a83a7b4
    std::vector<char> bases = {'A', 'C', 'G', 'T'};
    int refIdx = getIndexFromNucleotide(ref);
    if (refIdx > 3) {
        return getRandomChar(bases, gen);
    }

    if (!mutMat.filled) {
        bases.erase(bases.begin() + refIdx);
        return getRandomChar(bases, gen);
    }

    std::vector<double> probs = mutMat.submat[refIdx];
    bases.erase(bases.begin() + refIdx);
    probs.erase(probs.begin() + refIdx);
    
    double sum = 0;
    for (size_t i = 0; i < probs.size(); i++) {
      probs[i] = pow(10, -probs[i] / 10);
      sum += probs[i];
    }
    for (size_t i = 0; i < probs.size(); i++) {
      probs[i] /= sum;
    }

    std::discrete_distribution<> distr(probs.begin(), probs.end());
    int index = distr(gen);
    return bases[index];
}

std::vector<double> convertMap(const std::unordered_map<long, double> &in) {
    int maxKey = std::max_element(in.begin(), in.end(), 
                                  [](const std::pair<long, double>& a, const std::pair<long, double>& b) {
                                      return a.first < b.first;
                                  })->first;
    std::vector<double> outVector(maxKey + 1);
    for (const auto& pair : in) {
        outVector[pair.first] = pair.second;
    }
    return outVector;
}
<<<<<<< HEAD
size_t genLen(const std::pair<int, int>& indel_len, const seed_annotated_tree::mutationMatrices& mutMat, int type, std::mt19937& gen) {
=======
size_t genLen(const std::pair<int, int>& indel_len, const seed_annotated_tree::mutationMatrices& mutMat, int type, unsigned seed) {
    std::mt19937 gen(seed);

>>>>>>> 1a83a7b4
    if (!mutMat.filled) {
        std::uniform_int_distribution<> distribLen(indel_len.first, indel_len.second);
        return distribLen(gen);
    }

    std::vector<double> probs;
    switch (type) {
        case 2:
            probs = convertMap(mutMat.insmat);
            break;
        case 4:
            probs = convertMap(mutMat.delmat);
            break;
        default:
            break;
    }
    probs.erase(probs.begin());
    std::vector<int> wgts;
    std::vector<size_t> lens;
    double minProb = getMinDouble(probs);
    for (size_t i = indel_len.first; i < indel_len.second+1; i++) {
        lens.push_back(i);
        wgts.push_back(pow(10, (minProb - probs[i-1]) / 10) * 1000);
    }
    std::discrete_distribution<> distr(wgts.begin(), wgts.end());
    int index = distr(gen);
    return lens[index];

}

void genMut(const std::string& curNode, const std::string& seq, const fs::path& fastaOut, const fs::path& vcfOut,
    const seed_annotated_tree::mutationMatrices& mutMat, const std::vector<double> mutnum_double, const std::pair<int, int> indel_len,
<<<<<<< HEAD
    size_t beg, size_t end, std::mt19937& gen, size_t seed)
=======
    size_t beg, size_t end, unsigned seed)
>>>>>>> 1a83a7b4
{
    if (fs::exists(fastaOut) && fs::exists(vcfOut)) {
        return;
    }

    std::vector<char> bases = {'A', 'C', 'G', 'T'};
    std::ofstream faos(fastaOut.string(), std::ofstream::trunc);
    std::ofstream vros(vcfOut.string(), std::ofstream::trunc);

    std::string nseq = seq;
    std::vector< std::tuple<int, int, int> > muts;
    std::vector<std::string> vref;
    std::vector<int> vtp;
    std::vector<int> num = genMutNum(mutnum_double, gen);
    for (int i = 0; i < num.size(); i++) {
        for (int j = 0; j < num[i]; j++) {
            switch (i) {
                case 0:
                    vtp.push_back(1);
                    break;
                case 1:
                    vtp.push_back(2);
                    break;
                case 2:
                    vtp.push_back(4);
                    break;
            }
        }
    }
    std::uniform_int_distribution<> distribPos(beg, seq.size() - end);

    int c = 0;
    int sumnum = num[0] + num[1] + num[2];
    while (muts.size() < sumnum) {
        int curPos  = distribPos(gen);
        int varType = vtp[c % vtp.size()];
        int length;
        if (varType == 1) {
            length = 1;
        } else if (varType == 2) {
            length = genLen(indel_len, mutMat, 2, gen);
        } else {
            length = genLen(indel_len, mutMat, 4, gen);
        }
        
        bool posConflict = false;
        for (const auto& mut : muts) {
            if (get<1>(mut) == 4 && abs(curPos - get<0>(mut)) < (2 * get<2>(mut))) {
                posConflict = true;
                break;
            } else if (abs(curPos - get<0>(mut)) == 0) {
                posConflict = true;
                break;
            }

        }
        if (posConflict) {
            continue;
        }
        muts.emplace_back(std::make_tuple(curPos, varType, length));
        c++;
    }
    
    sort(muts.begin(), muts.end(), 
        [](const std::tuple<int, int, int>& a, const std::tuple<int, int, int>& b) {
            return get<0>(a) < std::get<0>(b);
        }
    );

    vros << "##fileformat=VCFv4.3\n"
        //  << "##contig=<ID=" + curNode + ">\n"
         << "##contig=<ID=ref>\n"
         << "##FORMAT=<ID=GT,Number=1,Type=String,Description=Genotype>\n";
    vros << "#CHROM\tPOS\tID\tREF\tALT\tQUAL\tFILTER\tINFO\tFORMAT\t" + fastaOut.stem().string() + "\n";
    int offset = 0;
    for (int i = 0; i < sumnum; i++) {
        int pos = get<0>(muts[i]);
        int var = get<1>(muts[i]);
        
        switch (var) {
            case 1:
                {
                    vros << "ref\t" << std::to_string(pos + 1) + "\t.\t";
                    // vros << curNode << "\t" << std::to_string(pos + 1) + "\t.\t";
                    char ref  = seq[pos];
                    char mut  = subNuc(ref, mutMat, gen);
                    nseq[pos + offset] = mut;
                    vros << ref << "\t" << mut << "\t.\t.\t.\tGT\t1\n";
                    break;
                }
            case 2:
                {
                    vros << "ref\t" << std::to_string(pos + 1) + "\t.\t";
                    // vros << curNode << "\t" << std::to_string(pos + 1) + "\t.\t";
                    char ref = seq[pos];
                    std::string inss;
                    for (size_t j = 0; j < get<2>(muts[i]); j++) {
                        inss += getRandomChar(bases, gen);
                    }
                    nseq = nseq.substr(0, pos + offset + 1) + inss + nseq.substr(pos + offset + 1, nseq.size() - (pos + offset + 1));
                    vros << ref << "\t" << ref << inss << "\t.\t.\t.\tGT\t1\n";
                    offset += get<2>(muts[i]);
                    break;
                }
            case 4:
                {
                    vros << "ref\t" << std::to_string(pos + 1) + "\t.\t";
                    // vros << curNode << "\t" << std::to_string(pos + 1) + "\t.\t";
                    std::string ref = seq.substr(pos, get<2>(muts[i]) + 1);
                    char   del = seq[pos];
                    nseq = nseq.substr(0, pos + offset + 1) + nseq.substr(pos + offset + get<2>(muts[i]) + 1, nseq.size() - (pos + offset + get<2>(muts[i]) + 1));
                    vros << ref << "\t" << del << "\t.\t.\t.\tGT\t1\n";
                    offset -= get<2>(muts[i]);
                    break;
                }
        }
    }

    faos << '>' << fastaOut.stem().string() << '\n';
    size_t linesize = 80;
    for (size_t i = 0; i < nseq.size(); i += linesize) {
        faos << nseq.substr(i, std::min(linesize, nseq.size() - i)) << '\n';
    }
    
    vros.close();
    faos.close();
}

<<<<<<< HEAD
struct snpInfo {
  size_t pos;
  char ref;
  char mut;
};

void genMutSNP(
  const std::string& curNode, const std::string& seq, const fs::path& fastaOut, const fs::path& vcfOut,
  const seed_annotated_tree::mutationMatrices& mutMat, std::mt19937& gen, std::vector<std::discrete_distribution<>>& distributions, std::vector<char>& bases
) {
  std::string nseq = seq;
  std::vector<snpInfo> snps;
  for (size_t i = 0; i < seq.size(); i++) {
    const char& ref = seq[i];
    int refidx = getIndexFromNucleotide(ref);
    if (refidx > 3) continue;
    int mutidx = distributions[refidx](gen);
    if (mutidx == refidx) continue;
    char mut = bases[mutidx];
    nseq[i] = mut;
    snps.push_back({i, ref, mut});
  }

  std::ofstream faos(fastaOut.string(), std::ofstream::trunc);
  std::ofstream vros(vcfOut.string(), std::ofstream::trunc);


  vros << "##fileformat=VCFv4.3\n"
      //  << "##contig=<ID=" + curNode + ">\n"
        << "##contig=<ID=ref>\n"
        << "##FORMAT=<ID=GT,Number=1,Type=String,Description=Genotype>\n";
  vros << "#CHROM\tPOS\tID\tREF\tALT\tQUAL\tFILTER\tINFO\tFORMAT\t" + fastaOut.stem().string() + "\n";
  for (const auto& snp : snps) {
    vros << "ref\t" << std::to_string(snp.pos + 1) + "\t.\t" << snp.ref << "\t" << snp.mut << "\t.\t.\t.\tGT\t1\n";
  }

  faos << '>' << fastaOut.stem().string() << '\n';
  size_t linesize = 80;
  for (size_t i = 0; i < nseq.size(); i += linesize) {
      faos << nseq.substr(i, std::min(linesize, nseq.size() - i)) << '\n';
  }
  
  vros.close();
  faos.close();
}

void simReads(const fs::path& fastaOut, const fs::path& outReadsObj, const std::string& model, int n_reads, int cpus, size_t seed) {
=======
void simReads(const fs::path& fastaOut, const fs::path& outReadsObj, const std::string& model, int n_reads, int cpus, unsigned seed) {
>>>>>>> 1a83a7b4
    std::string cmd = "iss generate --model " + model + " --genomes \'" + fastaOut.string() + "\'"
        + " -n " + std::to_string(n_reads) + " --output \'" + (outReadsObj / fastaOut.stem()).string() + "\'" + " --cpus " + std::to_string(cpus) + " --seed " + std::to_string(seed);
    std::cout << "iss cmd: " << cmd << std::endl;
    system(cmd.c_str());

    std::string clean = "rm " + (outReadsObj / fs::path("*.iss.tmp*vcf")).string();
    system(clean.c_str());
}

void sim(panmanUtils::Tree* T, const std::string& refNode, const std::string& outDir, const std::string& prefix,
<<<<<<< HEAD
    const std::string& mut_spec_type, const std::vector<double>& num, const std::pair<int, int>& indel_len, const std::string& model,
    int n_reads, int rep, const seed_annotated_tree::mutationMatrices& mutMat, size_t seed, int cpus, bool no_reads)
=======
    const std::vector<double>& num, const std::pair<int, int>& indel_len, const std::string& model,
    int n_reads, int rep, const seed_annotated_tree::mutationMatrices& mutMat, unsigned seed, int cpus, bool no_reads)
>>>>>>> 1a83a7b4
{
    fs::path outDirObj = outDir;
    fs::path outRefFastaObj = outDir / fs::path(prefix + "_refFasta");
    fs::path outVarFastaObj = outDir / fs::path(prefix + "_varFasta");
    fs::path outVCFTrueObj  = outDir / fs::path(prefix + "_vcfTrue");
    fs::path outReadsObj    = outDir / fs::path(prefix + "_reads");

    makeDir(outRefFastaObj.string());
    makeDir(outVarFastaObj.string());
    makeDir(outVCFTrueObj.string());
    makeDir(outReadsObj.string());



    std::vector<std::string> nodeNames;
    if (refNode == "RANDOM") {
        for (const auto& pair : T->allNodes) {
            nodeNames.push_back(pair.first);
        }
        std::default_random_engine rng(seed);
        std::shuffle(begin(nodeNames), end(nodeNames), rng);
    }

    std::mt19937 gen(seed);
    std::vector<char> bases = {'A', 'C', 'G', 'T'};
    std::vector<std::discrete_distribution<>> distributions(4);

    for (size_t i = 0; i < 4; i++) {
      std::vector<double> probs = mutMat.submat[i];
      double sum = 0;
      for (size_t j = 0; j < 4; j++) {
        probs[j] = pow(10, -probs[j] / 10);
        sum += probs[j];
      }
      for (size_t j = 0; j < 4; j++) {
        probs[j] /= sum;
      }
      distributions[i] = std::discrete_distribution<>(probs.begin(), probs.end());
    }
    
    for (int i = 0; i < rep; i++) {
      std::string curNode;
      if (refNode == "RANDOM") {
          curNode = nodeNames[i];
      } else {
          curNode = refNode;
      }

      std::string curNodeID = curNode;
      std::replace(curNode.begin(), curNode.end(), '/', '_');
      std::replace(curNode.begin(), curNode.end(), ' ', '_');
      std::cout << "curNodeID: " << curNodeID << std::endl;
      std::cout << "Making reference fasta for " << curNode << std::endl;
      // Make reference fasta
      makeFasta(curNode, T->getStringFromReference(curNodeID, false), (outRefFastaObj / fs::path(curNode + ".fa")).string());

      // Make variant fasta and vairant vcf
      fs::path fastaOut;
      fs::path vcfOut;
      if (refNode == "RANDOM") {
          fastaOut = outVarFastaObj / fs::path(curNode + ".var.fa");
          vcfOut  = outVCFTrueObj  / fs::path(curNode + ".var.vcf");
      } else {
          fastaOut = outVarFastaObj / fs::path(curNode + ".var." + std::to_string(i) + ".fa");
          vcfOut  = outVCFTrueObj  / fs::path(curNode + ".var." + std::to_string(i) + ".vcf");
      }
      
      if (mut_spec_type == "snp") {
        genMutSNP(curNode, T->getStringFromReference(curNodeID, false), fastaOut, vcfOut, mutMat, gen, distributions, bases);
      } else {
        genMut(curNode, T->getStringFromReference(curNodeID, false), fastaOut, vcfOut, mutMat, num, indel_len, 500, 500, gen, seed);
      }

      // Make reads using InSilicoSeq
      if (!no_reads) {
          simReads(fastaOut, outReadsObj, model, n_reads, cpus, seed);
      }
    }
}

bool close_to_int(double num_double) {
    int num_int = int(num_double + 0.5);
    double num_int_double = double(num_int);
    if (abs(num_int_double - num_double) < 0.0001) {
        return true;
    }
    return false;
}

<<<<<<< HEAD
int genInt(double num_double, std::mt19937& gen) {
=======
int genInt(double num_double, unsigned seed) {
    std::mt19937 gen(seed);
>>>>>>> 1a83a7b4
    std::uniform_real_distribution<> dist(0, 1);
    int i = int(num_double);
    double prob_to_add = num_double - double(i);
    if (dist(gen) < prob_to_add) {
        ++i;
    }
    return i;
}

<<<<<<< HEAD
std::vector<int> genMutNum(const std::vector<double>& mutNum_double, std::mt19937& gen) {
=======
std::vector<int> genMutNum(const std::vector<double>& mutNum_double, unsigned seed) {
>>>>>>> 1a83a7b4
    std::vector<int> mutNum_int;
    for (double num : mutNum_double) {
        if (close_to_int(num)) {
            mutNum_int.push_back(num + 0.5);
        } else {
            mutNum_int.push_back(genInt(num, gen));
        }
    }
    return mutNum_int;
}<|MERGE_RESOLUTION|>--- conflicted
+++ resolved
@@ -16,17 +16,10 @@
 
 void makeFasta(const std::string& name, const std::string& seq, const std::string& path);
 void makeDir(const std::string& path);
-<<<<<<< HEAD
 std::vector<int> genMutNum(const std::vector<double>& mutNum_double, std::mt19937& gen);
 void sim(panmanUtils::Tree* T, const std::string& refNode, const std::string& out_dir, const std::string& prefix,
   const std::string& mut_spec_type, const std::vector<double>& num, const std::pair<int, int>& indel_len, const std::string& model,
   int n_reads, int rep, const seed_annotated_tree::mutationMatrices& mutMat, size_t seed, int cpus, bool no_reads);
-=======
-std::vector<int> genMutNum(const std::vector<double>& mutNum_double, unsigned seed);
-void sim(panmanUtils::Tree* T, const std::string& refNode, const std::string& out_dir, const std::string& prefix,
-    const std::vector<double>& num, const std::pair<int, int>& indel_len, const std::string& model,
-    int n_reads, int rep, const seed_annotated_tree::mutationMatrices& mutMat, unsigned seed, int cpus, bool no_reads);
->>>>>>> 1a83a7b4
 
 int main(int argc, char *argv[]) {
     std::cout << "What is my purpose?\nYou pass butter" << std::endl;
@@ -231,12 +224,7 @@
     }
 }
 
-<<<<<<< HEAD
 char getRandomChar(const std::vector<char>& charList, std::mt19937& gen) {
-=======
-char getRandomChar(const std::vector<char>& charList, unsigned seed) {
-    std::mt19937 gen(seed);
->>>>>>> 1a83a7b4
     std::uniform_int_distribution<> distr(0, charList.size() - 1);
     int index = distr(gen);
 
@@ -275,26 +263,8 @@
 
 }
 
-<<<<<<< HEAD
 
 char subNuc(char ref, const seed_annotated_tree::mutationMatrices& mutMat, std::mt19937& gen) {
-=======
-char getRandomCharWithWeights(const std::vector<char>& chars, const std::vector<int>& weights, unsigned seed) {
-    // Create a random device and generator
-    std::mt19937 gen(seed);
-
-    // Create a discrete distribution with the given weights
-    std::discrete_distribution<> distr(weights.begin(), weights.end());
-
-    // Get a random index based on the weights
-    int index = distr(gen);
-
-    // Return the character at the random index
-    return chars[index];
-}
-
-char subNuc(char ref, const seed_annotated_tree::mutationMatrices& mutMat, unsigned seed) {
->>>>>>> 1a83a7b4
     std::vector<char> bases = {'A', 'C', 'G', 'T'};
     int refIdx = getIndexFromNucleotide(ref);
     if (refIdx > 3) {
@@ -335,13 +305,7 @@
     }
     return outVector;
 }
-<<<<<<< HEAD
 size_t genLen(const std::pair<int, int>& indel_len, const seed_annotated_tree::mutationMatrices& mutMat, int type, std::mt19937& gen) {
-=======
-size_t genLen(const std::pair<int, int>& indel_len, const seed_annotated_tree::mutationMatrices& mutMat, int type, unsigned seed) {
-    std::mt19937 gen(seed);
-
->>>>>>> 1a83a7b4
     if (!mutMat.filled) {
         std::uniform_int_distribution<> distribLen(indel_len.first, indel_len.second);
         return distribLen(gen);
@@ -374,11 +338,7 @@
 
 void genMut(const std::string& curNode, const std::string& seq, const fs::path& fastaOut, const fs::path& vcfOut,
     const seed_annotated_tree::mutationMatrices& mutMat, const std::vector<double> mutnum_double, const std::pair<int, int> indel_len,
-<<<<<<< HEAD
     size_t beg, size_t end, std::mt19937& gen, size_t seed)
-=======
-    size_t beg, size_t end, unsigned seed)
->>>>>>> 1a83a7b4
 {
     if (fs::exists(fastaOut) && fs::exists(vcfOut)) {
         return;
@@ -507,7 +467,6 @@
     faos.close();
 }
 
-<<<<<<< HEAD
 struct snpInfo {
   size_t pos;
   char ref;
@@ -555,9 +514,6 @@
 }
 
 void simReads(const fs::path& fastaOut, const fs::path& outReadsObj, const std::string& model, int n_reads, int cpus, size_t seed) {
-=======
-void simReads(const fs::path& fastaOut, const fs::path& outReadsObj, const std::string& model, int n_reads, int cpus, unsigned seed) {
->>>>>>> 1a83a7b4
     std::string cmd = "iss generate --model " + model + " --genomes \'" + fastaOut.string() + "\'"
         + " -n " + std::to_string(n_reads) + " --output \'" + (outReadsObj / fastaOut.stem()).string() + "\'" + " --cpus " + std::to_string(cpus) + " --seed " + std::to_string(seed);
     std::cout << "iss cmd: " << cmd << std::endl;
@@ -568,13 +524,8 @@
 }
 
 void sim(panmanUtils::Tree* T, const std::string& refNode, const std::string& outDir, const std::string& prefix,
-<<<<<<< HEAD
     const std::string& mut_spec_type, const std::vector<double>& num, const std::pair<int, int>& indel_len, const std::string& model,
     int n_reads, int rep, const seed_annotated_tree::mutationMatrices& mutMat, size_t seed, int cpus, bool no_reads)
-=======
-    const std::vector<double>& num, const std::pair<int, int>& indel_len, const std::string& model,
-    int n_reads, int rep, const seed_annotated_tree::mutationMatrices& mutMat, unsigned seed, int cpus, bool no_reads)
->>>>>>> 1a83a7b4
 {
     fs::path outDirObj = outDir;
     fs::path outRefFastaObj = outDir / fs::path(prefix + "_refFasta");
@@ -664,12 +615,7 @@
     return false;
 }
 
-<<<<<<< HEAD
 int genInt(double num_double, std::mt19937& gen) {
-=======
-int genInt(double num_double, unsigned seed) {
-    std::mt19937 gen(seed);
->>>>>>> 1a83a7b4
     std::uniform_real_distribution<> dist(0, 1);
     int i = int(num_double);
     double prob_to_add = num_double - double(i);
@@ -679,11 +625,7 @@
     return i;
 }
 
-<<<<<<< HEAD
 std::vector<int> genMutNum(const std::vector<double>& mutNum_double, std::mt19937& gen) {
-=======
-std::vector<int> genMutNum(const std::vector<double>& mutNum_double, unsigned seed) {
->>>>>>> 1a83a7b4
     std::vector<int> mutNum_int;
     for (double num : mutNum_double) {
         if (close_to_int(num)) {
