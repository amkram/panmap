--- conflicted
+++ resolved
@@ -746,15 +746,10 @@
         ("prefix,p", po::value<std::string>()->default_value("panmap"), "Prefix for output files")
         ("outputs,o", po::value<std::string>()->default_value("bam,vcf,assembly"), 
          "Outputs (placement/p, assembly/a, reference/r, spectrum/c, sam/s, bam/b, mpileup/m, vcf/v, all/A)")
-<<<<<<< HEAD
         ("index,i", po::value<std::string>()->default_value(""), "Path to precomputed index")
-        ("mgsr-index,m", po::value<std::string>(), "Path to precomputed MGSR index")
-=======
-        ("index,i", po::value<std::string>()->default_value(""), "Path to precomputed index (input)")
         ("index-output", po::value<std::string>()->default_value(""), "Path for index output (default: <guide>.pmi)")
         ("mutmat", po::value<std::string>()->default_value(""), "Path to mutation matrix file (input)")
         ("mutmat-output", po::value<std::string>()->default_value(""), "Path for mutation matrix output (default: <guide>.mm)")
->>>>>>> aea317da
     ;
     
     po::options_description seeding_opts("Seeding/alignment options");
@@ -1263,8 +1258,6 @@
                   reindex ? "Reindex flag set" : "No existing index found");
     }
 
-<<<<<<< HEAD
-=======
     int mgsr_t = 0;
     int mgsr_l = 0;
     bool open = false;
@@ -1329,7 +1322,6 @@
                      placementFileName, effective_index_output_path, "");
     
     return 0;
->>>>>>> aea317da
 
     // Build index if needed
     if (build) {
