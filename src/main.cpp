--- conflicted
+++ resolved
@@ -266,19 +266,6 @@
     log("Indexing...");
 
     // capnp index object
-<<<<<<< HEAD
-
-    // ::capnp::MallocMessageBuilder message;
-    // Index::Builder index = message.initRoot<Index>();
-    // index.setK(k);
-    // index.setS(s);
-    // index.setL(3);
-    // auto start = std::chrono::high_resolution_clock::now();
-    // pmi::build(T, index);
-    // auto end = std::chrono::high_resolution_clock::now();
-    // auto duration = std::chrono::duration_cast<std::chrono::milliseconds>(end - start);
-    // log("Build time: " + std::to_string(duration.count()) + " milliseconds");
-=======
     ::capnp::MallocMessageBuilder message;
     Index::Builder index = message.initRoot<Index>();
     
@@ -290,7 +277,6 @@
     auto end = std::chrono::high_resolution_clock::now();
     auto duration = std::chrono::duration_cast<std::chrono::milliseconds>(end - start);
     log("Build time: " + std::to_string(duration.count()) + " milliseconds");
->>>>>>> 19c8a508
 
     // std::string tst = "atest.pmi"; 
     // writeCapnp(message, tst);
