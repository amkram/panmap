#include <boost/iostreams/categories.hpp>
#include <boost/iostreams/filtering_streambuf.hpp>
#include <boost/iostreams/filter/zlib.hpp>
#include <boost/iostreams/filter/lzma.hpp>
#include <boost/program_options.hpp>
#include <boost/filesystem.hpp>
#include <cctype>
#include <chrono>
#include <cmath>
#include <csignal>
#include <cstddef>
#include <cstdint>
#include <cstdlib>
#include <cstring>
#include <exception>
#include <fcntl.h>
#include <fstream>
#include <iostream>
#include <limits>
#include <map>
#include <memory>
#include <mutex>
#include <random>
#include <sstream>
#include <stdexcept>
#include <string>
#include <tbb/global_control.h>
#include <tbb/parallel_for.h>
#include <tbb/blocked_range.h>
#include <unistd.h>
#include <vector>
#include <stack>
#include <sys/stat.h>
// Additional headers for robust signal handling
#include <signal.h>
#include <atomic>
// Headers for backtrace functionality
#include <execinfo.h>
#include <cxxabi.h>

#include "capnp/message.h"
#include "capnp/serialize-packed.h"

#include "genotyping.hpp"
#include "index.capnp.h"
#include "mgsr_index.capnp.h"
#include "indexing.hpp"
#include "logging.hpp"
#include "panman.hpp"
#include "placement.hpp"
#include "timing.hpp"
#include "seeding.hpp"
#include "mgsr.hpp"
#include "panmap_utils.hpp"

using namespace logging;
namespace po = boost::program_options;

// Namespace aliases
namespace fs = boost::filesystem;

// Global constants
static constexpr int DEFAULT_K = 32;
static constexpr int DEFAULT_S = 8;

// Thread safety
std::mutex outputMutex, indexMutex, placementMutex;
std::atomic<bool> shouldStop{false};

// Forward declarations
std::unique_ptr<::capnp::MessageReader> readCapnp(const std::string &path);
void writeCapnp(::capnp::MallocMessageBuilder &message, const std::string &path);

// Create a custom wrapper to hold ownership of fd and reader
struct IndexReaderWrapper : public ::capnp::MessageReader {
    int fd_;
    std::unique_ptr<::capnp::PackedFdMessageReader> reader;
    
    IndexReaderWrapper(int fd, const ::capnp::ReaderOptions& opts)
        : ::capnp::MessageReader(opts), fd_(fd), reader(std::make_unique<::capnp::PackedFdMessageReader>(fd, opts)) {}
    
    ~IndexReaderWrapper() {
        // First destroy the reader (which might use the fd)
        reader.reset();
        // Then close the fd
        if (fd_ >= 0) {
            close(fd_);
            fd_ = -1;
        }
    }
    
    // Implement required MessageReader methods by delegating to the inner reader
    ::kj::ArrayPtr<const ::capnp::word> getSegment(uint id) override {
        return reader->getSegment(id);
    }
    
    // Return root object from the reader
    template <typename T>
    typename T::Reader getRoot() {
        return reader->getRoot<T>();
    }
};

void writeCapnp(::capnp::MallocMessageBuilder &message, const std::string &path) {
  // Normalize path to ensure consistent resolution
  boost::filesystem::path normalizedPath = boost::filesystem::absolute(path);
  std::string resolvedPath = normalizedPath.string();
  boost::filesystem::path parentDir = normalizedPath.parent_path();
  
  // Create a temporary file path in the same directory
  std::string tempPath = resolvedPath + ".tmp";
  logging::debug("Writing Cap'n Proto message to temporary file: {}", tempPath);

  // Create directory if it doesn't exist
  if (!parentDir.empty() && !boost::filesystem::exists(parentDir)) {
    logging::debug("Creating parent directory: {}", parentDir.string());
    if (!boost::filesystem::create_directories(parentDir)) {
      std::string error = "Failed to create directory: " + parentDir.string();
      logging::err("{}", error);
      throw std::runtime_error(error);
    }
  }

  // ---- CRITICAL: Validate message integrity before writing ----
  // Check key fields of the index to ensure they're not corrupted
  auto indexRoot = message.getRoot<Index>();
  uint32_t k = indexRoot.getK();
  uint32_t s = indexRoot.getS();
  size_t seedMutations = indexRoot.getPerNodeSeedMutations().size();
  size_t dictSize = 0;
  if (indexRoot.hasKmerDictionary()) {
    dictSize = indexRoot.getKmerDictionary().size();
  }

  // Keep the original k and s values for later reference
  const uint32_t original_k = k;
  const uint32_t original_s = s;
  
  // Check for potential corruption
  bool needsRepair = false;
  if (k == 0 || s == 0) {
    logging::critical("CRITICAL ERROR: Corrupt values detected before writing: k={}, s={}", k, s);
    needsRepair = true;
    
    // Try to guess what k and s should be
    k = k == 0 ? 32 : k; // Default to 32 if k is zero
    s = s == 0 ? 8 : s;  // Default to 8 if s is zero
    
    // Attempt to repair the message
    logging::warn("ATTEMPTING REPAIR: Setting k={}, s={}", k, s);
    indexRoot.setK(k);
    indexRoot.setS(s);
    
    // Re-read the values to verify repair
    auto indexAfterRepair = message.getRoot<Index>();
    uint32_t k_after_repair = indexAfterRepair.getK();
    uint32_t s_after_repair = indexAfterRepair.getS();
    
    logging::info("After repair: k={}, s={}", k_after_repair, s_after_repair);
    if (k_after_repair == 0 || s_after_repair == 0) {
      logging::critical("REPAIR FAILED: Unable to set non-zero values in Cap'n Proto message");
      // Continue anyway as a last resort
    }
  }
  
  // CRITICAL: If seedMutations or dictionary count is corrupted, we should abort and not write the file
  if (seedMutations == 0 && dictSize == 0) {
    logging::critical("CRITICAL ERROR: Message data is corrupted (empty seedMutations and dictionary)");
    throw std::runtime_error("Cannot write corrupted index with empty data");
  }
  
  logging::debug("Integrity check: k={}, s={}, seedMutations={}, dictionary={}", 
                indexRoot.getK(), indexRoot.getS(), seedMutations, dictSize);
  // ---- End integrity check ----

  // Write to temporary file first
  int fd = open(tempPath.c_str(), O_WRONLY | O_CREAT | O_TRUNC, 0644);
  if (fd == -1) {
    std::string error = "Failed to open file for writing: " + tempPath + 
                       " (errno=" + std::to_string(errno) + ": " + 
                       std::strerror(errno) + ")";
    logging::err("{}", error);
    throw std::runtime_error(error);
  }

  try {
    // Write the message directly - no copying
    auto rootBeforeWrite = message.getRoot<Index>();
    uint32_t k_before_write = rootBeforeWrite.getK();
    uint32_t s_before_write = rootBeforeWrite.getS();
    size_t seedMutations_before_write = rootBeforeWrite.getPerNodeSeedMutations().size();
    size_t dictionary_before_write = rootBeforeWrite.getKmerDictionary().size();
    
    // Double check critical values one more time
    if (seedMutations_before_write == 0 && seedMutations > 0) {
      logging::critical("CRITICAL ERROR: seedMutations count was corrupted from {} to 0", seedMutations);
      throw std::runtime_error("Cannot write index with corrupted seedMutations count");
    }
    
    // Log key parameters to verify correct data is being written
    logging::info("Writing message: k={}, s={}, seedMutations={}, dictionary={}",
                 k_before_write, s_before_write, 
                 seedMutations_before_write, dictionary_before_write);
    
    // One last check - if values are still zero despite repair attempts, log and proceed
    if (k_before_write == 0 || s_before_write == 0) {
      logging::critical("CRITICAL ERROR: Zero values detected at write time, even after repair attempts. Will try to write anyway.");
    }
    
    // Use packed writing for efficiency
    ::capnp::writePackedMessageToFd(fd, message);
    
    // Explicitly sync to ensure data is written to disk
    if (fsync(fd) != 0) {
      std::string error = "Failed to fsync file: " + tempPath + 
                         " (errno=" + std::to_string(errno) + ": " + 
                         std::strerror(errno) + ")";
      logging::err("{}", error);
    close(fd);
      throw std::runtime_error(error);
    }
    
    // Close the file descriptor
    if (close(fd) != 0) {
      std::string error = "Failed to close file: " + tempPath + 
                         " (errno=" + std::to_string(errno) + ": " + 
                         std::strerror(errno) + ")";
      logging::err("{}", error);
      throw std::runtime_error(error);
    }
    
    // Verify written file by reading it back
    if (boost::filesystem::exists(tempPath) && 
        boost::filesystem::file_size(tempPath) > 0) {
        
      // Skip full validation in production to avoid performance impact
      // But we could add a flag to enable it
      
      logging::debug("Wrote {} bytes to temporary file", boost::filesystem::file_size(tempPath));
    } else {
      logging::warn("Temporary file is empty or doesn't exist after writing!");
    }
    
    // Sync the directory to ensure the file entry is updated
    int dirFd = open(parentDir.c_str(), O_RDONLY);
    if (dirFd != -1) {
      fsync(dirFd);
      close(dirFd);
    }
    
    // Atomically rename the temporary file to the target file
    if (std::rename(tempPath.c_str(), resolvedPath.c_str()) != 0) {
      std::string error = "Failed to rename file: " + tempPath + " -> " + 
                         resolvedPath + " (errno=" + std::to_string(errno) + 
                         ": " + std::strerror(errno) + ")";
      logging::err("{}", error);
      throw std::runtime_error(error);
    }
    
    // Final directory sync after rename
    dirFd = open(parentDir.c_str(), O_RDONLY);
    if (dirFd != -1) {
      fsync(dirFd);
      close(dirFd);
    }
    
    logging::info("Successfully wrote Cap'n Proto message to: {}", resolvedPath);
  } catch (const std::exception& e) {
    // Clean up temporary file on error
    if (fd != -1) {
    close(fd);
    }
    if (boost::filesystem::exists(tempPath)) {
      boost::filesystem::remove(tempPath);
    }
    std::string error = "Error writing Cap'n Proto message: " + std::string(e.what());
    logging::err("{}", error);
    throw std::runtime_error(error);
  }
}

std::unique_ptr<::capnp::MessageReader> readCapnp(const std::string &path) {
  // Normalize path to ensure consistent resolution
  boost::filesystem::path normalizedPath = boost::filesystem::absolute(path);
  std::string resolvedPath = normalizedPath.string();
  logging::debug("Reading Cap'n Proto message from: {}", resolvedPath);
  
  try {
    // Check if file exists and is not empty
    if (!fs::exists(resolvedPath)) {
      throw std::runtime_error("Index file not found: " + resolvedPath);
    }
    
    uintmax_t fileSize = fs::file_size(resolvedPath);
    if (fileSize == 0) {
      throw std::runtime_error("Index file is empty: " + resolvedPath);
    }
    logging::debug("Index file exists with size {} bytes", fileSize);
    
    // Check file permissions
    bool isReadable = access(resolvedPath.c_str(), R_OK) == 0;
    if (!isReadable) {
      int errnum = errno;
      throw std::runtime_error("Index file is not readable: " + resolvedPath + 
                             " (errno: " + std::to_string(errnum) + ", " + 
                             strerror(errnum) + ")");
    }
    
    // Open the file
    int fd = open(resolvedPath.c_str(), O_RDONLY);
    if (fd < 0) {
      int errnum = errno;
      throw std::runtime_error("Failed to open index file: " + resolvedPath + 
                            " (errno: " + std::to_string(errnum) + ", " + 
                            strerror(errnum) + ")");
    }
    
    try {
    // Configure reader options for large messages
    ::capnp::ReaderOptions opts;
    opts.traversalLimitInWords = std::numeric_limits<uint64_t>::max();
    opts.nestingLimit = 1024;
    
      // FIXED: Create wrapper that properly manages reader and fd lifetimes
      auto wrapper = std::make_unique<IndexReaderWrapper>(fd, opts);
      
      // Validate the root structure
      auto root = wrapper->getRoot<Index>();
      
      // Validate essential fields
      uint32_t k = root.getK();
      uint32_t s = root.getS();
      size_t nodeCount = root.getPerNodeSeedMutations().size();
        
      if (k == 0 || s == 0 || nodeCount == 0) {
        // Don't close fd here - will be closed by wrapper destructor
        throw std::runtime_error("Invalid index data: k=" + std::to_string(k) + 
                              ", s=" + std::to_string(s) + 
              ", nodes=" + std::to_string(nodeCount));
        }
        
      // Log additional validation checks
      logging::debug("Validated index structure: k={}, s={}, nodes={}, gapMutations={}, dictionary={}",
                    k, s, nodeCount, root.getPerNodeGapMutations().size(), root.getKmerDictionary().size());
      
      // Check optional fields if they're expected to be set
      if (root.hasNodePathInfo() && root.getNodePathInfo().size() == 0) {
        logging::warn("Index has empty nodePathInfo list");
      }
      
      if (root.hasBlockInfo() && root.getBlockInfo().size() == 0) {
        logging::warn("Index has empty blockInfo list");
      }
      
      logging::info("Successfully read and validated index from {}", resolvedPath);
      
      // Return the wrapper as a MessageReader (it will be upcast)
      return std::unique_ptr<::capnp::MessageReader>(wrapper.release());
    } catch (const ::kj::Exception& e) {
      // Clean up fd on exception
      close(fd);
      throw std::runtime_error("Cap'n Proto parsing error: " + 
                             std::string(e.getDescription().cStr()));
    } catch (const std::exception& e) {
      // Clean up fd on exception
      close(fd);
      throw; // Re-throw other exceptions
      }
  } catch (const std::exception &e) {
    logging::err("Failed to read Cap'n Proto message: {}", e.what());
    throw;
  }
}

/**
 * Demangles a C++ symbol name to make it human-readable
 * 
 * @param symbol The mangled symbol name
 * @return The demangled symbol name or the original if demangling fails
 */
std::string demangle(const char* symbol) {
    int status = 0;
    char* demangled = abi::__cxa_demangle(symbol, nullptr, nullptr, &status);
    
    if (status == 0 && demangled) {
        std::string result(demangled);
        free(demangled);
        return result;
    }
    
    return std::string(symbol);
}

/**
 * Prints the current stack trace
 * 
 * @param skip Number of frames to skip from the top of the stack
 */
void printStackTrace(int skip = 1) {
    void* callstack[128];
    int frames = backtrace(callstack, 128);
    char** symbols = backtrace_symbols(callstack, frames);
    
    std::cerr << "\nStack trace:" << std::endl;
    
    for (int i = skip; i < frames; i++) {
        std::string frame = symbols[i];
        
        // Try to extract the function name for demangling
        size_t nameStart = frame.find('(');
        size_t nameEnd = frame.find('+', nameStart);
        
        if (nameStart != std::string::npos && nameEnd != std::string::npos) {
            std::string mangledName = frame.substr(nameStart + 1, nameEnd - nameStart - 1);
            std::string prettyName = demangle(mangledName.c_str());
            
            // Replace the mangled name with the demangled one
            frame = frame.substr(0, nameStart + 1) + prettyName + frame.substr(nameEnd);
        }
        
        std::cerr << "  #" << (i - skip) << ": " << frame << std::endl;
    }
    
    free(symbols);
}

/**
 * Signal handler for handling interrupts (SIGINT, SIGTERM, etc.)
 * Simple and robust handler to ensure gmon.out gets saved
 * 
 * @param signum The signal number
 */
void signalHandler(int signum) {
    // Prevent recursive signal handling
    static volatile sig_atomic_t handling_signal = 0;
    if (handling_signal) {
        _exit(1);
    }
    handling_signal = 1;

    const char* sigName = "UNKNOWN";
    switch (signum) {
        case SIGINT:  sigName = "SIGINT (Interrupt/Ctrl+C)"; break;
        case SIGTERM: sigName = "SIGTERM (Termination request)"; break;
        case SIGSEGV: sigName = "SIGSEGV (Segmentation fault)"; break;
        case SIGABRT: sigName = "SIGABRT (Abort)"; break;
    }

    if (signum == SIGINT || signum == SIGTERM) {
        // Use write() instead of printf/fprintf for signal safety
        const char* msg = "\n*** Program interrupted by signal ***\n";
        write(STDERR_FILENO, msg, strlen(msg));
        
        // Set the flag to indicate we should stop
        shouldStop = true;
        
        // Minimal cleanup - just try to shutdown spdlog quietly
        try {
            spdlog::set_level(spdlog::level::off);
            spdlog::shutdown();
        } catch (...) {
            // Ignore any exceptions during shutdown
        }
        
        const char* cleanup_msg = "Attempting graceful exit to preserve profiling data...\n";
        write(STDERR_FILENO, cleanup_msg, strlen(cleanup_msg));
        
        // Use exit() (not _exit()) to ensure atexit handlers run, including gprof's
        exit(0);  // Exit with 0 for gprof compatibility

    } else {
        // For fatal signals, exit immediately without cleanup
        const char* fatal_msg = "\n*** Fatal signal received, exiting immediately ***\n";
        write(STDERR_FILENO, fatal_msg, strlen(fatal_msg));
        _exit(1);
    }
}

bool isFileReadable(const std::string &path) {
  std::ifstream file(path);
  return file.good();
}

bool isFileWritable(const std::string &path) {
  if (fs::exists(path)) {
    std::ofstream file(path, std::ios::app);
    return file.good();
  }

  auto dir = fs::path(path).parent_path();
  if (!fs::exists(dir)) {
    try {
      fs::create_directories(dir);
    } catch (const fs::filesystem_error &) {
      return false;
    }
  }

  std::ofstream file(path);
  if (!file.good())
    return false;
  fs::remove(path);
  return true;
}

void validateInputFile(const std::string &path,
                       const std::string &description) {
  if (path.empty())
    throw std::runtime_error(description + " path is empty");
  if (!fs::exists(path))
    throw std::runtime_error(description + " not found: " + path);
  if (!isFileReadable(path))
    throw std::runtime_error("Cannot read " + description + ": " + path);
}

void validateOutputFile(const std::string &path,
                        const std::string &description) {
  if (path.empty())
    throw std::runtime_error(description + " path is empty");
  if (!isFileWritable(path))
    throw std::runtime_error("Cannot write to " + description + ": " + path);
}

void cleanupPanMAN(panmanUtils::TreeGroup *TG) { delete TG; }

// Function to get a random node from the TreeGroup
panmanUtils::Node *getRandomNode(panmanUtils::TreeGroup *TG,
                                 std::mt19937 &rng) {
  if (!TG || TG->trees.empty()) {
    return nullptr;
  }

  // First select a random tree
  std::uniform_int_distribution<size_t> treeDist(0, TG->trees.size() - 1);
  size_t treeIndex = treeDist(rng);
  panmanUtils::Tree &randomTree = TG->trees[treeIndex];

  // Then select a random node from that tree
  if (randomTree.allNodes.empty()) {
    return nullptr;
  }

  std::vector<panmanUtils::Node *> nodes;
  for (auto &pair : randomTree.allNodes) {
    nodes.push_back(pair.second);
  }

  std::uniform_int_distribution<size_t> nodeDist(0, nodes.size() - 1);
  size_t nodeIndex = nodeDist(rng);

  return nodes[nodeIndex];
}

// Function to save a node's sequence to a FASTA file
bool saveNodeSequence(panmanUtils::Tree *tree, panmanUtils::Node *node,
                      const std::string &outputFileName) {
  if (!tree || !node) {
    return false;
  }

  std::string sequence =
      tree->getStringFromReference(node->identifier, false, true);
  std::ofstream outFile(outputFileName);

  if (outFile.is_open()) {
    outFile << ">" << node->identifier << "\n";
    outFile << sequence << "\n";
    outFile.close();
    return true;
  }

  return false;
}

// wrapper function for timing functions
template <typename Func, typename... Args>
auto timeFunction(const std::string& name, Func&& func, Args&&... args) {
  auto start = std::chrono::high_resolution_clock::now();

    // Handle both void and non-void return types
  if constexpr (std::is_void_v<std::invoke_result_t<Func, Args...>>) {
    std::invoke(std::forward<Func>(func), std::forward<Args>(args)...);
    auto end = std::chrono::high_resolution_clock::now();
    
    auto duration = std::chrono::duration_cast<std::chrono::microseconds>(end - start);
    std::cout << name << " took: " << duration.count() << " microseconds\n";
  } else {
    auto result = std::invoke(std::forward<Func>(func), std::forward<Args>(args)...);
    auto end = std::chrono::high_resolution_clock::now();
    
    auto duration = std::chrono::duration_cast<std::chrono::microseconds>(end - start);
    std::cout << name << " took: " << duration.count() << " microseconds\n";
    return result;
  }
}

/**
 * @brief Load a PanMAN tree from a file
 *
 * @param filename Path to the PanMAN file
 * @return panmanUtils::TreeGroup* Loaded TreeGroup or nullptr if loading failed
 */
panmanUtils::TreeGroup *loadPanMAN(const std::string &filename) {
  try {
    // Open the input file
    std::ifstream inputFile(filename);
    if (!inputFile.is_open()) {
      logging::err("Failed to open PanMAN file: {}", filename);
      return nullptr;
    }

    // Set up filtering stream for decompression
    boost::iostreams::filtering_streambuf<boost::iostreams::input> inBuffer;
    inBuffer.push(boost::iostreams::lzma_decompressor());
    inBuffer.push(inputFile);

    // Create the input stream that will be passed to the TreeGroup constructor
    std::istream inputStream(&inBuffer);

    // Create the TreeGroup (default isOld=false for newer format)
    panmanUtils::TreeGroup *TG = new panmanUtils::TreeGroup(inputStream);

    inputFile.close();
    logging::info("Successfully loaded PanMAN file: {}", filename);
    return TG;
  } catch (const std::exception &e) {
    logging::err("Exception while loading PanMAN file: {}", e.what());
    return nullptr;
  }
}

// Function to save a node's constructed sequence to a FASTA file
bool saveNodeConstructedSequence(state::StateManager &stateManager, panmanUtils::Tree *tree, 
                               panmanUtils::Node *node, const std::string &outputFileName) {
  if (!tree || !node) {
    return false;
  }

  std::string nodeId = node->identifier;
  logging::info("Extracting constructed sequence for node {}", nodeId);
  
  try {
    // First ensure the node's blocks are properly activated
    auto activeBlocks = stateManager.getActiveBlocks(nodeId);
    if (activeBlocks.empty()) {
      logging::warn("Node {} has no active blocks. Sequence will be empty!", nodeId);
    } else {
      logging::info("Node {} has {} active blocks", nodeId, activeBlocks.size());
    }
    
    // Get the sequence using StateManager (this shows what's actually in memory)
    int64_t startPos = std::numeric_limits<int64_t>::max();
    int64_t endPos = std::numeric_limits<int64_t>::min();
    
    // Find the span of all active blocks
    for (int32_t blockId : activeBlocks) {
        auto blockRange = stateManager.getBlockRange(blockId);
        startPos = std::min(startPos, blockRange.start);
        endPos = std::max(endPos, blockRange.end);
    }
    
    // If no blocks are active, use a reasonable default
    if (startPos > endPos) {
        startPos = 0;
        endPos = 0;
    }
    
    coordinates::CoordRange fullRange = {startPos, endPos};
    auto [sequence, _, __, ___] = stateManager.extractSequence(nodeId, fullRange);
    
    logging::info("Extracted sequence of length {} for node {}", sequence.length(), nodeId);
    std::ofstream outFile(outputFileName);

    if (outFile.is_open()) {
      outFile << ">" << nodeId << "_constructed_sequence\n";
      outFile << sequence << "\n";
      outFile.close();
      return true;
    }
  } catch (const std::exception &e) {
    logging::err("Error extracting sequence for node {}: {}", nodeId, e.what());
  }

  return false;
}


// Main program entry point
int main(int argc, char *argv[]) {
    // Register signal handlers for various signals
    signal(SIGINT, signalHandler);   // Ctrl+C
    signal(SIGTERM, signalHandler);  // Termination request
    signal(SIGSEGV, signalHandler);  // Segmentation fault
    signal(SIGABRT, signalHandler);  // Abort
    
    // Register an atexit handler to ensure gprof data is written
    std::atexit([]() {
        // This ensures that any profiling data (gmon.out) gets written
        // even if we exit from a signal handler
        std::cerr << "Program cleanup completed - profiling data should be saved." << std::endl;
    });
    
    auto main_start = std::chrono::high_resolution_clock::now();
    
    // --- Boost.Program_options Setup ---
    po::options_description generic_opts("Generic options");
    generic_opts.add_options()
        ("help,h", "Show help message")
        ("version,V", "Show version")
        ("quiet,q", "Run in quiet mode")
        ("verbose,v", "Run in verbose mode")
        ("log-level", po::value<std::string>()->default_value("info"), 
         "Set logging level (trace, debug, info, warn, error, critical, off)")
        ("time", "Show time taken at each step")
        ("cpus,c", po::value<int>()->default_value(1), "Number of CPUs to use")
        ("stop-after,x", po::value<std::string>()->default_value(""), 
         "Stop after stage (indexing/i, placement/p, mapping/m, genotyping/g, assembly/a)")
        ("seed,Q", po::value<int>()->default_value(42), "Seed for random number generation")
        ("test", "Run coordinate system tests")
        ("test-nucleotide-mutations", "Run targeted test for nucleotide mutations in node_2")
    ;

    po::options_description input_opts("Input/output options");
    input_opts.add_options()
        ("prefix,p", po::value<std::string>()->default_value("panmap"), "Prefix for output files")
        ("outputs,o", po::value<std::string>()->default_value("bam,vcf,assembly"), 
         "Outputs (placement/p, assembly/a, reference/r, spectrum/c, sam/s, bam/b, mpileup/m, vcf/v, all/A)")
        ("index,i", po::value<std::string>()->default_value(""), "Path to precomputed index")
    ;
    
    po::options_description seeding_opts("Seeding/alignment options");
    seeding_opts.add_options()
        ("k,k", po::value<int>()->default_value(DEFAULT_K), "Length of k-mer seeds") // Use DEFAULT_K defined later
        ("s,s", po::value<int>()->default_value(DEFAULT_S), "Length of s-mers for syncmers") // Use DEFAULT_S defined later
        ("aligner,a", po::value<std::string>()->default_value("minimap2"), "Aligner (minimap2 or bwa-aln)")
        ("ref,r", po::value<std::string>()->default_value(""), "Reference node ID to align to (skip placement)")
        ("prior,P", "Use mutation spectrum prior for genotyping")
        ("reindex,f", "Force index rebuild")
        
    ;

    po::options_description mgsr_opts("MGSR options");
    mgsr_opts.add_options()
        ("index-mgsr", po::value<std::string>(), "Path to build/rebuild MGSR index")
        ("mgsr-index,m", po::value<std::string>(), "Path to precomputed MGSR index")
        ("l,l", po::value<int>()->default_value(1), "Length of k-min-mers (i.e. l seeds per kminmer)")
        ("skip-singleton", "Skip singleton reads")
        ("low-memory", "Use low memory mode")
    ;

    po::options_description dev_opts("Developer options");
    dev_opts.add_options()
        ("dump,D", "Dump all seeds to file")
        ("dump-real,X", "Dump true seeds to file")
        ("genotype-from-sam", "Generate VCF from SAM file")
        ("sam-file", po::value<std::string>(), "Path to SAM file for VCF generation")
        ("ref-file", po::value<std::string>(), "Path to reference FASTA for VCF generation")
        ("save-jaccard", "Save Jaccard index to <prefix>.jaccard.txt")
        ("save-kminmer-binary-coverage", "Save kminmer binary coverage")
        ("parallel-tester", "Run parallel tester")
        ("eval", po::value<std::string>(), "Evaluate placement accuracy (path to TSV)")
        ("dump-sequence", po::value<std::string>(), "Dump sequence for a specific node ID")
        ("dump-random-node", "Dump sequence for a random node")
        ("debug-node-id", po::value<std::string>()->default_value(""), "Log detailed placement debug info for this specific node ID")
        ("candidate-threshold", po::value<float>()->default_value(0.01f), "Placement candidate threshold proportion") 
        ("max-candidates", po::value<int>()->default_value(16), "Maximum placement candidates")
        ("use-lite-placement", "Use LiteTree-based placement (avoids loading full panman until after placement)")
        ("use-full-placement", "Use traditional full Tree-based placement (default for backward compatibility)")
    ;

    // Hidden options for positional arguments
    po::options_description hidden_opts("Hidden options");
    hidden_opts.add_options()
        ("guide-panman", po::value<std::string>(), "Pangenome reference file")
        ("reads1", po::value<std::string>(), "Reads file 1")
        ("reads2", po::value<std::string>(), "Reads file 2")
    ;

    po::options_description cmdline_options;
    cmdline_options.add(generic_opts).add(input_opts).add(mgsr_opts).add(seeding_opts).add(dev_opts).add(hidden_opts);

    po::options_description visible_options("panmap -- v0.0 \u27d7 \u27d7\nPangenome phylogenetic placement, alignment, genotyping, and assembly of reads\n\nUsage: panmap [options] <guide.panman> [<reads1.fastq>] [<reads2.fastq>]\n\nAllowed options");
    visible_options.add(generic_opts).add(input_opts).add(mgsr_opts).add(seeding_opts).add(dev_opts);

    po::positional_options_description p;
    p.add("guide-panman", 1).add("reads1", 1).add("reads2", 1);

    po::variables_map vm;
    try {
        po::store(po::command_line_parser(argc, argv).options(cmdline_options).positional(p).run(), vm);
        po::notify(vm);
    } catch (const po::error& e) {
        std::cerr << "Error parsing command line: " << e.what() << std::endl;
        std::cerr << visible_options << std::endl;
        return 1;
    }

    // Handle --help
    if (vm.count("help")) {
        std::cout << visible_options << std::endl;
        return 0;
    }

    // Handle --version
    if (vm.count("version")) {
        std::cout << "panmap 0.0" << std::endl;
        return 0;
    }

    // --- End Boost.Program_options Setup ---

    // Set up parallel processing
    tbb::global_control c(tbb::global_control::max_allowed_parallelism,
                          vm["cpus"].as<int>());

    // Set logging verbosity level
    bool quiet_mode = vm.count("quiet") > 0;
    bool verbose_mode = vm.count("verbose") > 0;
    std::string levelStr = vm["log-level"].as<std::string>(); // Default handled by boost

    // Determine effective log level
    if (quiet_mode) {
        logging::loggingLevel = logging::LogLevel::CRITICAL; 
        levelStr = "critical"; // Update levelStr for logging message
    } else if (verbose_mode) {
        logging::loggingLevel = logging::LogLevel::TRACE;    
        levelStr = "trace"; // Update levelStr for logging message
    } else {
        // Map string from --log-level to enum
        std::string lowerLevelStr = levelStr;
        std::transform(lowerLevelStr.begin(), lowerLevelStr.end(), lowerLevelStr.begin(), ::tolower);
        
        if (lowerLevelStr == "trace") logging::loggingLevel = logging::LogLevel::TRACE;
        else if (lowerLevelStr == "debug") logging::loggingLevel = logging::LogLevel::DEBUG;
        else if (lowerLevelStr == "info") logging::loggingLevel = logging::LogLevel::INFO;
        else if (lowerLevelStr == "warn") logging::loggingLevel = logging::LogLevel::WARN;
        else if (lowerLevelStr == "error") logging::loggingLevel = logging::LogLevel::ERROR;
        else if (lowerLevelStr == "critical") logging::loggingLevel = logging::LogLevel::CRITICAL;
        else if (lowerLevelStr == "off") logging::loggingLevel = logging::LogLevel::OFF;
        else { 
            logging::loggingLevel = logging::LogLevel::WARN; // Default to WARN (quieter)
            levelStr = "warn"; // Ensure levelStr is consistent
            std::cerr << "Warning: Invalid log level '" << vm["log-level"].as<std::string>() << "' provided. Using default 'warn'." << std::endl;
        }
    }

    // Initialize spdlog (uses the static logging::loggingLevel variable)
    logging::initSpdlog(); 
    
    // Initialize node tracking only if verbose
    if (logging::loggingLevel <= logging::LogLevel::DEBUG) { 
        logging::initNodeTracking();
    }
    // Log the final effective level
    // Use levelStr which reflects quiet/verbose overrides
    logging::critical("Effective log level set to: {}", levelStr); 

    logging::critical("Starting panmap with verbosity level: {}",
                      quiet_mode ? "quiet"
                                 : (verbose_mode ? "verbose" : "normal"));

    // Get basic parameters
    // Check for mandatory positional argument
    if (!vm.count("guide-panman")) {
      err("Missing required pangenome file argument <guide.panman>");
      std::cerr << visible_options << std::endl; // Show help on error
      return 1;
    }
    std::string guide = vm["guide-panman"].as<std::string>();
    
    // Optional positional arguments
    std::string reads1 = vm.count("reads1") ? vm["reads1"].as<std::string>() : "";
    std::string reads2 = vm.count("reads2") ? vm["reads2"].as<std::string>() : "";
    
    // Get other parameters from vm (using defaults where applicable)
    std::string prefix = vm["prefix"].as<std::string>();
    std::string outputs = vm["outputs"].as<std::string>();
    std::string aligner = vm["aligner"].as<std::string>(); // Default handled by boost
    std::string refNode = vm["ref"].as<std::string>();     // Default handled by boost
    std::string eval = vm.count("eval") ? vm["eval"].as<std::string>() : ""; // Optional

    // Validate input file exists
    if (!fs::exists(guide)) {
      err("Pangenome file not found: {}", guide);
      return 1;
    }

    // Parse output options
    std::vector<std::string> outputs_seperated;
    std::stringstream ss(outputs);
    std::string token;
    while (std::getline(ss, token, ',')) {
      outputs_seperated.push_back(token);
    }

    // Initialize output filenames
    std::string refFileName, samFileName, bamFileName, mpileupFileName,
        vcfFileName;

    for (const auto &output : outputs_seperated) {
      if (output.size() == 1) {
        switch (output[0]) {
        case 'r':
          refFileName = prefix + ".reference.fa";
          break;
        case 's':
          samFileName = prefix + ".sam";
          break;
        case 'b':
          bamFileName = prefix + ".bam";
          break;
        case 'm':
          mpileupFileName = prefix + ".mpileup";
          break;
        case 'v':
          vcfFileName = prefix + ".vcf";
          break;
        case 'A':
          refFileName = prefix + ".reference.fa";
          samFileName = prefix + ".sam";
          bamFileName = prefix + ".bam";
          mpileupFileName = prefix + ".mpileup";
          vcfFileName = prefix + ".vcf";
          break;
        }
      } else {
        if (output == "reference")
          refFileName = prefix + ".reference.fa";
        else if (output == "sam")
          samFileName = prefix + ".sam";
        else if (output == "bam") {
          samFileName = prefix + ".sam";
          bamFileName = prefix + ".bam";
        } else if (output == "mpileup")
          mpileupFileName = prefix + ".mpileup";
        else if (output == "vcf")
          vcfFileName = prefix + ".vcf";
        else if (output == "all") {
          refFileName = prefix + ".reference.fa";
          samFileName = prefix + ".sam";
          bamFileName = prefix + ".bam";
          mpileupFileName = prefix + ".mpileup";
          vcfFileName = prefix + ".vcf";
        }
      }
    }

    if (vm.count("mgsr-index")) {
      std::string mgsr_index_path = vm["mgsr-index"].as<std::string>();
      int fd = mgsr::open_file(mgsr_index_path);
      ::capnp::ReaderOptions readerOptions {.traversalLimitInWords = std::numeric_limits<uint64_t>::max(), .nestingLimit = 1024};
      ::capnp::PackedFdMessageReader reader(fd, readerOptions);
      MGSRIndex::Reader indexReader = reader.getRoot<MGSRIndex>();
      LiteTree::Reader liteTreeReader = indexReader.getLiteTree();
      size_t numThreads = tbb::global_control::active_value(tbb::global_control::max_allowed_parallelism);
      
      panmapUtils::LiteTree liteTree;
      liteTree.initialize(liteTreeReader);

      std::vector<std::string> readSequences;
      mgsr::extractReadSequences(reads1, reads2, readSequences);

      bool skipSingleton = vm.count("skip-singleton") > 0;
      bool lowMemory = vm.count("low-memory") > 0;
      mgsr::ThreadsManager threadsManager(&liteTree, numThreads, skipSingleton, lowMemory);
      threadsManager.initializeMGSRIndex(indexReader);
      close(fd);
      threadsManager.initializeQueryData(readSequences);
      std::cout << "Total unique kminmers: " << threadsManager.allSeedmerHashesSet.size() << std::endl;
      
      std::vector<uint64_t> totalNodesPerThread(numThreads, 0);
      for (size_t i = 0; i < numThreads; ++i) {
        totalNodesPerThread[i] = liteTree.allLiteNodes.size();
      }
      ProgressTracker progressTracker(numThreads, totalNodesPerThread);

      std::cout << "Using " << numThreads << " threads" << std::endl;

      // mgsr::mgsrPlacer placer(&liteTree, threadsManager, lowMemory);
      // placer.setProgressTracker(&progressTracker, 0);
      // auto start_time_traverseTree = std::chrono::high_resolution_clock::now();
      // placer.traverseTree();
      // auto end_time_traverseTree = std::chrono::high_resolution_clock::now();
      // auto duration_traverseTree = std::chrono::duration_cast<std::chrono::milliseconds>(end_time_traverseTree - start_time_traverseTree);
      // std::cout << "Traversed tree in " << std::fixed << std::setprecision(3) << static_cast<double>(duration_traverseTree.count()) / 1000.0 << "s\n" << std::endl;
      // exit(0);


      // auto start_time_computeOverlapCoefficients = std::chrono::high_resolution_clock::now();
      // mgsr::mgsrPlacer placer(&liteTree, threadsManager);
      // placer.computeOverlapCoefficients(threadsManager.allSeedmerHashesSet);
      // auto end_time_computeOverlapCoefficients = std::chrono::high_resolution_clock::now();
      // auto duration_computeOverlapCoefficients = std::chrono::duration_cast<std::chrono::milliseconds>(end_time_computeOverlapCoefficients - start_time_computeOverlapCoefficients);
      // std::cout << "Computed overlap coefficients in " << static_cast<double>(duration_computeOverlapCoefficients.count()) / 1000.0 << "s\n" << std::endl;
      // exit(0);

      auto start_time_place = std::chrono::high_resolution_clock::now();
      std::atomic<size_t> numGroupsUpdate = 0;
      std::atomic<size_t> numReadsUpdate = 0;
      tbb::parallel_for(tbb::blocked_range<size_t>(0, threadsManager.threadRanges.size()), [&](const tbb::blocked_range<size_t>& rangeIndex){
        for (size_t i = rangeIndex.begin(); i != rangeIndex.end(); ++i) {
          auto [start, end] = threadsManager.threadRanges[i];
        
          std::span<mgsr::Read> curThreadReads(threadsManager.reads.data() + start, end - start);
          mgsr::mgsrPlacer curThreadPlacer(&liteTree, threadsManager, lowMemory);
          curThreadPlacer.initializeQueryData(curThreadReads);
          curThreadPlacer.setAllSeedmerHashesSet(threadsManager.allSeedmerHashesSet);

          curThreadPlacer.setProgressTracker(&progressTracker, i);

          curThreadPlacer.placeReads();

          if (lowMemory) {
            threadsManager.perNodeScoreDeltasIndexByThreadIdLowMemory[i] = std::move(curThreadPlacer.perNodeScoreDeltasIndexLowMemory);
          } else {
            threadsManager.perNodeScoreDeltasIndexByThreadId[i] = std::move(curThreadPlacer.perNodeScoreDeltasIndex);
          }
          threadsManager.readMinichainsInitialized[i] = curThreadPlacer.readMinichainsInitialized;
          threadsManager.readMinichainsAdded[i] = curThreadPlacer.readMinichainsAdded;
          threadsManager.readMinichainsRemoved[i] = curThreadPlacer.readMinichainsRemoved;
          threadsManager.readMinichainsUpdated[i] = curThreadPlacer.readMinichainsUpdated;
          if (i == 0) {
            threadsManager.identicalGroups = std::move(curThreadPlacer.identicalGroups);
            threadsManager.identicalNodeToGroup = std::move(curThreadPlacer.identicalNodeToGroup);
            threadsManager.kminmerOverlapCoefficients = std::move(curThreadPlacer.kminmerOverlapCoefficients);
          }
          numGroupsUpdate += curThreadPlacer.numGroupsUpdate;
          numReadsUpdate += curThreadPlacer.numReadsUpdate;
        }
      });
      auto end_time_place = std::chrono::high_resolution_clock::now();
      auto duration_place = std::chrono::duration_cast<std::chrono::milliseconds>(end_time_place - start_time_place);
      std::cout << "\n\nPlaced reads in " << static_cast<double>(duration_place.count()) / 1000.0 << "s\n" << std::endl;

      auto nodeToDfsIndex = std::move(liteTree.nodeToDfsIndex);
      mgsr::squareEM squareEM(threadsManager, nodeToDfsIndex, prefix, 1000);
      liteTree.cleanup(); // no longer needed. clear memory to prep for EM.
      
      auto start_time_squareEM = std::chrono::high_resolution_clock::now();
      for (size_t i = 0; i < 5; ++i) {
        squareEM.runSquareEM(1000);
        std::cout << "\nRound " << i << " of squareEM completed... nodes size changed from " << squareEM.nodes.size() << " to ";
        bool removed = squareEM.removeLowPropNodes();
        std::cout << squareEM.nodes.size() << std::endl;
        if (!removed) {
          break;
        }
      }
      
      std::vector<uint64_t> indices(squareEM.nodes.size());
      std::iota(indices.begin(), indices.end(), 0);
      std::sort(indices.begin(), indices.end(), [&squareEM](uint64_t i, uint64_t j) {
        return squareEM.props[i] > squareEM.props[j];
      });
      std::cout << std::endl;

      std::ofstream abundanceOutput(prefix + ".mgsr.abundance.out");
      abundanceOutput << std::setprecision(5) << std::fixed;
      for (size_t i = 0; i < indices.size(); ++i) {
        size_t index = indices[i];
        abundanceOutput << squareEM.nodes[index];
        if (squareEM.identicalGroups.find(squareEM.nodes[index]) != squareEM.identicalGroups.end()) {
          for (const auto& member : squareEM.identicalGroups[squareEM.nodes[index]]) {
            abundanceOutput << "," << member;
          }
        }
        abundanceOutput << "\t" << squareEM.props[index] << std::endl;
      }
      abundanceOutput.close();
      auto end_time_squareEM = std::chrono::high_resolution_clock::now();
      auto duration_squareEM = std::chrono::duration_cast<std::chrono::milliseconds>(end_time_squareEM - start_time_squareEM);
      std::cout << "SquareEM completed in " << static_cast<double>(duration_squareEM.count()) / 1000.0 << "s\n" << std::endl;

      exit(0);
    }

    // Get remaining parameters
    bool reindex = vm.count("reindex") > 0;
    bool prior = vm.count("prior") > 0;
    bool genotype_from_sam = vm.count("genotype-from-sam") > 0;
    bool save_jaccard = vm.count("save-jaccard") > 0;
    bool show_time = vm.count("time") > 0;
    bool dump_random_node = vm.count("dump-random-node") > 0;

    int k = vm["k"].as<int>(); // Default handled by boost
    int s = vm["s"].as<int>(); // Default handled by boost
    std::string index_path = vm["index"].as<std::string>(); // Default handled by boost

    std::random_device rd;
    std::mt19937 rng(rd());


    // Load pangenome
    msg("Loading reference pangenome from: {}", guide);

    std::unique_ptr<panmanUtils::TreeGroup> TG;

    try {
      TG = std::unique_ptr<panmanUtils::TreeGroup>(loadPanMAN(guide));

      if (!TG || TG->trees.empty()) {
        throw std::runtime_error(
            "No valid trees found in the loaded PanMAN file.");
      }

      // Debug log for tree structure
      for (size_t i = 0; i < TG->trees.size(); i++) {
        panmanUtils::Tree &T = TG->trees[i];
        logging::debug(
            "[DEBUG] Tree {} details: blocks.size={}, gaps.size={}, "
            "blockGaps.blockPosition.size={}, allNodes.size={}, root={}",
            i, T.blocks.size(), T.gaps.size(), T.blockGaps.blockPosition.size(),
            T.allNodes.size(), T.root ? T.root->identifier : "null");
      }

      msg("Successfully loaded pangenome with {} trees:", TG->trees.size());
    } catch (const std::exception &e) {
      err("Failed to load reference PanMAN: {}", e.what());
      return 1;
    }

    msg("Using first tree as reference.");
    panmanUtils::Tree &T = TG->trees[0];

    if (vm.count("index-mgsr")) {
      std::string mgsr_index_path = vm["index-mgsr"].as<std::string>();
      int mgsr_t = 0;
      int mgsr_l = 3;
      bool open = false;
      mgsr::mgsrIndexBuilder mgsrIndexBuilder(&T, 19, 8, mgsr_t, mgsr_l, open);
      mgsrIndexBuilder.buildIndex();
      mgsrIndexBuilder.writeIndex(mgsr_index_path);
      msg("MGSR index written to: {}", mgsr_index_path);
      return 0;
    }

    exit(0);


    // Handle --dump-random-node parameter if provided
    if (dump_random_node) {
      panmanUtils::Node *randomNode = getRandomNode(TG.get(), rng);
      if (!randomNode) {
        err("Failed to select a random node");
        return 1;
      }

      // Find which tree the node belongs to
      panmanUtils::Tree *nodeTree = nullptr;
      for (auto &tree : TG->trees) {
        if (tree.allNodes.find(randomNode->identifier) != tree.allNodes.end()) {
          nodeTree = &tree;
          break;
        }
      }

      if (!nodeTree) {
        err("Could not determine which tree the random node belongs to");
        return 1;
      }

      std::string outputFileName =
          guide + ".random." + randomNode->identifier + ".fa";
      if (saveNodeSequence(nodeTree, randomNode, outputFileName)) {
        msg("Random node {} sequence written to {}", randomNode->identifier,
            outputFileName);
        return 0; // Exit after dumping sequence
      } else {
        err("Failed to save random node sequence to {}", outputFileName);
        return 1;
      }
    }

    // Handle --dump-sequence parameter if provided
    if (vm.count("dump-sequence")) {
      std::string nodeID = vm["dump-sequence"].as<std::string>();
      if (T.allNodes.find(nodeID) == T.allNodes.end()) {
        err("Node ID {} not found in the tree", nodeID);
        return 1;
      }

      std::string sequence = T.getStringFromReference(nodeID, false, true);
      std::string outputFileName = guide + "." + nodeID + ".fa";
      std::ofstream outFile(outputFileName);

      if (outFile.is_open()) {
        outFile << ">" << nodeID << "\n";
        outFile << sequence << "\n";
        outFile.close();
        msg("Sequence for node {} written to {}", nodeID, outputFileName);
        return 0; // Exit after dumping sequence
      } else {
        err("Failed to open file {} for writing", outputFileName);
        return 1;
      }
    }

    // Log settings
    msg("--- Settings ---");
    msg("Reads: {}",
        (reads1.empty() ? "<none>"
                        : reads1 + (reads2.empty() ? "" : " + " + reads2)));
    msg("Reference PanMAN: {} ({} nodes)", guide, T.allNodes.size());
    msg("Using {} threads", vm["cpus"].as<int>());
    msg("k={}, s={}", k, s);

    // Handle indexing
    bool build = true;
    ::capnp::MallocMessageBuilder outMessage;
    std::unique_ptr<::capnp::MessageReader> inMessage;
    
    // Ensure paths are consistent by normalizing to absolute paths
    boost::filesystem::path guidePath = boost::filesystem::absolute(guide);
    std::string default_index_path = guidePath.string() + ".pmi";
    
    // If an explicit index path was provided, also normalize it
    std::string normalized_index_path = "";
    if (!index_path.empty()) {
      boost::filesystem::path explicitIndexPath = boost::filesystem::absolute(index_path);
      normalized_index_path = explicitIndexPath.string();
    }
    
    // Use the normalized paths for all operations
    std::string effective_index_path = normalized_index_path.empty() ? default_index_path : normalized_index_path;
    
    logging::debug("DEBUG-INDEX: Default index path: {}", default_index_path);
    logging::debug("DEBUG-INDEX: Explicit index path: {}", normalized_index_path);
    logging::debug("DEBUG-INDEX: Effective index path: {}", effective_index_path);
    logging::debug("DEBUG-INDEX: Reindex flag: {}", reindex ? "true" : "false");

    // CRITICAL FIX: Add checkpoint to check for and remove corrupted index
    if (fs::exists(effective_index_path) && !reindex) {
      msg("Checking if existing index {} is valid...", effective_index_path);
      // Try to read the index file to validate it
      try {
        logging::debug("DEBUG-INDEX: Attempting to load existing index from effective path");
        inMessage = readCapnp(effective_index_path);
        
        // If we get here, the index loaded successfully
        build = false;
        msg("Successfully loaded existing index from: {}", effective_index_path);
        logging::debug("DEBUG-INDEX: Successfully loaded index from effective path");
      } catch (const std::exception &e) {
        err("Existing index appears to be corrupted: {}", e.what());
        logging::debug("DEBUG-INDEX: Failed to load existing index: {}", e.what());
        msg("Will rebuild the index. Use -f/--reindex to skip this check.");
        logging::debug("DEBUG-INDEX: Removing corrupted index file: {}", effective_index_path);
        fs::remove(effective_index_path);
        build = true;
      }
    } 
    else {
      msg(reindex ? "Will re-build index (-f)"
                  : "No index found, will build new index");
      logging::debug("DEBUG-INDEX: Will build new index. Reason: {}", 
                  reindex ? "Reindex flag set" : "No existing index found");
    }

<<<<<<< HEAD
    int mgsr_t = 0;
    int mgsr_l = 0;
    bool open = false;
    bool use_raw_seeds = true; // true for panmap, false for panmama
    mgsr::mgsrIndexBuilder mgsrIndexBuilder(&T, k, s, mgsr_t, mgsr_l, open, use_raw_seeds);
    mgsrIndexBuilder.buildIndex();
    
    // Log unique seed/k-mer count
    if (use_raw_seeds) {
      msg("Built raw seeds index with {} unique seeds", mgsrIndexBuilder.uniqueSyncmers.size());
    } else {
      msg("Built k-minmers index with {} unique k-minmers", mgsrIndexBuilder.uniqueKminmers.size());
    }
    
    // Use the effective output path for MGSR index
    mgsrIndexBuilder.writeIndex(effective_index_output_path);

    // Handle --test-placement if provided
    if (vm.count("test-placement")) {
        msg("=== Running Placement Algorithm Correctness Test ===");
        // TODO: Implement testPlacementCorrectness function
        msg("⚠️  PLACEMENT TEST NOT IMPLEMENTED YET");
        return 0;
        // bool testPassed = placement::testPlacementCorrectness(&T, k, s);
        // if (testPassed) {
        //     msg("✅ PLACEMENT TEST PASSED");
        //     return 0;
        // } else {
        //     err("❌ PLACEMENT TEST FAILED");
        //     return 1;
        // }
    }

    // Generate mutation matrices during indexing if requested
    std::string mm_path = guide + ".mm";
    if (reindex || !fs::exists(mm_path)) {
      msg("=== Generating Mutation Matrices ===");
      genotyping::mutationMatrices mutMat;
      msg("Building mutation matrices from tree");
      genotyping::fillMutationMatricesFromTree_test(mutMat, &T, mm_path);
      msg("Mutation matrices written to: {}", mm_path);
    }

    // Prepare MGSRIndex reader for placement
    int fd_mgsr = ::open(effective_index_output_path.c_str(), O_RDONLY);
    if (fd_mgsr < 0) {
      throw std::runtime_error("Failed to open MGSR index file: " + effective_index_output_path);
    }
    ::capnp::ReaderOptions opts; opts.traversalLimitInWords = std::numeric_limits<uint64_t>::max(); opts.nestingLimit = 1024;
    ::capnp::PackedFdMessageReader mgsrMsg(fd_mgsr, opts);
    ::MGSRIndex::Reader mgsrIndexRoot = mgsrMsg.getRoot<MGSRIndex>();

    // Run placement using MGSR index format
    // Control placement method via command line options
    bool use_lite_placement = vm.count("use-lite-placement") > 0;
    bool use_full_placement = vm.count("use-full-placement") > 0;
    
    // Default to LiteTree placement if neither option is specified (more efficient)
    if (!use_lite_placement && !use_full_placement) {
        use_lite_placement = true;
    }
    
    // If both options are specified, prefer full placement for backward compatibility
    if (use_lite_placement && use_full_placement) {
        logging::warn("Both --use-lite-placement and --use-full-placement specified. Using full placement.");
        use_lite_placement = false;
    }
    
    placement::PlacementResult result;
    std::vector<std::vector<seeding::seed_t>> readSeeds;
    std::vector<std::string> readSequences;
    std::vector<std::string> readNames;
    std::vector<std::string> readQuals;
    std::string placementFileName = guide + ".placement.tsv";
    
    if (use_lite_placement) {
        msg("=== Using LiteTree-based placement (efficient, no full tree loading) ===");
        
        // Initialize LiteTree from MGSR index
        panmapUtils::LiteTree liteTree;
        auto liteTreeReader = mgsrIndexRoot.getLiteTree();
        liteTree.initialize(liteTreeReader);
        
        msg("Initialized LiteTree with {} nodes and {} block ranges", 
            liteTree.allLiteNodes.size(), liteTree.blockScalarRanges.size());
        
        // Use LiteTree-based placement
        placement::placeLite(result, &liteTree, mgsrIndexRoot, reads1, reads2,
                            readSeeds, readSequences, readNames, readQuals,
                            placementFileName, effective_index_output_path, "");
        
        msg("LiteTree-based placement completed successfully");
        
        // BENEFIT: The full panman Tree T is already loaded, so it's available here
        // for any post-placement operations that need the full tree structure
        // FUTURE OPTIMIZATION: Could defer T loading until this point for maximum efficiency
        
    } else {
        msg("=== Using LiteTree-based placement (fallback) ===");
        
        // Initialize LiteTree from MGSR index since original place function was removed
        panmapUtils::LiteTree liteTree;
        auto liteTreeReader = mgsrIndexRoot.getLiteTree();
        liteTree.initialize(liteTreeReader);
        
        // Use LiteTree-based placement as fallback
        placement::placeLite(result, &liteTree, mgsrIndexRoot, reads1, reads2,
                           readSeeds, readSequences, readNames, readQuals,
                           placementFileName, effective_index_output_path, "");
    }
    
    return 0;
=======
>>>>>>> fab32c5d

    // Build index if needed
    if (build) {
      logging::debug("DEBUG-INDEX: Starting index build process");
      try {
        Index::Builder index = outMessage.initRoot<Index>();
        logging::debug("DEBUG-INDEX: Initialized root for new index");
        
        if (k <= 0 || s <= 0 || s >= k) {
          logging::err("DEBUG-INDEX: Invalid k-mer or s-mer parameters: k={}, s={}", k, s);
          throw std::runtime_error("Invalid k-mer or s-mer parameters");
        }
        
        logging::debug("DEBUG-INDEX: Building index with k={}, s={}", k, s);
        auto start_indexing = std::chrono::high_resolution_clock::now(); // Renamed variable
        // This function now only builds the index in outMessage, it does not write it.
        indexing::index(&T, index, k, s, outMessage, effective_index_path); 
        auto duration = std::chrono::duration_cast<std::chrono::milliseconds>(
            std::chrono::high_resolution_clock::now() - start_indexing); // Use renamed variable
        
        logging::debug("DEBUG-INDEX: Index built in memory in {}ms", duration.count());

        // The index function now writes the index file directly when given a path
        // No need to call writeCapnp here anymore
        msg("Index written to: {}", effective_index_path);
        
        // Try to immediately read back the index to confirm it's valid
        logging::debug("DEBUG-INDEX: Verifying newly written index");
        try {
          // Add a small delay to ensure file system operations complete
          std::this_thread::sleep_for(std::chrono::milliseconds(500));
          inMessage = readCapnp(effective_index_path);
          if (inMessage) {
            auto root = inMessage->getRoot<Index>();
            bool indexValid = (root.getK() == k && root.getS() == s);
            logging::debug("DEBUG-INDEX: Verification result: index is {}valid", indexValid ? "" : "in");
          }
        } catch (const std::exception &e) {
          err("WARNING: Failed to verify newly written index: {}", e.what());
          logging::debug("DEBUG-INDEX: Verification failed: {}", e.what());
        }
       
      } catch (const std::exception &e) {
        err("ERROR during indexing or writing: {}", e.what());
        logging::debug("DEBUG-INDEX: Exception during index build/write: {}", e.what());
        return 1;
      }
    }

    // Load mutation matrices
    msg("=== Loading Mutation Matrices ===");
    genotyping::mutationMatrices mutMat;
    // Assuming --mutmat isn't needed with boost (wasn't in original docopt?)
    // If needed, add: ("mutmat", po::value<std::string>(), "Path to mutation matrix") to input_opts
    std::string mutmat_path = ""; // Replace with vm access if --mutmat option is added
    std::string default_mutmat_path = guide + ".mm";

    if (!mutmat_path.empty()) {
      msg("Loading mutation matrices from: {}", mutmat_path);
      std::ifstream mutmat_file(mutmat_path);
      genotyping::fillMutationMatricesFromFile(mutMat, mutmat_file);
    } else if (fs::exists(default_mutmat_path)) {
      msg("Loading default mutation matrices from: {}", default_mutmat_path);
      std::ifstream mutmat_file(default_mutmat_path);
      genotyping::fillMutationMatricesFromFile(mutMat, mutmat_file);
    } else {
      msg("Building new mutation matrices");
      genotyping::fillMutationMatricesFromTree_test(mutMat, &T,
                                                    default_mutmat_path);
    }

    if (!eval.empty()) {
      msg("[Developer mode] --- Evaluate placement accuracy ---");
      std::exit(0);
    }

    // Placement phase
    msg("=== Starting Read Placement ===");
    auto start = std::chrono::high_resolution_clock::now();

    try {
      // Ensure index is loaded
      msg("Reading index...");
      logging::debug("DEBUG-PLACE: inMessage is {}", inMessage ? "valid" : "nullptr");
      
      if (!inMessage) {
        try {
          logging::warn("Index was not successfully loaded, attempting to use existing index...");
          logging::debug("DEBUG-PLACE: Looking for index at {}", effective_index_path);
          // Only try to load from the default index path
          if (fs::exists(effective_index_path)) {
            logging::info("Trying to load index from: {}", effective_index_path);
            logging::debug("DEBUG-PLACE: Default index exists with size: {} bytes", fs::file_size(effective_index_path));
            
            // Check file permissions
            bool isReadable = access(effective_index_path.c_str(), R_OK) == 0;
            uintmax_t fileSize = fs::file_size(effective_index_path);
            if (!isReadable) {
              logging::err("DEBUG-PLACE: Index file exists but cannot be read (permission denied): {}", effective_index_path);
              throw std::runtime_error("Index file permission denied: " + effective_index_path);
            }
            
            if (fileSize == 0) {
              logging::err("DEBUG-PLACE: Index file exists but is empty: {}", effective_index_path);
              throw std::runtime_error("Empty index file: " + effective_index_path);
            }
            
            // Print detailed file info
            logging::debug("DEBUG-PLACE: Index file size: {} bytes", fileSize);
            
            // Try to load the index with detailed error reporting
            try {
              logging::debug("DEBUG-PLACE: Calling readCapnp on default index path");
              inMessage = readCapnp(effective_index_path);
              logging::debug("DEBUG-PLACE: Successfully loaded index from default path");
              logging::info("Successfully loaded index from: {}", effective_index_path);
            } catch (const std::exception& e) {
              logging::err("DEBUG-PLACE: Error loading index: {}", e.what());
              throw;
            }
          }
          // If index still not loaded and reindex isn't set, error out
          else if (!vm.count("reindex")) {
            logging::debug("DEBUG-PLACE: Default index path doesn't exist and reindex not set");
            throw std::runtime_error("Failed to load index from " + effective_index_path + 
                                   " and reindex option not specified");
          } else {
            logging::debug("DEBUG-PLACE: Default index doesn't exist but reindex flag set - will rebuild");
          }
        } catch (const std::exception& e) {
          err("ERROR loading index: {}. Run with -f/--reindex to rebuild the index or specify a working index with -i.", e.what());
          logging::debug("DEBUG-PLACE: Index loading failed: {}", e.what());
          return 1;
        }
      }
      
      // CRITICAL FIX: We must ensure inMessage is valid throughout the index_input usage
      // Get a reference to the inMessage as it's needed for index_input to stay valid
      if (!inMessage) {
        logging::err("DEBUG-PLACE: inMessage is still null after loading attempts");
        throw std::runtime_error("Critical error: Index message is null after loading");
      }
      
      logging::debug("DEBUG-PLACE: inMessage is valid, proceeding to extract root");
      
      // Scope to ensure inMessage stays alive as long as index_input is used
      {
        // Extract the root from the message - this reader depends on inMessage staying alive!
        Index::Reader index_input = inMessage->getRoot<Index>();
        logging::debug("DEBUG-PLACE: Successfully extracted root from inMessage");
        
        // Let's check for critical fields
        uint32_t k = index_input.getK();
        uint32_t s = index_input.getS();
        bool open = index_input.getOpen();
        uint32_t t = index_input.getT();
        size_t nodeCount = index_input.getPerNodeSeedMutations().size();
        logging::debug("DEBUG-PLACE: Index contains k={}, nodes={}", k, nodeCount);
        
        if (genotype_from_sam) {
          msg("Genotyping from SAM file");
          // Get required args for this mode
          if (!vm.count("sam-file") || !vm.count("ref-file")) {
              throw std::runtime_error(
                "--sam-file and --ref-file are required for --genotype-from-sam");
          }
          samFileName = vm["sam-file"].as<std::string>();
          refFileName = vm["ref-file"].as<std::string>();
          // Note: bamFileName, mpileupFileName, vcfFileName might need prefix logic here
          // depending on whether --prefix applies to this mode.
          // Assuming the existing output logic handles prefixing correctly.
          genotyping::genotype(prefix, refFileName, "", bamFileName,
                              mpileupFileName, vcfFileName, mutMat);
        } else {
          if (!refNode.empty()) {
            msg("Using reference node: {}", refNode);
            if (T.allNodes.find(refNode) == T.allNodes.end()) {
              throw std::runtime_error("Reference node not found in pangenome");
            }
          }
          std::string debug_specific_node_id = "";
          try {
            debug_specific_node_id = vm["debug-node-id"].as<std::string>();
          } catch (const std::exception &e) {
            debug_specific_node_id = "";
          }

<<<<<<< HEAD
          // Initialize placement variables
=======
          // Handle batch file if provided
          if (vm.count("batch")) {
            std::string batchFilePath = vm["batch"].as<std::string>();
            try {
              msg("=== Starting Batch Placement ===");
              // Process batch file - keep inMessage alive during the whole process
              placement::placeBatch(&T, index_input, batchFilePath, prefix,
                                    refFileName, samFileName, bamFileName,
                                    mpileupFileName, vcfFileName, aligner, refNode,
                                    vm.count("save-jaccard") > 0, vm.count("time") > 0,
                                    vm["candidate-threshold"].as<float>(), 
                                    vm["max-candidates"].as<int>(),      
                                    effective_index_path, 
                                    debug_specific_node_id);
              msg("Batch placement completed.");
            } catch (const std::exception &e) {
              err("ERROR during batch processing: {}", e.what());
            }
            return 0;
          }

          // Initialize placement variables and read information needed for alignment
>>>>>>> fab32c5d
          placement::PlacementResult result;
          std::vector<std::vector<seeding::seed_t>> readSeeds;
          std::vector<std::string> readSequences;
          std::vector<std::string> readNames;
          std::vector<std::string> readQuals;

          std::string placementFileName = prefix + ".placement.tsv";
<<<<<<< HEAD
          
          // Initialize LiteTree from MGSR index since original place function was removed
          panmapUtils::LiteTree liteTree;
          auto liteTreeReader = mgsrIndexInput.getLiteTree();
          liteTree.initialize(liteTreeReader);
          
          // Perform placement using LiteTree-based approach
          placement::placeLite(result, &liteTree, mgsrIndexInput, reads1, reads2,
                             readSeeds, readSequences, readNames, readQuals,
                             placementFileName, effective_index_input_path, debug_specific_node_id);

          // Get placement results for raw seed matches
          panmanUtils::Node *bestRawMatchNode = result.bestRawSeedMatchNodeId.empty() ? nullptr : T.allNodes[result.bestRawSeedMatchNodeId];
          int64_t bestRawMatchScore = result.bestRawSeedMatchScore;
=======
          // Perform placement - keep inMessage alive during the whole process
          placement::place(result, &T, index_input, reads1, reads2,
                          readSeeds, readSequences, readNames, readQuals,
                         placementFileName, effective_index_path, debug_specific_node_id);

>>>>>>> fab32c5d

          /* @Alan this is the end of placement
            -> next step is pass seeds of target node to Nico's alignment code
            -> and genotyping

<<<<<<< HEAD
          // Log all other best scores to console
          msg("Best Jaccard (Presence/Absence): node {} with score {:.4f}",
              result.bestJaccardPresenceNodeId.empty() ? "none" : result.bestJaccardPresenceNodeId, result.bestJaccardPresenceScore);
          msg("Best Weighted Jaccard: node {} with score {:.4f}",
              result.bestJaccardNodeId.empty() ? "none" : result.bestJaccardNodeId, result.bestJaccardScore); // bestJaccardScore is Weighted Jaccard
          msg("Best Cosine Similarity: node {} with score {:.4f}",
              result.bestCosineNodeId.empty() ? "none" : result.bestCosineNodeId, result.bestCosineScore);
          msg("Overall Best Weighted Score (Jaccard*scale + Cosine*(1-scale)): node {} with score {:.4f}",
              result.bestWeightedNodeId.empty() ? "none" : result.bestWeightedNodeId, result.bestWeightedScore);
=======
            placementResult should have nodeSeedMap[targetId] with the target seed set
            
            TODO: I'm not sure k-mer end positions are correct yet
          */
          

          std::string bestMatchSequence = panmapUtils::getStringFromReference(&T, result.bestJaccardPresenceNode->identifier, false);
          logging::info("Best match sequence built for {} with length {}", result.bestJaccardPresenceNode->identifier, bestMatchSequence.size());


          
          std::vector<std::tuple<size_t, bool, bool, int64_t>> refSyncmers;
          std::unordered_map<size_t, std::pair<std::vector<uint32_t>, std::vector<uint32_t>>> seedToRefPositions;
          bool shortenSyncmers = false;
          
          if (k > 28 && !shortenSyncmers) {
            logging::warn("k > 28, setting k = 19, s = 10, t = 0, open = {} for minimap alignment", open);
            int k_minimap = 28;
            int s_minimap = 15;
            bool open_minimap = open;
            int t_minimap = 0;
            seeding::recalculateReadSeeds(k_minimap, s_minimap, open_minimap, t_minimap, readSequences, readSeeds);
            refSyncmers = seeding::rollingSyncmers(bestMatchSequence, k_minimap, s_minimap, open_minimap, t_minimap, false);
          } else {
            refSyncmers = seeding::rollingSyncmers(bestMatchSequence, k, s, open, t, false);
          }

          // going to build ref seed from scratch for now until Alex corrects k-mer end positions.
          for (const auto &[kmerHash, isReverse, isSyncmer, startPos] : refSyncmers) {
            if (!isSyncmer) {
              continue;
            }
            if (seedToRefPositions.find(kmerHash) == seedToRefPositions.end()) {
              seedToRefPositions[kmerHash] = std::make_pair(std::vector<uint32_t>(), std::vector<uint32_t>());
            }
            if (isReverse) {
              seedToRefPositions[kmerHash].second.push_back(startPos);
            } else {
              seedToRefPositions[kmerHash].first.push_back(startPos);
            }
          }

          bool pairedEndReads = reads1.size() > 0 && reads2.size() > 0;
          std::vector<char *> samAlignments;
          std::string samHeader;
          if (k > 28) {
            if (shortenSyncmers) {
              createSam(readSeeds, readSequences, readQuals, readNames, bestMatchSequence, seedToRefPositions, samFileName, 28, shortenSyncmers, pairedEndReads, samAlignments, samHeader);
            } else {
              createSam(readSeeds, readSequences, readQuals, readNames, bestMatchSequence, seedToRefPositions, samFileName, 19, shortenSyncmers, pairedEndReads, samAlignments, samHeader);
            }
          } else {
            createSam(readSeeds, readSequences, readQuals, readNames, bestMatchSequence, seedToRefPositions, samFileName, k, shortenSyncmers, pairedEndReads, samAlignments, samHeader);
          }

          sam_hdr_t *header;
          bam1_t **bamRecords;
          createBam(samAlignments, samHeader, bamFileName, header, bamRecords);

          createMplpBcf(prefix, refFileName, bestMatchSequence, bamFileName, mpileupFileName);

          createVcfWithMutationMatrices(prefix, mpileupFileName, mutMat, vcfFileName, 0.0011);

          std::string placementSummaryFileName = prefix + ".placement.summary.md";
          placement::dumpPlacementSummary(result, placementSummaryFileName);

          // Report the top 3 metrics as requested
          msg("=== TOP PLACEMENT RESULTS ===");
          
          // 1. Raw number of matches (set, no frequency) - using raw count
          msg("Top by raw seed matches (unique count): node {} with {} matches (Jaccard score {:.4f})",
              result.bestJaccardPresenceNode ? result.bestJaccardPresenceNode->identifier : "none", 
              result.bestJaccardPresenceCount,
              result.bestJaccardPresenceScore);
          
          // 2. Number of matches scaled by read frequency 
          msg("Top by weighted seed matches (frequency-scaled): node {} with score {}",
              result.bestRawSeedMatchNode ? result.bestRawSeedMatchNode->identifier : "none", 
              result.bestRawSeedMatchScore);
          
          // 3. Cosine similarity
          msg("Top by cosine similarity: node {} with score {:.4f}",
              result.bestCosineNode ? result.bestCosineNode->identifier : "none", 
              result.bestCosineScore);
          
          msg("=== ADDITIONAL METRICS ===");
          msg("Best Weighted Jaccard: node {} with score {:.4f}",
              result.bestJaccardNode ? result.bestJaccardNode->identifier : "none", result.bestJaccardScore);
          msg("Overall Best Weighted Score (Jaccard*scale + Cosine*(1-scale)): node {} with score {:.4f}",
              result.bestWeightedNode ? result.bestWeightedNode->identifier : "none", result.bestWeightedScore);
          
>>>>>>> fab32c5d
        }
        
        // Validate the loaded index
        try {
          if (!inMessage) {
            throw std::runtime_error("Index could not be loaded");
          }
          
          // Try to access the index root to verify it's valid
          auto indexRoot = inMessage->getRoot<Index>();
          uint32_t k = indexRoot.getK();
          size_t nodeCount = indexRoot.getPerNodeSeedMutations().size();
          
          if (k == 0 || nodeCount == 0) {
            throw std::runtime_error("Invalid index: k=" + std::to_string(k) + 
                ", nodes=" + std::to_string(nodeCount) + 
                ". Index appears to be corrupted or incomplete.");
          }
          
          logging::info("Successfully validated index with {} nodes, k={}, s={}",
                      nodeCount, k, indexRoot.getS());
        } catch (const std::exception& e) {
          err("ERROR validating index: {}", e.what());
          if (vm.count("reindex")) {
            msg("Attempting to rebuild index due to --reindex flag being set...");
          } else {
            err("Index validation failed. Run with -f/--reindex to rebuild the index.");
            return 1;
          }
        }
      } // End of scope - index_input is no longer used after this point
      
    } catch (const std::exception &e) {
      err("ERROR during placement: {}", e.what());
      return 1;
    }

    auto duration = std::chrono::duration_cast<std::chrono::milliseconds>(
        std::chrono::high_resolution_clock::now() - start);
    msg("Placement completed in {}ms", duration.count());

    auto total_duration = std::chrono::duration_cast<std::chrono::milliseconds>(
        std::chrono::high_resolution_clock::now() - main_start);
    msg("=== panmap run completed ===");
    msg("Total runtime: {}ms", total_duration.count());

    
    return 0;
}<|MERGE_RESOLUTION|>--- conflicted
+++ resolved
@@ -1256,7 +1256,6 @@
                   reindex ? "Reindex flag set" : "No existing index found");
     }
 
-<<<<<<< HEAD
     int mgsr_t = 0;
     int mgsr_l = 0;
     bool open = false;
@@ -1369,8 +1368,6 @@
     }
     
     return 0;
-=======
->>>>>>> fab32c5d
 
     // Build index if needed
     if (build) {
@@ -1558,32 +1555,7 @@
             debug_specific_node_id = "";
           }
 
-<<<<<<< HEAD
-          // Initialize placement variables
-=======
-          // Handle batch file if provided
-          if (vm.count("batch")) {
-            std::string batchFilePath = vm["batch"].as<std::string>();
-            try {
-              msg("=== Starting Batch Placement ===");
-              // Process batch file - keep inMessage alive during the whole process
-              placement::placeBatch(&T, index_input, batchFilePath, prefix,
-                                    refFileName, samFileName, bamFileName,
-                                    mpileupFileName, vcfFileName, aligner, refNode,
-                                    vm.count("save-jaccard") > 0, vm.count("time") > 0,
-                                    vm["candidate-threshold"].as<float>(), 
-                                    vm["max-candidates"].as<int>(),      
-                                    effective_index_path, 
-                                    debug_specific_node_id);
-              msg("Batch placement completed.");
-            } catch (const std::exception &e) {
-              err("ERROR during batch processing: {}", e.what());
-            }
-            return 0;
-          }
-
           // Initialize placement variables and read information needed for alignment
->>>>>>> fab32c5d
           placement::PlacementResult result;
           std::vector<std::vector<seeding::seed_t>> readSeeds;
           std::vector<std::string> readSequences;
@@ -1591,7 +1563,6 @@
           std::vector<std::string> readQuals;
 
           std::string placementFileName = prefix + ".placement.tsv";
-<<<<<<< HEAD
           
           // Initialize LiteTree from MGSR index since original place function was removed
           panmapUtils::LiteTree liteTree;
@@ -1603,32 +1574,11 @@
                              readSeeds, readSequences, readNames, readQuals,
                              placementFileName, effective_index_input_path, debug_specific_node_id);
 
-          // Get placement results for raw seed matches
-          panmanUtils::Node *bestRawMatchNode = result.bestRawSeedMatchNodeId.empty() ? nullptr : T.allNodes[result.bestRawSeedMatchNodeId];
-          int64_t bestRawMatchScore = result.bestRawSeedMatchScore;
-=======
-          // Perform placement - keep inMessage alive during the whole process
-          placement::place(result, &T, index_input, reads1, reads2,
-                          readSeeds, readSequences, readNames, readQuals,
-                         placementFileName, effective_index_path, debug_specific_node_id);
-
->>>>>>> fab32c5d
 
           /* @Alan this is the end of placement
             -> next step is pass seeds of target node to Nico's alignment code
             -> and genotyping
 
-<<<<<<< HEAD
-          // Log all other best scores to console
-          msg("Best Jaccard (Presence/Absence): node {} with score {:.4f}",
-              result.bestJaccardPresenceNodeId.empty() ? "none" : result.bestJaccardPresenceNodeId, result.bestJaccardPresenceScore);
-          msg("Best Weighted Jaccard: node {} with score {:.4f}",
-              result.bestJaccardNodeId.empty() ? "none" : result.bestJaccardNodeId, result.bestJaccardScore); // bestJaccardScore is Weighted Jaccard
-          msg("Best Cosine Similarity: node {} with score {:.4f}",
-              result.bestCosineNodeId.empty() ? "none" : result.bestCosineNodeId, result.bestCosineScore);
-          msg("Overall Best Weighted Score (Jaccard*scale + Cosine*(1-scale)): node {} with score {:.4f}",
-              result.bestWeightedNodeId.empty() ? "none" : result.bestWeightedNodeId, result.bestWeightedScore);
-=======
             placementResult should have nodeSeedMap[targetId] with the target seed set
             
             TODO: I'm not sure k-mer end positions are correct yet
@@ -1716,11 +1666,11 @@
           
           msg("=== ADDITIONAL METRICS ===");
           msg("Best Weighted Jaccard: node {} with score {:.4f}",
-              result.bestJaccardNode ? result.bestJaccardNode->identifier : "none", result.bestJaccardScore);
+              result.bestJaccardNodeId.empty() ? "none" : result.bestJaccardNodeId, result.bestJaccardScore); // bestJaccardScore is Weighted Jaccard
+          msg("Best Cosine Similarity: node {} with score {:.4f}",
+              result.bestCosineNodeId.empty() ? "none" : result.bestCosineNodeId, result.bestCosineScore);
           msg("Overall Best Weighted Score (Jaccard*scale + Cosine*(1-scale)): node {} with score {:.4f}",
-              result.bestWeightedNode ? result.bestWeightedNode->identifier : "none", result.bestWeightedScore);
-          
->>>>>>> fab32c5d
+              result.bestWeightedNodeId.empty() ? "none" : result.bestWeightedNodeId, result.bestWeightedScore);
         }
         
         // Validate the loaded index
