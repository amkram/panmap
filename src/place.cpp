--- conflicted
+++ resolved
@@ -401,12 +401,7 @@
         seedToRefPositions,
         samFileName,
         k,
-<<<<<<< HEAD
-    
-=======
-        pairedEndReads,
-        
->>>>>>> d62cb3a1
+    
         samAlignments,
         samHeader
     );
