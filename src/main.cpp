--- conflicted
+++ resolved
@@ -1076,17 +1076,6 @@
                   reindex ? "Reindex flag set" : "No existing index found");
     }
 
-<<<<<<< HEAD
-    // int mgsr_t = 0;
-    // int mgsr_l = 3;
-    // bool open = false;
-    // mgsr::mgsrIndexBuilder mgsrIndexBuilder(&T, 28, s, mgsr_t, mgsr_l, open);
-    // mgsrIndexBuilder.buildIndex();
-    // mgsrIndexBuilder.writeIndex("test.pmai");
-
-    mgsr::mgsrPlacer mgsrPlacer(&T, "rsv_4000.pmai");
-    mgsrPlacer.placeReads();
-=======
     int mgsr_t = 0;
     int mgsr_l = 3;
     bool open = false;
@@ -1096,7 +1085,6 @@
 
     // mgsr::mgsrPlacer mgsrPlacer(&T, "rsv_4000.pmai");
     // mgsrPlacer.placeReads();
->>>>>>> 50985e40
 
     exit(0);
 
