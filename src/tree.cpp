#pragma once
#include "tree.hpp"
#include "pmi.hpp"
#include "seeding.hpp"
#include <cmath>

using namespace PangenomeMAT;
using namespace tree;

std::chrono::time_point<std::chrono::high_resolution_clock> global_timer = std::chrono::high_resolution_clock::now();
void time_stamp(){
    std::chrono::time_point<std::chrono::high_resolution_clock> newtime = std::chrono::high_resolution_clock::now();
    std::chrono::duration<float> duration = newtime - global_timer;
    std::cerr << "timing " << duration.count() << "\n\n";
    global_timer = newtime;
}


std::string tree::getConsensus(Tree *T) {
          std::string consensus = "";
    for (size_t i = 0; i < T->blocks.size(); i++) {
        for (size_t j = 0; j < T->blocks[i].consensusSeq.size(); j++) {
            uint32_t c = T->blocks[i].consensusSeq[j];
            bool endFlag = false;
            for(size_t k = 0; k < 8; k++) {
                const int nucCode = (c >> (4*(7 - k))) & 15;
                if(nucCode == 0) {
                    endFlag = true;
                    break;
                }
                consensus += getNucleotideFromCode(nucCode);
            }
            if(endFlag) {
                break;
            }
        }
    }
    return consensus;
}
<<<<<<< HEAD

=======

/*
- regap not used anywhere previously -> changed how regap is constructed for the purpose
  of fixing syncmer/seedemr update bug and tracking end positions.
*/
void tree::updateConsensus(mutableTreeData &data, Tree *T) { //TODO use mutation data

    std::string consensus = tree::getStringFromCurrData(data, T, T->root, true);

    data.gappedConsensus = consensus;
    std::string ungapped = "";
    data.degap.clear();
    data.regap.clear();

    for (int32_t i = 0; i < consensus.size(); i ++) {
        char &c = consensus[i];
        data.degap.push_back(ungapped.size());
        if (c != '-') {
            ungapped += c;
            data.regap.push_back(i);
        }
    }
    
    data.ungappedConsensus = ungapped;
}
>>>>>>> 7688b45a
void getAllStringsHelper(std::unordered_map<std::string, std::string> &strings, mutableTreeData &data, Tree *T, const Node *node, globalCoords_t &globalCoords) {
  
    /*  Mutate with block and nuc mutations */
    blockMutData_t blockMutData;
    nucMutData_t nucMutData;
    applyMutations(data, blockMutData, nucMutData, T, node, globalCoords);

    /* Use current state of mutableTreeData to decode node's sequence */
    std::string seq = tree::getStringFromCurrData(data, T, node, true);

    strings[node->identifier] = seq;

    /* Recursive step */
    for(Node* child: node->children){
        getAllStringsHelper(strings, data, T, child, globalCoords);
    }

    /* Undo mutations when backtracking */
    pmi::seedIndex blank;
    undoMutations(data, blank, T, node, blockMutData, nucMutData);
}

std::unordered_map<std::string, std::string> tree::getAllNodeStrings(Tree *T) {
     
    std::unordered_map<std::string, std::string> strings;
    tree::mutableTreeData data;
    tree::globalCoords_t globalCoords;
    setup(data, globalCoords, T);

    getAllStringsHelper(strings, data, T, T->root, globalCoords);

    return strings;
}
// pass by value bc we need to modify sequence object (and not persist changes) before getting nt string
std::string tree::getStringFromCurrData(mutableTreeData &data, Tree *T, const Node *node, const bool aligned) {
    // T should be const but [] operator on T->sequenceInverted is non-const
    
  
    std::string line;
    if (node == nullptr) { // consensus sequence (all blocks on) rather than a node in the tree
       for (size_t i = 0; i < T->blocks.size(); i++) {
        if(data.blockStrand[i].first) {
                for(size_t j = 0; j < data.sequence[i].first.size(); j++) {
                    for(size_t k = 0; k < data.sequence[i].first[j].second.size(); k++) {
                        if(data.sequence[i].first[j].second[k] != '-') {
                            line += data.sequence[i].first[j].second[k];
                        } else if(aligned) {
                            line += '-';
                        }
                    }
                    if(data.sequence[i].first[j].first != '-' && data.sequence[i].first[j].first != 'x') {
                        line += data.sequence[i].first[j].first;
                    } else if(aligned) {
                        line += '-';
                    }
                }
            } else {
                for(size_t j = data.sequence[i].first.size()-1; j+1 > 0; j--) {
                    if(data.sequence[i].first[j].first != '-' && data.sequence[i].first[j].first != 'x') {
                        line += getComplementCharacter(data.sequence[i].first[j].first);
                    } else if(aligned) {
                        line += '-';
                    }
                    for(size_t k = data.sequence[i].first[j].second.size()-1; k+1 > 0; k--) {
                        if(data.sequence[i].first[j].second[k] != '-') {
                            line += getComplementCharacter(data.sequence[i].first[j].second[k]);
                        } else if(aligned) {
                            line += '-';
                        }
                    }
                }   
            }
       }
        return line;
    }
    

    for(size_t i = 0; i < data.blockExists.size(); i++) {         // TODO use block mutations rather than loop through all
        if(data.blockExists[i].first) {        
            if(data.blockStrand[i].first) {
                for(size_t j = 0; j < data.sequence[i].first.size(); j++) {
                    for(size_t k = 0; k < data.sequence[i].first[j].second.size(); k++) {
                        if(data.sequence[i].first[j].second[k] != '-') {
                            line += data.sequence[i].first[j].second[k];
                        } else if(aligned) {
                            line += '-';
                        }
                    }
                    if(data.sequence[i].first[j].first != '-' && data.sequence[i].first[j].first != 'x') {
                        line += data.sequence[i].first[j].first;
                    } else if(aligned) {
                        line += '-';
                    }
                }
            } else {
                for(size_t j = data.sequence[i].first.size()-1; j+1 > 0; j--) {
                    if(data.sequence[i].first[j].first != '-' && data.sequence[i].first[j].first != 'x') {
                        line += getComplementCharacter(data.sequence[i].first[j].first);
                    } else if(aligned) {
                        line += '-';
                    }
                    for(size_t k = data.sequence[i].first[j].second.size()-1; k+1 > 0; k--) {
                        if(data.sequence[i].first[j].second[k] != '-') {
                            line += getComplementCharacter(data.sequence[i].first[j].second[k]);
                        } else if(aligned) {
                            line += '-';
                        }
                    }
                }   
            }
        } else if(aligned) {
            for(size_t j = 0; j < data.sequence[i].first.size(); j++) {
                for(size_t k = 0; k < data.sequence[i].first[j].second.size(); k++) {
                    line+='-';
                }
                line+='-';
            }
        }
    }
    
    return line;
}
void setupGlobalCoordinates(globalCoords_t &globalCoords, const BlockGapList &blockGaps, const std::vector<Block> &blocks, const std::vector<GapList> &gaps) {
  
    globalCoords.resize(blocks.size()+1);    
    // Assigning block gaps
    for(size_t i = 0; i < blockGaps.blockPosition.size(); i++){
        globalCoords[blockGaps.blockPosition[i]].second.resize(blockGaps.blockGapLength[i]);
    }
    int32_t maxBlockId = 0;
    for(size_t i = 0; i < blocks.size(); i++){
        int32_t blockId = ((int32_t)blocks[i].primaryBlockId);
        maxBlockId = std::max(maxBlockId, blockId);
        for(size_t j = 0; j < blocks[i].consensusSeq.size(); j++){
            bool endFlag = false;
            for(size_t k = 0; k < 8; k++){
                const int nucCode = (((blocks[i].consensusSeq[j]) >> (4*(7 - k))) & 15);
                if(nucCode == 0){
                    endFlag = true;
                    break;
                }
                globalCoords[blockId].first.push_back({0, {}});
            }
            if(endFlag){
                break;
            }
        }
        globalCoords[blockId].first.push_back({0, {}});
    }
    globalCoords.resize(maxBlockId + 1);
    // Assigning nucleotide gaps
    for(size_t i = 0; i < gaps.size(); i++){
        int32_t blockId = (gaps[i].primaryBlockId);
        for(size_t j = 0; j < gaps[i].nucPosition.size(); j++){
            int len = gaps[i].nucGapLength[j];
            int pos = gaps[i].nucPosition[j];
            globalCoords[blockId].first[pos].second.resize(len, 0);
        }
    }
    // Assigning coordinates
    int ctr = 0;
    for(size_t i = 0; i < globalCoords.size(); i++) {
        for(size_t j = 0; j < globalCoords[i].second.size(); j++) {
            for(size_t k = 0; k < globalCoords[i].second[j].size(); k++) {
                for(size_t w = 0; w < globalCoords[i].second[j][k].second.size(); w++) {
                    globalCoords[i].second[j][k].second[w] = ctr;
                    ctr++;
                }
                globalCoords[i].second[j][k].first = ctr;
                ctr++;
            }
        }
        for(size_t j = 0; j < globalCoords[i].first.size(); j++) {
            for(size_t k = 0; k < globalCoords[i].first[j].second.size(); k++) {
                globalCoords[i].first[j].second[k] = ctr;
                ctr++;
            }
            globalCoords[i].first[j].first = ctr;
            ctr++;
        }
    }
}
void tree::removeIndices(std::vector<seed> &v, std::stack<int32_t> &rm) {
      
    if (rm.size() < 1) {
        return;
    }
    int32_t rmVal = rm.top();
    rm.pop();
    v.erase(
        std::remove_if(std::begin(v), std::end(v), [&](seed& elem)
        {
            if (rmVal == -1) {
                return false;
            }
            if (&elem - &v[0] == rmVal) {
                if (!rm.empty()) {
                    rmVal = rm.top();
                    rm.pop();
                } else {
                    rmVal = -1;
                }
                return true;
            }
            return false;

        }),
        std::end(v)
    );
}


void tree::setup(mutableTreeData &data, globalCoords_t &globalCoords, Tree *T) {
    
    const BlockGapList &blockGaps = T->blockGaps;
    const std::vector< GapList > &gaps = T->gaps;
    const std::vector< Block > &blocks = T->blocks;

    sequence_t sequence(blocks.size() + 1);
    blockExists_t blockExists(blocks.size() + 1, {false, {}});
    blockStrand_t blockStrand(blocks.size() + 1, {true, {}});
    int32_t maxBlock = 0;
    
    for(size_t i = 0; i < blockGaps.blockPosition.size(); i++) {
        sequence[blockGaps.blockPosition[i]].second.resize(blockGaps.blockGapLength[i]);
        blockExists[blockGaps.blockPosition[i]].second.resize(blockGaps.blockGapLength[i], false);
        blockStrand[blockGaps.blockPosition[i]].second.resize(blockGaps.blockGapLength[i], true);
    }
    for(size_t i = 0; i < blocks.size(); i++) {
        int32_t b = ((int32_t)blocks[i].primaryBlockId);
        maxBlock = std::max(maxBlock, b);
        for(size_t j = 0; j < blocks[i].consensusSeq.size(); j++) {
            bool stop = false;
            for(size_t k = 0; k < 8; k++) {
                const int nc = (((blocks[i].consensusSeq[j]) >> (4*(7 - k))) & 15);
                if(nc == 0) {
                    stop = true;
                    break;
                }
                const char c = PangenomeMAT::getNucleotideFromCode(nc);
                sequence[b].first.push_back({c, {}});
            }
            if(stop) {
                break;
            }
        }
        sequence[b].first.push_back({'x', {}});
    }

    sequence.resize(maxBlock + 1);
    blockExists.resize(maxBlock + 1);
    blockStrand.resize(maxBlock + 1);

    // Assigning nucleotide gaps in blocks
    for(size_t i = 0; i < gaps.size(); i++) {
        int32_t id = (gaps[i].primaryBlockId);
        for(size_t j = 0; j < gaps[i].nucPosition.size(); j++) {
            int len = gaps[i].nucGapLength[j];
            int pos = gaps[i].nucPosition[j];
            sequence[id].first[pos].second.resize(len, '-');
        }
    }

    data.sequence = sequence;
    data.blockExists = blockExists;
    data.blockStrand = blockStrand;
    setupGlobalCoordinates(globalCoords, blockGaps, blocks, gaps);
    data.ungappedConsensus = getConsensus(T);
    for (GapList gap : T->gaps) {
        std::cout << "gap: " << gap.primaryBlockId << " " << gap.nucPosition.size() << " " << gap.nucGapLength.size() << std::endl;
        for (size_t i = 0; i < gap.nucPosition.size(); i++) {
            std::cout << gap.nucPosition[i] << " " << gap.nucGapLength[i] << std::endl;
            int32_t nucPos = gap.nucPosition[i];
            for (size_t j = 0; j < gap.nucGapLength[i]; j++) {
                std::cout << "gapmap: " << nucPos+j << std::endl;
                std::cout << "global1 " << tree::getGlobalCoordinate(gap.primaryBlockId, nucPos, j, globalCoords) << std::endl;
                int32_t global = tree::getGlobalCoordinate(gap.primaryBlockId, nucPos, j, globalCoords);
                data.gapMap[global] = true;
            }
        }
    }
}

size_t tree::getGlobalCoordinate(const int blockId, const int nucPosition, const int nucGapPosition, const globalCoords_t &globalCoords) {
      
    if(nucGapPosition == -1){
        return globalCoords[blockId].first[nucPosition].first;
    }
    return globalCoords[blockId].first[nucPosition].second[nucGapPosition];
}

static int getIndexFromNucleotide(char nuc) {
      
    switch(nuc) {
        case 'A':
            return 0;
        case 'C':
            return 1;
        case 'G':
            return 2;
        case 'T':
            return 3;
        case '*':
            return 4;
        default:
            return 5;
    }
    return 5;
}

static size_t getBeg(const std::string& s1, const std::string& s2, size_t window, double threshold) {
     
    if (s1.empty()) {
        return 0;
    }

    size_t numAlign = 0;
    size_t numMatch = 0;
    size_t beg = 0;
    size_t idx = 0;
    std::queue<size_t> begs;
    while (idx < s1.size()) {
        if (s1[idx] == '-' && s2[idx] == '-') {
            ++idx;
            continue;
        } 
        if (beg == 0) {
            beg = idx;
        } else {
            begs.push(idx);
        }
        if (s1[idx] == s2[idx]) {
            ++numMatch;
        }
        ++numAlign;
        ++idx;

        if (numAlign == window) {
            double pcid = static_cast<double>(numMatch) / static_cast<double>(window);
            if (pcid >= threshold && s1[beg] == s2[beg]) {
                return beg;
            }
            
            if (s1[beg] == s2[beg]) {
                --numMatch;
            }
            --numAlign;
            beg = begs.front();
            begs.pop();
        }
    }

    return s1.size() - 1;
}

static size_t getEnd(const std::string& s1, const std::string& s2, size_t window, double threshold) {
    
    if (s1.empty()) {
        return 0;
    }

    size_t numAlign = 0;
    size_t numMatch = 0;
    size_t end = s1.size();
    size_t idx = s1.size() - 1;
    std::queue<size_t> ends;

    while (true) {
        if (s1[idx] == '-' && s2[idx] == '-') {
            if (idx == 0) {
                break;
            }
            --idx;
            continue;
        }
        if (end == s1.size()) {
            end = idx;
        } else {
            ends.push(idx);
        }
        if (s1[idx] == s2[idx]) {
            ++numMatch;
        }
        ++numAlign;

        if (idx == 0){
            break;
        }
        --idx;

        if (numAlign == window) {
            double pcid = static_cast<double>(numMatch) / static_cast<double>(window);
            if (pcid >= threshold && s1[end] == s2[end]) {
                return end;
            }

            if (s1[end] == s2[end]) {
                --numMatch;
            }
            --numAlign;
            end = ends.front();
            ends.pop();
        }
    }

    return 0;
}

std::pair<size_t, size_t> tree::getMaskCoorsForMutmat(const std::string& s1, const std::string& s2, size_t window, double threshold) {
    
    assert(s1.size() == s2.size());
    if (window == 0 || threshold == 0.0) {
        return std::make_pair<size_t, size_t>(0, s1.size()-1);
    }
    return std::make_pair<size_t, size_t>(getBeg(s1, s2, window, threshold), getEnd(s1, s2, window, threshold));
}

void buildMutationMatrices(mutationMatrices& mutMat, Tree* T, size_t window, double threshold) {
  
    std::unordered_map<std::string, std::string> alignedSequences = getAllNodeStrings(T);
    for (const auto& sequence : alignedSequences) {
        std::string parentId;
        if (T->allNodes[sequence.first]->parent == nullptr || T->allNodes[sequence.first]->nucMutation.size() == 0) {
            continue;
        } else {
            parentId = T->allNodes[sequence.first]->parent->identifier;
        }

        const std::string& curSeq = sequence.second;
        const std::string& parSeq = alignedSequences[parentId];
        size_t insLen = 0;
        size_t delLen = 0;
        std::pair<size_t, size_t> edgeCoor = tree::getMaskCoorsForMutmat(curSeq, parSeq, window, threshold);
        assert(edgeCoor.second >= edgeCoor.first);
        for (size_t i = edgeCoor.first; i < edgeCoor.second + 1; i++) {
            if (parSeq[i] == '-' && curSeq[i] == '-') {
                continue;
            } else if (parSeq[i] != '-' && curSeq[i] == '-') {
                delLen++;
                if (insLen > 0) {
                    if (insLen > mutMat.insmat.size() - 1) {
                        mutMat.insmat.resize(insLen + 1);
                    }
                    mutMat.insmat[insLen]++;
                    mutMat.total_insmut++;
                    insLen = 0;
                }
            } else if (parSeq[i] == '-' && curSeq[i] != '-') {
                insLen++;
                if (delLen > 0) {
                    if (delLen > mutMat.delmat.size() - 1) {
                        mutMat.delmat.resize(delLen + 1);
                    }
                    mutMat.delmat[delLen]++;
                    mutMat.total_delmut++;
                    delLen = 0;
                }
            } else {
                if (insLen > mutMat.insmat.size() - 1) {
                    mutMat.insmat.resize(insLen + 1);
                }
                mutMat.insmat[insLen]++;
                mutMat.total_insmut++;
                insLen = 0;

                if (delLen > mutMat.delmat.size() - 1) {
                    mutMat.delmat.resize(delLen + 1);
                }
                mutMat.delmat[delLen]++;
                mutMat.total_delmut++;
                delLen = 0;

                int parNucIdx = getIndexFromNucleotide(parSeq[i]);
                int curNucIdx = getIndexFromNucleotide(curSeq[i]);
                if (parNucIdx > 3 || curNucIdx > 3) { continue; }
                mutMat.submat[parNucIdx][curNucIdx]++;
                mutMat.total_submuts[parNucIdx]++;
            }
        }
    }

    // insertion
    for (auto i = 0; i < mutMat.insmat.size(); ++i) {
        mutMat.insmat[i] = -10 * log10f(mutMat.insmat[i] / mutMat.total_insmut);
    }
    // deletion
    for (auto i = 0; i < mutMat.delmat.size(); ++i) {
        mutMat.delmat[i] =  -10 * log10f(mutMat.delmat[i] / mutMat.total_delmut);
    }
    // substitution
    for (auto i = 0; i < 4; i++) {
        for (auto j = 0; j < 4; j++) {
            mutMat.submat[i][j] = -10 * log10f(mutMat.submat[i][j] / mutMat.total_submuts[i]);
        }
    }
}

void tree::writeMutationMatrices(const mutationMatrices& mutMat, std::ofstream& mmfout) {
    for (const std::vector<double>& row : mutMat.submat) {
        for (const double& prob : row) {
            mmfout << prob << " ";
        }
        mmfout << "\n";
    }
    for (const double& prob : mutMat.insmat) {
        mmfout << prob << " ";
    }
    mmfout << "\n";
    for (const double& prob : mutMat.delmat) {
        mmfout << prob << " ";
    }
    mmfout << "\n";
}

void tree::fillMutationMatricesFromTree(mutationMatrices& mutMat, Tree* T, size_t window, double threshold) {
    buildMutationMatrices(mutMat, T, window, threshold);
    mutMat.filled = true;
}

void tree::fillMutationMatricesFromFile(mutationMatrices& mutMat, std::ifstream& inf) {
    std::string line;
    int idx = 0;
    while(getline(inf, line)) {
        std::vector<double> probs;
        std::vector<std::string> fields;
        stringSplit(line, ' ', fields);
        for (const auto& f : fields) {
            probs.push_back(std::stod(f));
        }
        if (probs.size() == 0) {
            break;
        }
        if (idx < 4) {
            if (probs.size() != 4) {
                throw std::invalid_argument("Received invalid mutamtion matrix (.mm) file");
            }
            mutMat.submat[idx] = std::move(probs);
        } else if (idx == 4) {
            if (probs.size() < 1) {
                throw std::invalid_argument("Received invalid mutamtion matrix (.mm) file");
            }
            mutMat.insmat = std::move(probs);
        } else if (idx == 5) {
            if (probs.size() < 1) {
                throw std::invalid_argument("Received invalid mutamtion matrix (.mm) file");
            }
            mutMat.delmat = std::move(probs);
        }
        idx++;
    }

    if (idx != 6) {
        throw std::invalid_argument("Received invalid mutamtion matrix (.mm) file");
    }
    mutMat.filled = true;
}<|MERGE_RESOLUTION|>--- conflicted
+++ resolved
@@ -37,9 +37,6 @@
     }
     return consensus;
 }
-<<<<<<< HEAD
-
-=======
 
 /*
 - regap not used anywhere previously -> changed how regap is constructed for the purpose
@@ -65,7 +62,6 @@
     
     data.ungappedConsensus = ungapped;
 }
->>>>>>> 7688b45a
 void getAllStringsHelper(std::unordered_map<std::string, std::string> &strings, mutableTreeData &data, Tree *T, const Node *node, globalCoords_t &globalCoords) {
   
     /*  Mutate with block and nuc mutations */
