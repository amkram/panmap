#include "panman.hpp"
#include <cstddef>
#include <cstdint>
#include <exception>
#include <functional>
#include <memory>
#include <stdexcept>
#include <tuple>
#include <utility>
#include <iomanip>  // For std::fixed and std::setprecision
#include <algorithm> // Added for std::min and std::transform
#include <sstream>  // For std::ostringstream
#include "placement.hpp"
#include "caller_logging.hpp"
#include "index.capnp.h"
#include <capnp/common.h>
#include <capnp/message.h>
#include <capnp/serialize-packed.h>
#include <capnp/serialize.h>
#include "logging.hpp"
#include "state.hpp"
#include "seeding.hpp"
#include "gap_map.hpp"
#include <boost/filesystem.hpp>
#include <boost/algorithm/string.hpp>
#include <cmath>
#include <fstream>
#include <iostream>
#include <sstream>
#include <tbb/global_control.h>
#include <tbb/parallel_for.h>
#include <tbb/parallel_sort.h>
#include <tbb/task_group.h>
#include <algorithm>
#include <chrono>
#include <map>
#include <mutex>
#include <optional>
#include <string>
#include <unordered_map>
#include <unordered_set>
#include <vector>
#include <cstdio>
#include <fcntl.h> // For O_RDONLY, O_WRONLY, etc.
#include <algorithm> // For std::min
#include <limits>  // Add this include for std::numeric_limits

#include "progress_state.hpp"
#include "indexing.hpp"
#include <absl/container/flat_hash_map.h>
#include <absl/container/flat_hash_set.h>

using namespace coordinates;
using namespace logging;
using namespace state;

namespace placement {

using panmanUtils::Node;
using panmanUtils::Tree;

// Forward declarations
class PlacementResult;

// Function declarations
void dumpPlacementDebugData(
    state::StateManager& stateManager,
    PlacementGlobalState& state,
    const std::vector<std::string>& nodesToDump,
    size_t maxNodes,
    const TraversalParams& params,
    const std::string& outputFilename,
    const std::vector<std::string>& readSequences);

void dumpKmerDebugData(
    const std::vector<std::string>& readSequences,
    int k,
    const std::string& outputFilename);

// Add this new declaration
void dumpSyncmerDetails(const std::string& filename, 
                       const std::string& label,
                       const absl::flat_hash_map<size_t, int64_t>& seedMap,
                       const absl::flat_hash_map<size_t, std::string>& kmerMap);

// Helper function to process reads from a FASTQ file
void processReadsFromFastq(
    const std::string& fastqPath,
    int k,
    int s,
    PlacementGlobalState& state,
    std::vector<std::string>& readSequences);

// Function to load dictionary entries from index
void loadGlobalDictionary(
    Index::Reader& indexReader,
    PlacementGlobalState& state,
    int k_param, 
    int s_param  
);

// Shared progress state for UI updates
std::shared_ptr<PlacementProgressState> progress_state;

// Maximum number of nodes for which to dump recomputation range details
const size_t MAX_NODES_TO_DUMP = 5;

// Helper function to read a packed index file
std::unique_ptr<::capnp::MessageReader> loadIndexFromFile(const std::string& indexPath) {
    logging::debug("Loading index from file: {}", indexPath);
    
    // Normalize path to ensure consistent resolution
    boost::filesystem::path normalizedPath = boost::filesystem::absolute(indexPath);
    std::string resolvedPath = normalizedPath.string();
    logging::debug("DEBUG-PLACE: Using normalized path: {}", resolvedPath);
    
    // First check if the file exists
    if (!boost::filesystem::exists(resolvedPath)) {
        throw std::runtime_error("Index file not found: " + resolvedPath);
    }
    
    // Get the file size for validation
    uintmax_t fileSize = boost::filesystem::file_size(resolvedPath);
    if (fileSize == 0) {
        throw std::runtime_error("Index file is empty: " + resolvedPath);
    }
    logging::debug("Index file exists and has size {} bytes", fileSize);
    
    // Open the file
    int fd = open(resolvedPath.c_str(), O_RDONLY);
    if (fd < 0) {
        throw std::runtime_error("Failed to open index file: " + resolvedPath);
    }
    
    try {
        // Configure reader options
        ::capnp::ReaderOptions opts;
        opts.traversalLimitInWords = std::numeric_limits<uint64_t>::max();
        opts.nestingLimit = 1024;
        
        // Use PackedFdMessageReader directly instead of the wrapper
        auto reader = std::make_unique<::capnp::PackedFdMessageReader>(fd, opts);
        
        // Validate the index immediately to ensure it's usable
        auto indexRoot = reader->getRoot<Index>();
        uint32_t k = indexRoot.getK();
        uint32_t s = indexRoot.getS();
        size_t nodeCount = indexRoot.getPerNodeSeedMutations().size();
        
        if (k <= 0 || nodeCount <= 0) {
            close(fd); // Close the fd since we're not returning the reader
            throw std::runtime_error(
                "Invalid index data: k=" + std::to_string(k) + 
                ", nodes=" + std::to_string(nodeCount) + 
                ". The index appears to be corrupted or incomplete.");
        }
        
        logging::debug("Successfully loaded packed index with k={}, s={}, nodes={}",
                    k, s, nodeCount);
        
        // Return the MessageReader
        return reader;
    } catch (const ::kj::Exception& e) {
        // Clean up fd on exception
        close(fd);
        throw std::runtime_error("Cap'n Proto error: " + std::string(e.getDescription().cStr()));
    } catch (const std::exception& e) {
        // Clean up fd on exception
        close(fd);
        throw std::runtime_error("Error reading index: " + std::string(e.what()));
    }
}

// Helper function for calculating cosine similarity delta
std::pair<double, double> getCosineDelta(
    bool isRemoval, 
    bool isAddition,
    size_t seedHash, 
    const absl::flat_hash_map<size_t, int64_t>& readSeedCounts,
    const absl::flat_hash_map<size_t, int64_t>& genomeSeedCounts) {

  // Default values if seed not found in reads
  double numeratorDelta = 0.0;
  double sumOfSquaresDelta = 0.0;

  // Check if this seed exists in the read set
  const auto readIt = readSeedCounts.find(seedHash);
  if (readIt != readSeedCounts.end()) {
      const auto readCount = readIt->second;
      
      if (isRemoval) {
          // Seed is being removed - decrease similarity
          numeratorDelta = -static_cast<double>(readCount);
          sumOfSquaresDelta = -1.0;  // One seed removed from genome set
      } else if (isAddition) {
          // Seed is being added - increase similarity
          numeratorDelta = static_cast<double>(readCount);
          sumOfSquaresDelta = 1.0;   // One seed added to genome set
      }
  }

  return {numeratorDelta, sumOfSquaresDelta};
}

// Helper functions for processNodeMutations

// Process seed deletion (quaternary value 1)
void processSeedDeletion(
    panmanUtils::Node* node,
    int64_t pos,
    state::StateManager& stateManager,
    PlacementGlobalState& state,
    PlacementResult& result,
    absl::flat_hash_set<size_t>& uniqueSeedHashes,
    int k) {
    
    // Get identifier, using a fallback only if node is null
    std::string nodeId = node ? node->identifier : (result.bestWeightedNode ? result.bestWeightedNode->identifier : "Unknown");
    
    // Check if this seed exists in our map
    if (node && result.nodeSeedMap.find(nodeId) != result.nodeSeedMap.end() && 
        result.nodeSeedMap[nodeId].find(pos) != result.nodeSeedMap[nodeId].end()) {
        
        // Get the seed from our map
        const seeding::seed_t& seed = result.nodeSeedMap[nodeId][pos];
        const size_t seedHash = seed.hash;
        
        // Remove it from our map
        result.nodeSeedMap[nodeId].erase(pos);
        
        // Update scores if this seed was in reads
        auto readIt = state.seedFreqInReads.find(seedHash);
        if (readIt != state.seedFreqInReads.end()) {
            const int64_t readCount = readIt->second;
            result.hitsInThisGenome -= readCount;
            result.currentJaccardNumerator -= readCount;
            
            
            auto genomeSeedIt = result.currentGenomeSeedCounts.find(seedHash);
            if (genomeSeedIt != result.currentGenomeSeedCounts.end()) {
                if (--(genomeSeedIt->second) <= 0) { 
                    result.currentGenomeSeedCounts.erase(genomeSeedIt);
                }
            }
            
            auto [numeratorDelta, denomDelta] = getCosineDelta(
                true, false, seedHash, 
                state.seedFreqInReads, 
                result.currentGenomeSeedCounts);
            
            result.currentCosineNumerator += numeratorDelta;
            result.currentCosineDenominator += denomDelta;
            
            uniqueSeedHashes.erase(seedHash);
            
            logging::info("Deleted seed from scores: pos={}, node={}, hash={}, readCount={}", 
                        pos, nodeId, seedHash, readCount);
        }
    } else {
        logging::debug("No existing seed found at position {} to delete for node {}", pos, nodeId);
    }
}

// Process existing seed for modification (part of quaternary value 3)
void processExistingSeedRemoval(
    panmanUtils::Node* node,
    state::StateManager& stateManager,
    PlacementGlobalState& state,
    PlacementResult& result,
    absl::flat_hash_set<size_t>& uniqueSeedHashes,
    int64_t pos,
    int k) {
    
    if (!node) {
        logging::warn("Cannot process seed removal: node is null");
        return;
    }
    
    std::string nodeId = node->identifier;
    std::optional<seeding::seed_t> existingSeedOpt;
    
    // Check if this seed exists in our map
    if (result.nodeSeedMap.find(nodeId) != result.nodeSeedMap.end() && 
        result.nodeSeedMap[nodeId].find(pos) != result.nodeSeedMap[nodeId].end()) {
        // Found the seed in our map
        existingSeedOpt = result.nodeSeedMap[nodeId][pos];
        
        // Process the found seed
        if (existingSeedOpt) {
            const seeding::seed_t& existingSeed = existingSeedOpt.value();
            const size_t seedHash = existingSeed.hash;
            
            // Remove it from our map
            result.nodeSeedMap[nodeId].erase(pos);
            
            // Update scores if this seed was in reads
            auto readIt = state.seedFreqInReads.find(seedHash);
            if (readIt != state.seedFreqInReads.end()) {
                int64_t readCount = readIt->second;
                result.hitsInThisGenome -= readCount;
                result.currentJaccardNumerator -= readCount;
                
                auto genomeSeedIt = result.currentGenomeSeedCounts.find(seedHash);
                if (genomeSeedIt != result.currentGenomeSeedCounts.end()) {
                    if (--(genomeSeedIt->second) <= 0) {
                        result.currentGenomeSeedCounts.erase(genomeSeedIt);
                    }
                }
                
                auto [numeratorDelta, denomDelta] = getCosineDelta(
                    true, false, seedHash,
                    state.seedFreqInReads, 
                    result.currentGenomeSeedCounts);
                    
                result.currentCosineNumerator += numeratorDelta;
                result.currentCosineDenominator += denomDelta;
                
                uniqueSeedHashes.erase(seedHash);
                
                logging::info("Removed seed from scores: pos={}, node={}, hash={}, readCount={}", 
                            pos, nodeId, seedHash, readCount);
            }
        }
    } else {
        logging::debug("No existing seed found at position {} to remove", pos);
    }
}

// Create seed from dictionary lookup
seeding::seed_t createSeedFromDictionary(
    const std::string& kmerStr,
    int64_t pos,
    int64_t endPos,
    int params_k,
    int params_s) {
    
    // Normalize k-mer to uppercase for consistent hashing
    std::string upperKmer = kmerStr;
    std::transform(upperKmer.begin(), upperKmer.end(), upperKmer.begin(),
                  [](unsigned char c){ return std::toupper(c); });
    
    auto syncmerResults = seeding::rollingSyncmers(upperKmer, params_k, params_s, false, 0, false);
    
    // Create default seed
    seeding::seed_t seed;
    
    // Only if a valid syncmer was found
    if (!syncmerResults.empty()) {
        auto [hash, isReversed, isSyncmer, startPos] = syncmerResults[0];
        
        // Only use the result if it's actually a syncmer
        if (isSyncmer) {
            // Fill in the seed fields
            seed.hash = hash;
            seed.reversed = isReversed;
            seed.endPos = endPos;
            
            // Return immediately when we have a valid seed
            return seed;
        }
    }
    
    // If we reach here, no valid syncmer was found, return default seed
    seed.hash = 0;
    seed.reversed = false;
    seed.endPos = 0;
    return seed;
}

// Add new seed and update scores
void addSeedAndUpdateScores(
    panmanUtils::Node* node,
    state::StateManager& stateManager,
    PlacementGlobalState& state,
    PlacementResult& result,
    absl::flat_hash_set<size_t>& uniqueSeedHashes,
    int64_t pos,
    const seeding::seed_t& newSeed) {
    

    if (!node) {
        logging::warn("Cannot add seed: node is null");
        return;
    }
    
    // Add hash to uniqueSeedHashes
    uniqueSeedHashes.insert(newSeed.hash);
    
    // Add seed to our direct map for this node
    if (result.nodeSeedMap.find(node->identifier) == result.nodeSeedMap.end()) {
        result.nodeSeedMap[node->identifier] = {};
    }
    result.nodeSeedMap[node->identifier][pos] = newSeed;
    
    // Update scores if seed exists in reads
    auto readIt = state.seedFreqInReads.find(newSeed.hash);
    bool inReads = readIt != state.seedFreqInReads.end();


    
    if (inReads) {
        int64_t readCount = readIt->second;
        result.hitsInThisGenome += readCount;
        result.currentJaccardNumerator += readCount;
        
        // Safely increment count in currentGenomeSeedCounts
        auto [it, inserted] = result.currentGenomeSeedCounts.try_emplace(newSeed.hash, 0);
        it->second++; // Increment the count
        
        // Update cosine similarity
        auto [numeratorDelta, denomDelta] = getCosineDelta(
            false, true, newSeed.hash,
            state.seedFreqInReads, 
            result.currentGenomeSeedCounts);
        
        result.currentCosineNumerator += numeratorDelta;
        result.currentCosineDenominator += denomDelta;
        
        // Log successful match (only if seed is in reads)
        logging::info("Added seed at pos {} for node {} with hash {}, read count: {}", 
                     pos, node->identifier, newSeed.hash, readCount);
    }
}

// Process new seed addition (quaternary value 2 or part of 3)
void processNewSeedAddition(
    panmanUtils::Node* node,
    state::StateManager& stateManager,
    PlacementGlobalState& state,
    PlacementResult& result,
    absl::flat_hash_set<size_t>& uniqueSeedHashes,
    int64_t pos,
    const TraversalParams& params,
    absl::flat_hash_map<int64_t, uint32_t>& positionToDictId,
    absl::flat_hash_map<int64_t, uint32_t>& positionToEndOffset,
    size_t& seedAdditions,
    size_t& dictionaryLookups) {
    
    bool dictLookupOK = false;
    bool kmerFoundInDict = false;
    std::string kmerStr = "";
    seeding::seed_t newSeed = {}; // Initialize

    // ---> TRACE: Log dictionary lookup attempt <---
    logging::verbose("TRACE_ADD: Attempting lookup for Node={}, Pos={}", node->identifier, pos);

    // CRITICAL FIX: Add detailed diagnostic logging for node_3689
    bool isTargetNode = (node->identifier == "node_3689");
    if (isTargetNode) {
        logging::info("NODE-3689: Dictionary lookup at position {}", pos);
    }

    // First try to use dictionary lookup if available
    if (positionToDictId.count(pos) > 0 && positionToEndOffset.count(pos) > 0) {
        uint32_t dictId = positionToDictId[pos];
        
        // ---> TRACE: Log dictionary ID found <---
        logging::verbose("TRACE_ADD_DICT: Node={}, Pos={}, DictID={}", node->identifier, pos, dictId);
        // ---> END TRACE <---
        
        // ---> DEBUG: Log found Dict ID <---
        logging::debug("DEBUG_ADD: Node={}, Pos={}, Found DictID={}, EndOffset={}", 
                     node->identifier, pos, dictId, positionToEndOffset[pos]);

        if (state.kmerDictionary.count(dictId) > 0) {
            kmerStr = state.kmerDictionary.at(dictId);
            kmerFoundInDict = true;
            int64_t endPos = pos + positionToEndOffset[pos];
            
            // ---> TRACE: Log k-mer found in dictionary <---
            logging::verbose("TRACE_ADD_DICT_KMER: Node={}, Pos={}, DictID={}, Kmer='{}'", node->identifier, pos, dictId, kmerStr);
            // ---> END TRACE <---

            // ---> DEBUG: Log Kmer found in dictionary <---
            logging::debug("DEBUG_ADD: Node={}, Pos={}, DictID={}, Found Kmer='{}'", 
                         node->identifier, pos, dictId, kmerStr);


            // Create seed using dictionary kmer - function handles normalization now
            newSeed = createSeedFromDictionary(kmerStr, pos, endPos, params.k, params.s);
            dictLookupOK = true; // Mark lookup as successful
            
            addSeedAndUpdateScores(node, stateManager, state, result, uniqueSeedHashes, pos, newSeed);
            seedAdditions++;
            dictionaryLookups++;
            
            // ---> TRACE: Log seed added (from dict) and read lookup status <---
            bool inReads = state.seedFreqInReads.count(newSeed.hash) > 0;
            logging::verbose("TRACE_ADD_DICT_DONE: Node={}, Pos={}, Hash={}, InReads={}", 
                           node->identifier, pos, newSeed.hash, inReads);
            // ---> END TRACE <---
            
        } else {
            // Invalid Dictionary ID - log error
            logging::warn("Invalid dictionary ID {} for position {} in node {}", 
                       dictId, pos, node->identifier);
        }
    } else {
        // Missing Position/Offset Info - log issue
        logging::warn("No dictionary position/offset info for pos {} in node {}", 
                   pos, node->identifier);
    }
    
    // ---> TRACE: Log final outcome details <---
    logging::verbose("TRACE_ADD_FINAL: Node={}, Pos={}, Hash={}, Kmer='{}', DictOK={}, KmerInDict={}", 
                 node->identifier, pos, (dictLookupOK ? newSeed.hash : 0), kmerStr, dictLookupOK, kmerFoundInDict);
    // ---> END TRACE <---

    // ---> DEBUG: Log final outcome (only reachable on success now) <---
    if (dictLookupOK) {
        logging::debug("DEBUG_ADD_SUCCESS: Node={}, Pos={}, Kmer='{}', NewHash={}", 
                     node->identifier, pos, kmerStr, newSeed.hash);
    } else {
        // Log failure without throwing
        logging::warn("Failed to add seed at position {} in node {}", pos, node->identifier);
    }
    // ---> END DEBUG <---
}

// --- HELPER: Move the getNodeIndex function up here ---

/**
 * @brief Helper function to find the node's index in the Cap'n Proto arrays
 * 
 * @param nodeId The node identifier
 * @param state The global placement state containing node path info
 * @param nodeIndex Output parameter to store the found index
 * @return True if node was found, false otherwise
 */
bool getNodeIndex(const std::string& nodeId, 
                  const PlacementGlobalState& state, 
                  uint64_t& nodeIndex) {
    // First check if nodePathInfo is empty - this is a critical error
    if (state.nodePathInfo.size() == 0) {
        logging::err("ERROR: nodePathInfo structure is empty! This means the index was built without node path information.");
        logging::err("Please rebuild the index with the -f/--reindex flag to fix this issue.");
        return false;
    }
    
    // Log the search attempt for debugging
    logging::debug("Searching for node '{}' in index with {} nodePathInfo entries", 
                 nodeId, state.nodePathInfo.size());
                 
    // If this is the first search, log some sample node IDs from the index
    static bool first_search = true;
    if (first_search && state.nodePathInfo.size() > 0) {
        first_search = false;
        logging::info("Sample node IDs in index:");
        for (size_t i = 0; i < std::min<size_t>(5, state.nodePathInfo.size()); i++) {
            auto indexNodeId = state.nodePathInfo[i].getNodeId();
            std::string indexNodeIdStr(indexNodeId.begin(), indexNodeId.end());
            logging::info("  [{}]: '{}'", i, indexNodeIdStr);
        }
    }
    
    // Search through nodePathInfo for this node with proper string conversion
    for (size_t i = 0; i < state.nodePathInfo.size(); i++) {
        auto indexNodeId = state.nodePathInfo[i].getNodeId();
        // Convert Text::Reader to std::string for proper comparison
        std::string indexNodeIdStr(indexNodeId.begin(), indexNodeId.end());
        
        if (indexNodeIdStr == nodeId) {
            logging::debug("Found node '{}' at index {}", nodeId, i);
            nodeIndex = i;
            return true;
        }
    }
    
    logging::debug("Node '{}' not found in index (checked {} entries), using default scoring", 
                 nodeId, state.nodePathInfo.size());
    return false;
}


/**
 * @brief Update Jaccard similarity score for a node and track the best score
 * 
 * @param node The node being evaluated
 * @param jaccardScore The Jaccard similarity score
 */
void PlacementResult::updateJaccardScore(panmanUtils::Node* node, double jaccardScore) {
    if (!node) return;
    
    const double TIED_THRESHOLD = 0.0001; // Define threshold for considering scores tied
    
    // Check if score is better than current best
    if (jaccardScore > bestJaccardScore + TIED_THRESHOLD) {
        // Found a new best Jaccard score
        bestJaccardScore = jaccardScore;
        bestJaccardNode = node;
        
        // Reset tied nodes and add this one
        tiedJaccardNodes.clear();
        tiedJaccardNodes.push_back(node);
        
        logging::debug("New best Jaccard node: {} with score {:.6f}", 
                     node->identifier, jaccardScore);
                     
    } else if (std::abs(jaccardScore - bestJaccardScore) <= TIED_THRESHOLD) {
        // Add to tied nodes
        tiedJaccardNodes.push_back(node);
        logging::debug("Tied Jaccard node: {} with score {:.6f}", 
                     node->identifier, jaccardScore);
    }
}

/**
 * @brief Update Raw Seed Match score for a node and track the best score
 * 
 * @param node The node being evaluated
 * @param score The raw seed match score (sum of read frequencies for matched seeds)
 */
void PlacementResult::updateRawSeedMatchScore(panmanUtils::Node* node, int64_t score) {
    if (!node) return;
    
    // Check if score is better than current best
    if (score > bestRawSeedMatchScore) {
        // Found a new best raw seed match score
        bestRawSeedMatchScore = score;
        bestRawSeedMatchNode = node;
        
        // Reset tied nodes and add this one
        tiedRawSeedMatchNodes.clear();
        tiedRawSeedMatchNodes.push_back(node);
        
        logging::debug("New best Raw Seed Match node: {} with score {}", 
                     node->identifier, score);
                     
    } else if (score == bestRawSeedMatchScore) {
        // Add to tied nodes
        tiedRawSeedMatchNodes.push_back(node);
        logging::debug("Tied Raw Seed Match node: {} with score {}", 
                     node->identifier, score);
    }
}

/**
 * @brief Update Jaccard (Presence/Absence) score for a node and track the best score
 * 
 * @param node The node being evaluated
 * @param score The Jaccard score based on presence/absence of seeds
 */
void PlacementResult::updateJaccardPresenceScore(panmanUtils::Node* node, double score) {
    if (!node) return;
    
    const double TIED_THRESHOLD = 0.0001; // Define threshold for considering scores tied
    
    // Check if score is better than current best
    if (score > bestJaccardPresenceScore + TIED_THRESHOLD) {
        // Found a new best Jaccard (Presence/Absence) score
        bestJaccardPresenceScore = score;
        bestJaccardPresenceNode = node;
        
        // Reset tied nodes and add this one
        tiedJaccardPresenceNodes.clear();
        tiedJaccardPresenceNodes.push_back(node);
        
        logging::debug("New best Jaccard (Presence) node: {} with score {:.6f}", 
                     node->identifier, score);
                     
    } else if (std::abs(score - bestJaccardPresenceScore) <= TIED_THRESHOLD) {
        // Add to tied nodes
        tiedJaccardPresenceNodes.push_back(node);
        logging::debug("Tied Jaccard (Presence) node: {} with score {:.6f}", 
                     node->identifier, score);
    }
}

/**
 * @brief Update cosine similarity score for a node and track the best score
 * 
 * @param node The node being evaluated
 * @param cosineScore The cosine similarity score
 */
void PlacementResult::updateCosineScore(panmanUtils::Node* node, double cosineScore) {
    if (!node) return;
    
    const double TIED_THRESHOLD = 0.0001; // Define threshold for considering scores tied
    
    // Check if score is better than current best
    if (cosineScore > bestCosineScore + TIED_THRESHOLD) {
        // Found a new best cosine score
        bestCosineScore = cosineScore;
        bestCosineNode = node;
        
        // Reset tied nodes and add this one
        tiedCosineNodes.clear();
        tiedCosineNodes.push_back(node);
        
        logging::debug("New best cosine node: {} with score {:.6f}", 
                     node->identifier, cosineScore);
                     
    } else if (std::abs(cosineScore - bestCosineScore) <= TIED_THRESHOLD) {
        // Add to tied nodes
        tiedCosineNodes.push_back(node);
        logging::debug("Tied cosine node: {} with score {:.6f}", 
                     node->identifier, cosineScore);
    }
}

/**
 * @brief Update weighted score (combined Jaccard and cosine) for a node
 * 
 * @param node The node being evaluated
 * @param weightedScore The weighted similarity score
 * @param scoreScale The weight for Jaccard in the combined score (1-scoreScale is used for cosine)
 */
void PlacementResult::updateWeightedScore(panmanUtils::Node* node, double weightedScore, double scoreScale) {
    if (!node) return;
    
    const double TIED_THRESHOLD = 0.0001; // Define threshold for considering scores tied
    
    // Check if score is better than current best
    if (weightedScore > bestWeightedScore + TIED_THRESHOLD) {
        // Found a new best weighted score
        bestWeightedScore = weightedScore;
        bestWeightedNode = node;
        
        // Reset tied nodes and add this one
        tiedWeightedNodes.clear();
        tiedWeightedNodes.push_back(node);
        
        logging::debug("New best weighted node: {} with score {:.6f} (scale={:.2f})", 
                     node->identifier, weightedScore, scoreScale);
                     
    } else if (std::abs(weightedScore - bestWeightedScore) <= TIED_THRESHOLD) {
        // Add to tied nodes
        tiedWeightedNodes.push_back(node);
        logging::debug("Tied weighted node: {} with score {:.6f}", 
                     node->identifier, weightedScore);
    }
}

// After dumpPlacementDebugData - Add a new utility function for debugging k-mer hashing

/**
 * @brief Dumps detailed k-mer extraction information from reads to help debug hashing issues
 * 
 * @param readSequences Vector of read sequences
 * @param k k-mer size
 * @param outputFilename File to write the debug data to
 */
void dumpKmerDebugData(
    const std::vector<std::string>& readSequences,
    int k,
    const std::string& outputFilename) {
    
    std::ofstream outFile(outputFilename);
    if (!outFile.is_open()) {
        logging::err("Could not open k-mer debug file: {}", outputFilename);
        return;
    }
    
    logging::info("Dumping detailed k-mer debug data to {}", outputFilename);
    
    outFile << "# K-mer Debug Data (k=" << k << ")\n\n";
    
    // Process a few reads and k-mers for detailed inspection
    size_t readCount = std::min(static_cast<size_t>(10), readSequences.size());
    
    for (size_t readIdx = 0; readIdx < readCount; readIdx++) {
        const std::string& readSeq = readSequences[readIdx];
        
        outFile << "## Read " << readIdx << " (length: " << readSeq.length() << ")\n\n";
        
        if (readSeq.length() < static_cast<size_t>(k)) {
            outFile << "Read too short to extract k-mers\n\n";
            continue;
        }
        
        // Create all-uppercase version of the read for comparison
        std::string upperSeq = readSeq;
        std::transform(upperSeq.begin(), upperSeq.end(), upperSeq.begin(), 
                      [](unsigned char c){ return std::toupper(c); });
                      
        // Check if conversion was needed
        bool isAlreadyUpper = (upperSeq == readSeq);
        outFile << "Read is already all uppercase: " << (isAlreadyUpper ? "Yes" : "No") << "\n\n";
        
        outFile << "| Position | Original K-mer | OrigFwd Hash | OrigRC Hash | Original Canonical | Uppercase K-mer | UpperFwd Hash | UpperRC Hash | Upper Canonical | Hash Match? |\n";
        outFile << "| -------- | -------------- | ------------ | ----------- | ----------------- | --------------- | ------------- | ------------ | --------------- | ----------- |\n";
        
        // Process first 10 k-mers in this read
        size_t kmerCount = std::min(static_cast<size_t>(10), readSeq.length() - k + 1);
        
        
        outFile << "\n";
        
        // Add extra section to display character frequencies in the read
        outFile << "### Character Frequencies\n\n";
        std::unordered_map<char, size_t> charCounts;
        
        for (char c : readSeq) {
            charCounts[c]++;
        }
        
        outFile << "| Character | Count | Percentage |\n";
        outFile << "| --------- | ----- | ---------- |\n";
        
        for (char c = 'A'; c <= 'z'; c++) {
            if (charCounts.find(c) != charCounts.end()) {
                double percent = (static_cast<double>(charCounts[c]) / readSeq.length()) * 100.0;
                outFile << "| '" << c << "' | " << charCounts[c] << " | " 
                       << std::fixed << std::setprecision(2) << percent << "% |\n";
            }
        }
        
        // Check for other characters (non-alphabetic)
        for (const auto& [c, count] : charCounts) {
            if (!std::isalpha(c)) {
                double percent = (static_cast<double>(count) / readSeq.length()) * 100.0;
                outFile << "| '" << c << "' | " << count << " | " 
                       << std::fixed << std::setprecision(2) << percent << "% |\n";
            }
        }
        
        outFile << "\n";
    }
    
    // Add a section to compare original vs uppercase for each k-mer in the index dictionary
    outFile << "## Case Sensitivity Analysis for Index Dictionary\n\n";
    
    // We need to access the PlacementGlobalState to get the dictionary
    // This is a limitation of this debug function, but we'll note it in the output
    outFile << "Note: This section would normally display index dictionary entries, but requires access to PlacementGlobalState.\n";
    outFile << "Check the debug logs for detailed dictionary information.\n\n";
    
    outFile.close();
    logging::info("K-mer debug data written to {}", outputFilename);
}

void placementTraversal(
    state::StateManager& stateManager,
    PlacementResult& result,
    panmanUtils::Tree* T, 
    PlacementGlobalState& state,
    const TraversalParams& params) {
    
    if (!T || !T->root) {
        throw std::invalid_argument("Invalid tree or root node for placement traversal");
    }
    
    const double TIED_THRESHOLD = 0.0001; // Define threshold for considering scores tied
    
    // Use a comprehensive approach with block-aware traversal and full seed processing
    logging::info("Performing placement traversal using quaternary-encoded seed mutations");
    
    // Setup progress tracking
    std::atomic<size_t> nodesProcessed{0};
    const size_t totalNodes = T->allNodes.size();
    const auto startTime = std::chrono::high_resolution_clock::now();
    
    
    
    logging::debug("Grouping nodes by level...");
    // Group nodes by level using common function from state
    const auto nodesByLevel = state::groupNodesByLevel(T, T->root);
    
    // Create a mutex for updating the best results
    std::mutex resultMutex;
    
    // Create a task arena for parallel processing
    int numThreads = std::min(static_cast<int>(std::thread::hardware_concurrency()), 
                             params.t > 0 ? params.t : 4);
    tbb::task_arena arena(numThreads);
    
    logging::info("Processing tree with {} nodes using {} threads", totalNodes, numThreads);
    
    std::ofstream countsFile("node_seed_counts.tsv");
    countsFile << "node_id\tseed_count\tdeletions\tinsertions\tmodifications\tdeletion_operations\tinsertion_operations\tmodification_operations\n";

    // Process each level in breadth-first order
    for (const auto& level : nodesByLevel) {
        logging::debug("Processing level with {} nodes", level.size());
        
        arena.execute([&]() {
            // OPTIMIZED: Use better grain size calculation for TBB parallel_for
            // Calculate optimal grain size based on level size and thread count
            const size_t levelSize = level.size();
            const size_t optimalGrainSize = std::max(1UL, 
                std::min(levelSize / (numThreads * 4), 64UL)); // Prevent too small or too large grains
            
            // Process nodes at this level in parallel with optimized partitioning
            tbb::parallel_for(
                tbb::blocked_range<size_t>(0, levelSize, optimalGrainSize),
                [&](const tbb::blocked_range<size_t>& r) {
                    // Thread-local result for best scores (existing ones)
                    double localBestJaccardScore = 0.0; // This is for weighted Jaccard
                    double localBestCosineScore = 0.0;
                    double localBestWeightedScore = 0.0;
                    panmanUtils::Node* localBestJaccardNode = nullptr;
                    panmanUtils::Node* localBestCosineNode = nullptr;
                    panmanUtils::Node* localBestWeightedNode = nullptr;
                    std::vector<panmanUtils::Node*> localTiedJaccardNodes;
                    std::vector<panmanUtils::Node*> localTiedCosineNodes;
                    std::vector<panmanUtils::Node*> localTiedWeightedNodes;

                    // Thread-local result for new scores
                    int64_t localBestRawSeedMatchScore = 0;
                    panmanUtils::Node* localBestRawSeedMatchNode = nullptr;
                    std::vector<panmanUtils::Node*> localTiedRawSeedMatchNodes;

                    double localBestJaccardPresenceScore = 0.0;
                    panmanUtils::Node* localBestJaccardPresenceNode = nullptr;
                    std::vector<panmanUtils::Node*> localTiedJaccardPresenceNodes;

                    // Thread-local collectors to reduce mutex contention
                    std::vector<std::pair<std::string, std::unordered_map<int64_t, seeding::seed_t>>> localNodeSeedMaps;
                    std::vector<std::string> localTsvOutputLines;
                    
                    // Reserve space for better performance
                    localNodeSeedMaps.reserve(r.end() - r.begin());
                    localTsvOutputLines.reserve(r.end() - r.begin());
                    

                    for (size_t i = r.begin(); i < r.end(); i++) {
                        panmanUtils::Node* node = level[i];
                        if (!node) continue;
                        
                        try {
                            // ---> ADDED: Log processed node ID <---
                            static std::mutex processed_nodes_log_mutex;
                            std::lock_guard<std::mutex> pn_lock(processed_nodes_log_mutex);
                            std::ofstream pn_log_file("processed_nodes_in_traversal.log", std::ios_base::app);
                            if (pn_log_file.is_open()) {
                                pn_log_file << node->identifier << "\n";
                                pn_log_file.close();
                            }
                            // --- END LOG ---

                            PlacementNodeScore nodeScore;
                            nodeScore.hitsInThisGenome = 0;
                            nodeScore.currentJaccardNumerator = 0;
                            nodeScore.currentCosineNumerator = 0.0;
                            nodeScore.currentCosineDenominator = 0.0;
                            nodeScore.kmerSeedMap.clear();
                            nodeScore.currentGenomeSeedCounts.clear();
                            nodeScore.rawSeedMatchScore = 0; // Initialize new field
                            nodeScore.jaccardPresenceNumerator = 0; // Initialize new field
                            nodeScore.currentGenomeUniqueSeedHashes.clear(); // Initialize new field
                            
                            absl::flat_hash_set<size_t> uniqueSeedHashes; // This is for weighted Jaccard denominator, based on currentGenomeSeedCounts keys
                            uniqueSeedHashes.clear();


                            if (node->parent != nullptr) {
                                std::lock_guard<std::mutex> lock(resultMutex); // Protects result.nodeSeedMap
                                if (result.nodeSeedMap.count(node->parent->identifier)) {
                                    const auto& parent_map = result.nodeSeedMap.at(node->parent->identifier);
                                    nodeScore.kmerSeedMap.reserve(parent_map.size());
                                    
                                    // std::cerr << "These are the seeds in " << node->parent->identifier << ":" << std::endl;
                                    // for (const auto& entry : parent_map) {
                                    //     nodeScore.kmerSeedMap.insert(entry);
                                    //     // std::cerr << "Seed Hash: " << entry.second.hash << ", Kmer: " << state.hashToKmer.at(entry.second.hash) << std::endl;
                                    // }
                                    // countsFile << node->parent->identifier << "\t" << nodeScore.kmerSeedMap.size() << "\n";
                                    // // Initialize scores from inherited seeds
                                    // for (const auto& pair : nodeScore.kmerSeedMap) {
                                    //     const seeding::seed_t& inherited_seed = pair.second;
                                    //     size_t inherited_hash = inherited_seed.hash;
                                        
                                    //     nodeScore.currentGenomeUniqueSeedHashes.insert(inherited_hash); // For presence/absence Jaccard
                                    //     nodeScore.currentGenomeSeedCounts[inherited_hash]++; // For weighted Jaccard and Cosine
                                    //     uniqueSeedHashes.insert(inherited_hash); // For weighted Jaccard denominator

                                    //     auto readIt = state.seedFreqInReads.find(inherited_hash);
                                    //     if (readIt != state.seedFreqInReads.end()) {
                                    //         int64_t readCount = readIt->second;
                                    //         nodeScore.hitsInThisGenome += readCount; // Used for weighted Jaccard numerator
                                    //         nodeScore.currentJaccardNumerator += readCount; // Used for weighted Jaccard numerator
                                    //         nodeScore.rawSeedMatchScore += readCount; // For raw seed match score
                                    //         nodeScore.jaccardPresenceNumerator++; // For presence/absence Jaccard numerator
                                            
                                    //         auto [num_delta, den_delta] = getCosineDelta(false, true, inherited_hash, state.seedFreqInReads, nodeScore.currentGenomeSeedCounts);
                                    //         nodeScore.currentCosineNumerator += num_delta;
                                    //         nodeScore.currentCosineDenominator += den_delta;
                                    //     }

                                    // }


                                }
                            }
                            
                            uint64_t nodeIndex;
                            bool nodeFound = getNodeIndex(node->identifier, state, nodeIndex);
                            
                            if (!nodeFound) {
                                logging::warn("Node {} not found in index, skipping", node->identifier);
                                continue;
                            }

                            bool shouldLog = node->identifier == "node_434";
                            
                            auto seedMutation = state.perNodeSeedMutations[nodeIndex];
                            auto basePositions = seedMutation.getBasePositions();
                            auto perPosMasks = seedMutation.getPerPosMasks();
                            
                            auto kmerDictionaryIds = seedMutation.getKmerDictionaryIds();
                            auto kmerPositions = seedMutation.getKmerPositions();
                            auto kmerEndOffsets = seedMutation.getKmerEndOffsets();
                            
                            absl::flat_hash_map<int64_t, uint32_t> positionToDictId;
                            absl::flat_hash_map<int64_t, uint32_t> positionToEndOffset;
                            
                            // Ensure all three lists kmerDictionaryIds, kmerPositions, kmerEndOffsets are accessed safely
                            // Assuming kmerPositions is the reference for actual count of dictionary-linked seeds
                            for (size_t j = 0; j < kmerPositions.size(); j++) {
                                if (j < kmerDictionaryIds.size() && j < kmerEndOffsets.size()) {
                                    positionToDictId[kmerPositions[j]] = kmerDictionaryIds[j];
                                    positionToEndOffset[kmerPositions[j]] = kmerEndOffsets[j];
                                } else {
                                    // Log if there's a mismatch, but potentially continue if non-critical
                                    logging::warn("Node {}: Mismatch in kmer dictionary-related array lengths at index {}. Pos: {}. DictSize: {}, PosSize: {}, OffsetSize: {}", 
                                                  node->identifier, j, kmerPositions[j], kmerDictionaryIds.size(), kmerPositions.size(), kmerEndOffsets.size());
                                    // Decide if this is a fatal error or if we can skip this entry
                                }
                            }

                           

                            // Initialize tracking variables for seed operations
                            size_t deletionCount = 0;
                            size_t insertionCount = 0;
                            size_t modificationCount = 0;
                            std::vector<std::string> deletionOperations;
                            std::vector<std::string> insertionOperations;
                            std::vector<std::string> modificationOperations;

                            if (basePositions.size() > 0 && perPosMasks.size() > 0 && basePositions.size() == perPosMasks.size()) {
                                for (size_t j = 0; j < basePositions.size(); j++) {
                                        int64_t basePos = basePositions[j];
                                    uint64_t mask = perPosMasks[j];
                                        
                                        for (uint8_t offset = 0; offset < 32; offset++) {
                                            uint8_t value = (mask >> (offset * 2)) & 0x3;
                                                int64_t pos = basePos - offset;
                                    
                                        
                                        if (value == 0) continue; 

                                        seeding::seed_t current_seed_at_pos{}; // Default initialize
                                        bool existed_before_mutation = nodeScore.kmerSeedMap.count(pos);
                                        if (existed_before_mutation) {
                                            current_seed_at_pos = nodeScore.kmerSeedMap.at(pos);
                                        }

                                        if (value == 1) { // Delete
                                            deletionCount++;
                                            if (existed_before_mutation) {
                                                size_t deleted_hash = current_seed_at_pos.hash;
                                                
                                                
                                                nodeScore.kmerSeedMap.erase(pos);

                                                if (state.seedFreqInReads.count(deleted_hash)) {
                                                    int64_t delReadCount = state.seedFreqInReads.at(deleted_hash);
                                                    nodeScore.hitsInThisGenome -= delReadCount;
                                                    nodeScore.currentJaccardNumerator -= delReadCount;
                                                    nodeScore.rawSeedMatchScore -= delReadCount; // Update raw seed match score
                                                    nodeScore.jaccardPresenceNumerator--;    // Update presence/absence Jaccard numerator

                                                    auto [num_delta, den_delta] = getCosineDelta(true, false, deleted_hash, state.seedFreqInReads, nodeScore.currentGenomeSeedCounts);
                                                    nodeScore.currentCosineNumerator += num_delta;
                                                    nodeScore.currentCosineDenominator += den_delta;
                                                }
                                                
                                                // Safely decrement and erase from currentGenomeSeedCounts and uniqueSeedHashes
                                                auto it_genome_counts = nodeScore.currentGenomeSeedCounts.find(deleted_hash);
                                                if (it_genome_counts != nodeScore.currentGenomeSeedCounts.end()) {
                                                    it_genome_counts->second--;
                                                    if (it_genome_counts->second == 0) {
                                                        nodeScore.currentGenomeSeedCounts.erase(it_genome_counts);
                                                        uniqueSeedHashes.erase(deleted_hash); // For weighted Jaccard denominator
                                                        nodeScore.currentGenomeUniqueSeedHashes.erase(deleted_hash); // For presence/absence Jaccard
                                                    }
                                                }
                                            }
                                        } else { // Add (value == 2) or Modify (value == 3)
                                            // std::cerr << " ANd now this." << std::endl;
                                            if (!positionToDictId.count(pos)) {
                                                logging::warn("Node {}: Cannot find dictionary ID for position {} to add/modify seed.", node->identifier, pos);
                                                continue;
                                            }
                                            uint32_t dictId = positionToDictId.at(pos);
                                            if (!state.kmerDictionary.count(dictId)){
                                                logging::warn("Node {}: Dictionary ID {} (for pos {}) not found in global kmerDictionary.", node->identifier, dictId, pos);
                                                continue;
                                            }

                                            const std::string& kmerStr = state.kmerDictionary.at(dictId);
                                            int64_t end_offset_val = positionToEndOffset.count(pos) ? positionToEndOffset.at(pos) : params.k -1;
                                            seeding::seed_t new_seed = createSeedFromDictionary(kmerStr, pos, pos + end_offset_val, params.k, params.s);
                                            size_t new_hash = new_seed.hash;

                                            // Track operation type and details
                                            if (value == 2) {
                                                insertionCount++;
                                                insertionOperations.push_back("pos:" + std::to_string(pos) + ",hash:" + std::to_string(new_hash) + ",kmer:" + kmerStr);
                                            } else if (value == 3) {
                                                modificationCount++;
                                                std::string oldKmerInfo = "<unknown>";
                                                if (existed_before_mutation) {
                                                    oldKmerInfo = "hash:" + std::to_string(current_seed_at_pos.hash);
                                                }
                                                modificationOperations.push_back("pos:" + std::to_string(pos) + ",old:" + oldKmerInfo + ",new:hash:" + std::to_string(new_hash) + ",kmer:" + kmerStr);
                                            }

                                            if (value == 3 && existed_before_mutation) { 
                                                size_t old_hash = current_seed_at_pos.hash;
                                                if (old_hash != new_hash) { 
                                                    if (state.seedFreqInReads.count(old_hash)) {
                                                        int64_t oldReadCount = state.seedFreqInReads.at(old_hash);
                                                        nodeScore.hitsInThisGenome -= oldReadCount;
                                                        nodeScore.currentJaccardNumerator -= oldReadCount;
                                                        nodeScore.rawSeedMatchScore -= oldReadCount; // Update raw seed match score
                                                        nodeScore.jaccardPresenceNumerator--;    // Update presence/absence Jaccard numerator

                                                        auto [num_delta, den_delta] = getCosineDelta(true, false, old_hash, state.seedFreqInReads, nodeScore.currentGenomeSeedCounts);
                                                        nodeScore.currentCosineNumerator += num_delta;
                                                        nodeScore.currentCosineDenominator += den_delta;
                                                    }
                                                    auto it_genome_counts_old = nodeScore.currentGenomeSeedCounts.find(old_hash);
                                                    if (it_genome_counts_old != nodeScore.currentGenomeSeedCounts.end()) {
                                                        it_genome_counts_old->second--;
                                                        if (it_genome_counts_old->second == 0) {
                                                            nodeScore.currentGenomeSeedCounts.erase(it_genome_counts_old);
                                                            uniqueSeedHashes.erase(old_hash); // For weighted Jaccard denominator
                                                            nodeScore.currentGenomeUniqueSeedHashes.erase(old_hash); // For presence/absence Jaccard
                                                        }
                                                    }
                                                }
                                            }

                                            nodeScore.kmerSeedMap[pos] = new_seed;
                                            bool new_hash_was_absent_in_genome_counts = !nodeScore.currentGenomeSeedCounts.count(new_hash) || nodeScore.currentGenomeSeedCounts.at(new_hash) == 0;
                                            if (new_hash_was_absent_in_genome_counts) {
                                               uniqueSeedHashes.insert(new_hash); // For weighted Jaccard denominator
                                               nodeScore.currentGenomeUniqueSeedHashes.insert(new_hash); // For presence/absence Jaccard
                                            }
                                            nodeScore.currentGenomeSeedCounts[new_hash]++;
                                            
                                            if (state.seedFreqInReads.count(new_hash)) {
                                                int64_t addReadCount = state.seedFreqInReads.at(new_hash);
                                                bool new_hash_was_absent_in_read_matches = !nodeScore.currentGenomeUniqueSeedHashes.count(new_hash); // Check before insert if this is the first match for this hash

                                                // Only add to scores if the hash truly changed or if it's a new addition (value==2)
                                                // Or if it was modified from a different hash
                                                if (value == 2 || (value == 3 && (!existed_before_mutation || current_seed_at_pos.hash != new_hash))) {
                                                   nodeScore.hitsInThisGenome += addReadCount;
                                                   nodeScore.currentJaccardNumerator += addReadCount;
                                                   nodeScore.rawSeedMatchScore += addReadCount; // Update raw seed match score
                                                   // Update presence/absence Jaccard numerator only if it's a truly new hash match for reads
                                                   if (new_hash_was_absent_in_genome_counts || (value ==3 && current_seed_at_pos.hash != new_hash) || value == 2) {
                                                       if(state.seedFreqInReads.count(new_hash)) nodeScore.jaccardPresenceNumerator++; 
                                                   }

                                                   auto [num_delta, den_delta] = getCosineDelta(false, true, new_hash, state.seedFreqInReads, nodeScore.currentGenomeSeedCounts);
                                                   nodeScore.currentCosineNumerator += num_delta;
                                                   nodeScore.currentCosineDenominator += den_delta;
                                                } else if (value == 3 && existed_before_mutation && current_seed_at_pos.hash == new_hash) {
                                                   // Hash is the same, scores related to read counts should not change unless genome count was 0 before.
                                                   // The currentCosineDenominator might change if this is the first instance of this seed hash in genome.
                                                   // This is handled by getCosineDelta when genome count goes from 0 to 1 for this hash.
                                                   if (new_hash_was_absent_in_genome_counts) { // if it was 0, and now 1
                                                        auto [num_delta, den_delta] = getCosineDelta(false, true, new_hash, state.seedFreqInReads, nodeScore.currentGenomeSeedCounts);
                                                        nodeScore.currentCosineNumerator += num_delta; 
                                                        nodeScore.currentCosineDenominator += den_delta; 
                                                        // If this is the first time this specific hash is seen for this node (e.g. count went from 0 to 1)
                                                        // and it's in reads, increment jaccardPresenceNumerator
                                                        if(state.seedFreqInReads.count(new_hash)) nodeScore.jaccardPresenceNumerator++;
                                                   }
                                                }
                                            }
                                        }
                                    }
                                }
                            }
                            
                            // Calculate Weighted Jaccard Score
                            double weightedJaccardScore = 0.0;
                            // Denominator for weighted Jaccard: (total unique seeds in reads) + (total unique seeds in current genome) - (weighted intersection)
                            // state.jaccardDenominator is total unique seeds in reads (state.seedFreqInReads.size())
                            // uniqueSeedHashes.size() is total unique seeds in current genome (keys of nodeScore.currentGenomeSeedCounts)
                            // nodeScore.currentJaccardNumerator is the sum of read frequencies of matched seeds (weighted intersection)
                            double weightedJaccardDenominator = state.jaccardDenominator + uniqueSeedHashes.size() - nodeScore.currentJaccardNumerator;
                            if (weightedJaccardDenominator > 0) {
                                weightedJaccardScore = static_cast<double>(nodeScore.currentJaccardNumerator) / weightedJaccardDenominator;
                            }

                            // Calculate Jaccard (Presence/Absence) Score
                            double jaccardPresenceScore = 0.0;
                            double jaccardPresenceDenominator_val = static_cast<double>(state.readUniqueSeedCount) + nodeScore.currentGenomeUniqueSeedHashes.size() - nodeScore.jaccardPresenceNumerator;
                            if (jaccardPresenceDenominator_val > 0) {
                                jaccardPresenceScore = static_cast<double>(nodeScore.jaccardPresenceNumerator) / jaccardPresenceDenominator_val;
                            }
                            
                            // Calculate cosine similarity
                            double cosineScore = 0.0;
                                        if (nodeScore.currentCosineDenominator > 0 && state.totalReadSeedCount > 0) {
                                            const double normGenome = std::sqrt(std::abs(nodeScore.currentCosineDenominator));
                        const double normReads = std::sqrt(state.totalReadSeedCount);
                                            cosineScore = nodeScore.currentCosineNumerator / (normGenome * normReads);
                                        }
                                        
                                        // Calculate weighted score
                                        double weightedScore = params.scoreScale * weightedJaccardScore + 
                                                              (1.0 - params.scoreScale) * cosineScore;
                                        
                                        // Check if this is one of our special debug nodes
                                        bool is_special_node = (node->identifier == "KU950624.1" || node->identifier == "DJ068250.1");
                                            
                                        // Only do debug logging for special nodes
                                        if (is_special_node) {
                                            std::stringstream debug_ss;
                                            debug_ss << "DEBUG_PLACEMENT_NODE: " << node->identifier << "\n";
                                            debug_ss << "  RawSeedMatchScore: " << nodeScore.rawSeedMatchScore << "\n";
                                            debug_ss << "  WeightedJaccard (adapted): " << weightedJaccardScore << " (num: " << nodeScore.currentJaccardNumerator << ", den_reads_unique: " << state.jaccardDenominator << ", den_genome_unique_hashes: " << uniqueSeedHashes.size() << ")\n";
                                            debug_ss << "  JaccardPresence: " << jaccardPresenceScore << " (num: " << nodeScore.jaccardPresenceNumerator << ", den_reads_unique: " << state.readUniqueSeedCount << ", den_genome_unique: " << nodeScore.currentGenomeUniqueSeedHashes.size() << ")\n";
                                            debug_ss << "  CosineScore: " << cosineScore << " (num: " << nodeScore.currentCosineNumerator << ", den_genome_sqrt: " << std::sqrt(std::abs(nodeScore.currentCosineDenominator)) << ", den_reads_sqrt: " << std::sqrt(state.totalReadSeedCount) << ")\n";
                                            debug_ss << "  OverallWeightedScore: " << weightedScore << "\n";
                                            debug_ss << "  Total seeds in this node's kmerSeedMap (after muts): " << nodeScore.kmerSeedMap.size() << "\n";
                                            debug_ss << "  Contributing seeds to RawSeedMatchScore (hash: kmer_from_dict (read_freq)) :\n";
                                            
                                            int seeds_logged_count = 0;
                                            std::vector<std::pair<size_t, int64_t>> contributing_seeds; // hash, read_freq

                                            for (const auto& entry : nodeScore.kmerSeedMap) { // entry is pair<int64_t_pos, seeding::seed_t>
                                                const seeding::seed_t& seed_on_node = entry.second;
                                                auto read_freq_it = state.seedFreqInReads.find(seed_on_node.hash);
                                                if (read_freq_it != state.seedFreqInReads.end() && read_freq_it->second > 0) {
                                                    contributing_seeds.push_back({seed_on_node.hash, read_freq_it->second});
                                                }
                                            }
                                            // Sort by read frequency descending to see most impactful
                                            std::sort(contributing_seeds.rbegin(), contributing_seeds.rend(), [](const auto&a, const auto&b){
                                                return a.second < b.second; // Sorts descending by frequency
                                            });

                                            for(const auto& p : contributing_seeds){
                                                std::string kmer_str = "<kmer_not_found_in_dict>";
                                                // Try to find kmer string for this hash via any kmerPosition that might have this hash
                                                // This is indirect; ideally, we'd have hash->dictId or kmerSeedMap would store dictId
                                                // For now, we iterate kmerPositions to find one that yields this hash.
                                                bool kmer_found_for_hash = false;
                                                // positionToDictId is local to this node's processing in the loop, derived from its seedMutation entry
                                                for(const auto& kmer_pos_original_entry : positionToDictId){ // positionToDictId is absl::flat_hash_map<int64_t, uint32_t>
                                                    int64_t kmer_pos_original = kmer_pos_original_entry.first;
                                                    uint32_t dict_id_original = kmer_pos_original_entry.second;

                                                    if(kmer_pos_original < 0) continue; 
                                                    auto kmer_map_it = state.kmerDictionary.find(dict_id_original);
                                                    if(kmer_map_it != state.kmerDictionary.end()){
                                                        auto end_offset_it = positionToEndOffset.find(kmer_pos_original);
                                                        if(end_offset_it != positionToEndOffset.end()){
                                                            seeding::seed_t temp_seed = createSeedFromDictionary(kmer_map_it->second, kmer_pos_original, kmer_pos_original + end_offset_it->second, params.k, params.s);
                                                            if(temp_seed.hash == p.first){
                                                                kmer_str = kmer_map_it->second;
                                                                kmer_found_for_hash = true;
                                                                break;
                                                            }
                                                        }
                                                    }
                                                }
                                                if(!kmer_found_for_hash && state.hashToKmer.count(p.first)){ // Fallback to read kmer if populated
                                                     kmer_str = state.hashToKmer.at(p.first) + " (from read_hashToKmer)";
                                                }

                                                debug_ss << "    - " << p.first << ": " << kmer_str << " (read_freq: " << p.second << ")\n";
                                                seeds_logged_count++;
                                            }

                                            if (seeds_logged_count == 0) {
                                                debug_ss << "    - (No seeds on this node matched seeds found in reads and populated in kmerSeedMap)\n";
                                            }
                                            
                                            // --- > NEW: Log all seeds in final kmerSeedMap (up to 50) < ---
                                            debug_ss << "  All seeds in this node's final kmerSeedMap (pos: hash kmer_str read_found? read_freq) - max 50 shown:\n";
                                            int all_seeds_log_count = 0;
                                            // Sort kmerSeedMap by position for consistent logging order
                                            std::vector<std::pair<int64_t, seeding::seed_t>> sorted_kmer_map(nodeScore.kmerSeedMap.begin(), nodeScore.kmerSeedMap.end());
                                            std::sort(sorted_kmer_map.begin(), sorted_kmer_map.end(), [](const auto&a, const auto&b){
                                                return a.first < b.first;
                                            });

                                            for (const auto& map_entry : sorted_kmer_map) {
                                                if (all_seeds_log_count >= 50) break;
                                                int64_t pos = map_entry.first;
                                                const seeding::seed_t& seed = map_entry.second;
                                                std::string kmer_s = "<kmer_lookup_failed>";
                                                if (state.hashToKmer.count(seed.hash)) {
                                                    kmer_s = state.hashToKmer.at(seed.hash);
                                                }
                                                bool found_in_reads = state.seedFreqInReads.count(seed.hash);
                                                int64_t read_freq = found_in_reads ? state.seedFreqInReads.at(seed.hash) : 0;
                                                debug_ss << "    - Pos: " << pos << ", Hash: " << seed.hash 
                                                         << ", Kmer: " << kmer_s 
                                                         << ", InReads: " << (found_in_reads ? "Yes" : "No") 
                                                         << ", ReadFreq: " << read_freq << "\n";
                                                all_seeds_log_count++;
                                            }
                                            if (all_seeds_log_count == 0 && !nodeScore.kmerSeedMap.empty()) {
                                                debug_ss << "    - (kmerSeedMap is not empty, but failed to log entries - check limits or map content)\n";
                                            } else if (nodeScore.kmerSeedMap.empty()) {
                                                debug_ss << "    - (kmerSeedMap is empty for this node)\n";
                                            }
                                            // --- > END NEW LOG SECTION < ---
                                            
                                            // Write to the debug file
                                            static std::mutex placement_debug_log_mutex;
                                            std::lock_guard<std::mutex> lock(placement_debug_log_mutex);
                                            
                                            std::ofstream debug_file("placement_debug_scores.log", std::ios_base::app);
                                            if (debug_file.is_open()) {
                                                debug_file << debug_ss.str() << std::endl; // Add an extra newline for readability between entries
                                                debug_file.close();
                                            } else {
                                                // Fallback or error logging if file can't be opened
                                                std::cerr << "ERROR: Could not open placement_debug_scores.log for writing node " << node->identifier << std::endl;
                                            }
                                            debug_ss << "\n==== DETAILED DEBUG FOR SPECIAL NODE: " << node->identifier << " ====\n";
                                            
                                            // 1. Print ALL seeds in the node (not just contributing ones)
                                            debug_ss << "\nALL SEEDS IN NODE (sorted by read frequency):\n";
                                            
                                            // Collect all seeds first for sorting
                                            std::vector<std::tuple<int64_t, size_t, std::string, int64_t, bool>> all_seeds;
                                            
                                            for (const auto& entry : nodeScore.kmerSeedMap) {
                                                int64_t pos = entry.first;
                                                const seeding::seed_t& seed = entry.second;
                                                size_t hash = seed.hash;
                                                std::string kmer_str = "<unknown>";
                                                
                                                // Try to get kmer string from hashToKmer map
                                                if (state.hashToKmer.count(hash)) {
                                                    kmer_str = state.hashToKmer.at(hash);
                                                }
                                                
                                                // Get read frequency if it exists
                                                int64_t read_count = 0;
                                                bool in_reads = state.seedFreqInReads.count(hash) > 0;
                                                if (in_reads) {
                                                    read_count = state.seedFreqInReads.at(hash);
                                                }
                                                
                                                all_seeds.emplace_back(pos, hash, kmer_str, read_count, in_reads);
                                            }
                                            
                                            // Sort seeds by read frequency (descending), then by position
                                            std::sort(all_seeds.begin(), all_seeds.end(),
                                                [](const auto& a, const auto& b) {
                                                    // Primary sort by read frequency (descending)
                                                    if (std::get<3>(a) != std::get<3>(b)) {
                                                        return std::get<3>(a) > std::get<3>(b);
                                                    }
                                                    // Secondary sort by presence in reads
                                                    if (std::get<4>(a) != std::get<4>(b)) {
                                                        return std::get<4>(a); // true comes before false
                                                    }
                                                    // Tertiary sort by position
                                                    return std::get<0>(a) < std::get<0>(b);
                                                });
                                            
                                            // Print all seeds in sorted order
                                            debug_ss << "  Total seeds: " << all_seeds.size() << "\n\n";
                                            
                                            for (const auto& [pos, hash, kmer_str, read_count, in_reads] : all_seeds) {
                                                debug_ss << "  Pos: " << pos << ", Hash: " << hash 
                                                         << ", Kmer: " << kmer_str 
                                                         << ", ReadCount: " << read_count 
                                                         << ", InReads: " << (in_reads ? "YES" : "no") << "\n";
                                            }
                                            
                                            // 2. Print all seeds that matched with reads and their details
                                            debug_ss << "\nREAD-MATCHING SEEDS (sorted by frequency):\n";
                                            std::vector<std::tuple<size_t, std::string, int64_t, int64_t>> matching_seeds;
                                            
                                            for (const auto& entry : nodeScore.kmerSeedMap) {
                                                int64_t pos = entry.first;
                                                const seeding::seed_t& seed = entry.second;
                                                size_t hash = seed.hash;
                                                
                                                if (state.seedFreqInReads.count(hash) > 0) {
                                                    int64_t read_count = state.seedFreqInReads.at(hash);
                                                    std::string kmer_str = "<unknown>";
                                                    if (state.hashToKmer.count(hash)) {
                                                        kmer_str = state.hashToKmer.at(hash);
                                                    }
                                                    matching_seeds.emplace_back(hash, kmer_str, read_count, pos);
                                                }
                                            }
                                            
                                            // Sort by read frequency (descending)
                                            std::sort(matching_seeds.begin(), matching_seeds.end(), 
                                                [](const auto& a, const auto& b) {
                                                    return std::get<2>(a) > std::get<2>(b);
                                                });
                                            
                                            for (const auto& [hash, kmer, freq, pos] : matching_seeds) {
                                                debug_ss << "  Hash: " << hash 
                                                         << ", Kmer: " << kmer 
                                                         << ", ReadFreq: " << freq 
                                                         << ", Position: " << pos << "\n";
                                            }
                                            
                                            // 3. Add information about seed mutations specific to this node
                                            debug_ss << "\nSEED MUTATIONS FOR THIS NODE:\n";
                                            uint64_t nodeIndex;
                                            if (getNodeIndex(node->identifier, state, nodeIndex)) {
                                                auto seedMutation = state.perNodeSeedMutations[nodeIndex];
                                                auto basePositions = seedMutation.getBasePositions();
                                                auto perPosMasks = seedMutation.getPerPosMasks();
                                                
                                                debug_ss << "  Total mutation entries: " << basePositions.size() << "\n";
                                                
                                                // Print detailed mutation info (print all entries)
                                                size_t mut_count = 0;
                                                
                                                // First collect all mutations for sorting
                                                std::vector<std::tuple<int64_t, std::string, std::string, int64_t>> all_mutations;
                                                
                                                for (size_t j = 0; j < basePositions.size(); j++) {
                                                    int64_t basePos = basePositions[j];
                                                    uint64_t mask = perPosMasks[j];
                                                    
                                                    for (uint8_t offset = 0; offset < 32; offset++) {
                                                        uint8_t value = (mask >> (offset * 2)) & 0x3;
                                                        int64_t pos = basePos - offset;
                                                        
                                                        if (value == 0) continue; // Skip no-op
                                                        
                                                        mut_count++;
                                                        std::string op_type = 
                                                            (value == 1) ? "DELETE" : 
                                                            (value == 2) ? "ADD" : "MODIFY";
                                                        
                                                        // Try to find kmer info for this position
                                                        std::string kmer_info = "<unknown>";
                                                        if (positionToDictId.count(pos) && 
                                                            state.kmerDictionary.count(positionToDictId[pos])) {
                                                            kmer_info = state.kmerDictionary.at(positionToDictId[pos]);
                                                        }
                                                        
                                                        // Find read frequency for this kmer
                                                        int64_t read_freq = 0;
                                                        if (!kmer_info.empty() && kmer_info != "<unknown>") {
                                                            // Compute hash for this kmer
                                                            auto syncmers = seeding::rollingSyncmers(kmer_info, params.k, params.s, false, 0, false);
                                                            if (!syncmers.empty()) {
                                                                size_t hash = std::get<0>(syncmers[0]);
                                                                if (state.seedFreqInReads.count(hash) > 0) {
                                                                    read_freq = state.seedFreqInReads.at(hash);
                                                                }
                                                            }
                                                        }
                                                        
                                                        all_mutations.emplace_back(pos, op_type, kmer_info, read_freq);
                                                    }
                                                }
                                                
                                                // Sort mutations by read frequency (if kmer matched)
                                                std::sort(all_mutations.begin(), all_mutations.end(),
                                                    [](const auto& a, const auto& b) {
                                                        // Primary sort by read frequency (descending)
                                                        if (std::get<3>(a) != std::get<3>(b)) {
                                                            return std::get<3>(a) > std::get<3>(b);
                                                        }
                                                        // Secondary sort by position
                                                        return std::get<0>(a) < std::get<0>(b);
                                                    });
                                                
                                                // Print all mutations
                                                for (const auto& [pos, op_type, kmer_info, read_freq] : all_mutations) {
                                                    debug_ss << "  " << op_type << " at pos " << pos 
                                                             << ", Kmer: " << kmer_info;
                                                    
                                                    if (read_freq > 0) {
                                                        debug_ss << ", ReadFreq: " << read_freq << " (MATCHES READS)";
                                                    }
                                                    
                                                    debug_ss << "\n";
                                                }
                                                
                                                if (mut_count == 0) {
                                                    debug_ss << "  No active mutations found\n";
                                                }
                                            } else {
                                                debug_ss << "  Node not found in index by getNodeIndex\n";
                                            }
                                            
                                            debug_ss << "==== END DETAILED DEBUG ====\n";
                                        }
                                        
                                        // END DEBUG LOGGING
                                        
                                        // Update local best scores
                                        // const double TIED_THRESHOLD = 0.0001; // Moved to function scope
                                        
                                        // Update best Jaccard (this is the weighted Jaccard)
                                        if (weightedJaccardScore > localBestJaccardScore + TIED_THRESHOLD) {
                                            localBestJaccardScore = weightedJaccardScore;
                                            localBestJaccardNode = node;
                                            localTiedJaccardNodes.clear();
                                            localTiedJaccardNodes.push_back(node);
                                        } else if (std::abs(weightedJaccardScore - localBestJaccardScore) <= TIED_THRESHOLD) {
                                            localTiedJaccardNodes.push_back(node);
                                        }

                                        // Update best Raw Seed Match Score (Local)
                                        if (nodeScore.rawSeedMatchScore > localBestRawSeedMatchScore) {
                                            localBestRawSeedMatchScore = nodeScore.rawSeedMatchScore;
                                            localBestRawSeedMatchNode = node;
                                            localTiedRawSeedMatchNodes.clear();
                                            localTiedRawSeedMatchNodes.push_back(node);
                                        } else if (nodeScore.rawSeedMatchScore == localBestRawSeedMatchScore) {
                                            localTiedRawSeedMatchNodes.push_back(node);
                                        }

                                        // Update best Jaccard (Presence/Absence) (Local)
                                         if (jaccardPresenceScore > localBestJaccardPresenceScore + TIED_THRESHOLD) {
                                            localBestJaccardPresenceScore = jaccardPresenceScore;
                                            localBestJaccardPresenceNode = node;
                                            localTiedJaccardPresenceNodes.clear();
                                            localTiedJaccardPresenceNodes.push_back(node);
                                        } else if (std::abs(jaccardPresenceScore - localBestJaccardPresenceScore) <= TIED_THRESHOLD) {
                                            localTiedJaccardPresenceNodes.push_back(node);
                                        }
                                        
                                        // Update best Cosine
                                        if (cosineScore > localBestCosineScore + TIED_THRESHOLD) {
                                            localBestCosineScore = cosineScore;
                                            localBestCosineNode = node;
                                            localTiedCosineNodes.clear();
                                            localTiedCosineNodes.push_back(node);
                                        } else if (std::abs(cosineScore - localBestCosineScore) <= TIED_THRESHOLD) {
                                            localTiedCosineNodes.push_back(node);
                                        }
                                        
                                        // Update best Weighted
                                        if (weightedScore > localBestWeightedScore + TIED_THRESHOLD) {
                                            localBestWeightedScore = weightedScore;
                                            localBestWeightedNode = node;
                                            localTiedWeightedNodes.clear();
                                            localTiedWeightedNodes.push_back(node);
                                        } else if (std::abs(weightedScore - localBestWeightedScore) <= TIED_THRESHOLD) {
                                            localTiedWeightedNodes.push_back(node);
                                        }
                                        
                                        // Collect node seed map for batch processing (thread-local)
                                        std::unordered_map<int64_t, seeding::seed_t> temp_map;
                                        temp_map.reserve(nodeScore.kmerSeedMap.size());
                                        for (const auto& entry : nodeScore.kmerSeedMap) {
                                            temp_map.insert(entry);
                                        }
                                        localNodeSeedMaps.emplace_back(node->identifier, std::move(temp_map));
                                        
                                        // Prepare TSV output for batch writing (thread-local)
                                        std::string deletionOpsStr = deletionOperations.empty() ? "none" : "";
                                        std::string insertionOpsStr = insertionOperations.empty() ? "none" : "";
                                        std::string modificationOpsStr = modificationOperations.empty() ? "none" : "";
                                        
                                        if (!deletionOperations.empty()) {
                                            for (size_t i = 0; i < deletionOperations.size(); ++i) {
                                                deletionOpsStr += deletionOperations[i];
                                                if (i < deletionOperations.size() - 1) deletionOpsStr += ";";
                                            }
                                        }
                                        
                                        if (!insertionOperations.empty()) {
                                            for (size_t i = 0; i < insertionOperations.size(); ++i) {
                                                insertionOpsStr += insertionOperations[i];
                                                if (i < insertionOperations.size() - 1) insertionOpsStr += ";";
                                            }
                                        }
                                        
                                        if (!modificationOperations.empty()) {
                                            for (size_t i = 0; i < modificationOperations.size(); ++i) {
                                                modificationOpsStr += modificationOperations[i];
                                                if (i < modificationOperations.size() - 1) modificationOpsStr += ";";
                                            }
                                        }
                                        
                                        // Collect TSV line for batch writing
                                        std::ostringstream tsvLine;
                                        tsvLine << node->identifier << "\t" 
                                               << nodeScore.kmerSeedMap.size() << "\t"
                                               << deletionCount << "\t"
                                               << insertionCount << "\t"
                                               << modificationCount << "\t"
                                               << deletionOpsStr << "\t"
                                               << insertionOpsStr << "\t"
                                               << modificationOpsStr << "\n";
                                        localTsvOutputLines.push_back(tsvLine.str());
                                        
                                        nodesProcessed++;
                                        
                        } catch (const std::exception& e) {
                            logging::err("Error processing node {}: {}", node->identifier, e.what());
                        }


                        // std::cerr << node->identifier << "\t" << localBestWeightedScore << "\t" << localBestJaccardScore << "\t" << localBestRawSeedMatchScore << "\t" << localBestCosineScore << "\t" << localBestJaccardPresenceScore << std::endl;
                    }
                    
                    // Batch process thread-local collections to reduce mutex contention
                    {
                        std::lock_guard<std::mutex> lock(resultMutex);
                        
                        // Batch insert node seed maps
                        for (const auto& [nodeId, seedMap] : localNodeSeedMaps) {
                            result.nodeSeedMap[nodeId] = seedMap;
                        }
                        
                        // Batch write TSV output lines
                        for (const std::string& line : localTsvOutputLines) {
                            countsFile << line;
                        }
                    }
                    
                    // Merge results with global best
                    {
                        std::lock_guard<std::mutex> lock(resultMutex);
                        
                        // Update best Jaccard (Weighted)
                        if (localBestJaccardScore > result.bestJaccardScore + TIED_THRESHOLD) { 
                            result.bestJaccardScore = localBestJaccardScore;
                            result.bestJaccardNode = localBestJaccardNode;
                            result.tiedJaccardNodes = localTiedJaccardNodes;
                        } else if (std::abs(localBestJaccardScore - result.bestJaccardScore) <= TIED_THRESHOLD) { 
                            result.tiedJaccardNodes.insert(
                                result.tiedJaccardNodes.end(),
                                localTiedJaccardNodes.begin(),
                                localTiedJaccardNodes.end());
                        }

                        // Update Raw Seed Match Score (Global)
                        if (localBestRawSeedMatchNode) {
                            // The main best node from this thread for this metric
                            result.updateRawSeedMatchScore(localBestRawSeedMatchNode, localBestRawSeedMatchScore);
                            // Process other nodes from this thread that tied for this thread's local best raw seed score
                            for (panmanUtils::Node* tied_node : localTiedRawSeedMatchNodes) {
                                // updateRawSeedMatchScore will correctly add to global ties if the score matches the global best
                                // No need to check if tied_node == localBestRawSeedMatchNode, update function handles it.
                                result.updateRawSeedMatchScore(tied_node, localBestRawSeedMatchScore);
                            }
                        }

                        // Update Jaccard (Presence/Absence) Score (Global)
                        if (localBestJaccardPresenceNode) {
                            result.updateJaccardPresenceScore(localBestJaccardPresenceNode, localBestJaccardPresenceScore);
                            for (panmanUtils::Node* tied_node : localTiedJaccardPresenceNodes) {
                                result.updateJaccardPresenceScore(tied_node, localBestJaccardPresenceScore);
                            }
                        }
                        
                        // Update best Cosine
                        if (localBestCosineScore > result.bestCosineScore + TIED_THRESHOLD) {
                            result.bestCosineScore = localBestCosineScore;
                            result.bestCosineNode = localBestCosineNode;
                            result.tiedCosineNodes = localTiedCosineNodes;
                        } else if (std::abs(localBestCosineScore - result.bestCosineScore) <= TIED_THRESHOLD) {
                            result.tiedCosineNodes.insert(
                                result.tiedCosineNodes.end(),
                                localTiedCosineNodes.begin(),
                                localTiedCosineNodes.end());
                        }
                        
                        // Update best Weighted
                        if (localBestWeightedScore > result.bestWeightedScore + TIED_THRESHOLD) {
                            result.bestWeightedScore = localBestWeightedScore;
                            result.bestWeightedNode = localBestWeightedNode;
                            result.tiedWeightedNodes = localTiedWeightedNodes;
                        } else if (std::abs(localBestWeightedScore - result.bestWeightedScore) <= TIED_THRESHOLD) {
                            result.tiedWeightedNodes.insert(
                                result.tiedWeightedNodes.end(),
                                localTiedWeightedNodes.begin(),
                                localTiedWeightedNodes.end());
                        }
                    }

                }
            );
        });
    }
    
    // Set performance metrics
    auto totalTime = std::chrono::duration_cast<std::chrono::seconds>(
        std::chrono::high_resolution_clock::now() - startTime).count();
    result.totalTimeSeconds = totalTime;
    
    // Log final results
    /* logging::info("Placement completed in {}s, processed {} nodes", 
                  static_cast<long long>(totalTime), 
                  static_cast<long long>(nodesProcessed.load())); */
    logging::info("Best node by weighted score: {}", 
                result.bestWeightedNode ? result.bestWeightedNode->identifier : "None");
} // End of placementTraversal

// Add implementation of dumpSyncmerDetails function here
void dumpSyncmerDetails(const std::string& filename, 
                      const std::string& label,
                      const absl::flat_hash_map<size_t, int64_t>& seedMap,
                      const absl::flat_hash_map<size_t, std::string>& kmerMap) {
    std::ofstream outFile(filename, std::ios_base::app); // Append mode
    if (!outFile.is_open()) {
        logging::warn("Failed to open syncmer debug file: {}", filename);
        return;
    }
    
    outFile << "\n=== " << label << " Syncmers ===\n";
    outFile << "Hash\tSequence\tCount\n";
    
    for (const auto& [hash, count] : seedMap) {
        std::string kmerSeq = "<unknown>";
        if (kmerMap.count(hash) > 0) {
            kmerSeq = kmerMap.at(hash);
        }
        
        outFile << hash << "\t" << kmerSeq << "\t" << count << "\n";
    }
    
    outFile.close();
    logging::info("Wrote {} syncmers to {}", seedMap.size(), filename);
}

// Dump placement debug data to file
void dumpPlacementDebugData(
    state::StateManager& stateManager,
    PlacementGlobalState& state,
    const std::vector<std::string>& nodesToDump,
    size_t maxNodes,
    const TraversalParams& params,
    const std::string& outputFilename,
    const std::vector<std::string>& readSequences) {
    
    logging::info("Dumping placement debug data to: {}", outputFilename);
    
    // Write debug info to file
    std::ofstream outFile(outputFilename);
    if (!outFile.is_open()) {
        logging::warn("Failed to open debug output file: {}", outputFilename);
        return;
    }
    
    // Write basic placement parameters
    outFile << "# Placement Debug Information\n\n";
    outFile << "Parameters:\n";
    outFile << "  k: " << params.k << "\n";
    outFile << "  s: " << params.s << "\n";
    outFile << "  scoreScale: " << params.scoreScale << "\n";
    
    // Write read information
    outFile << "\nRead Information:\n";
    outFile << "  Total reads: " << readSequences.size() << "\n";
    outFile << "  Unique read seeds: " << state.seedFreqInReads.size() << "\n";
    outFile << "  Total read seed count: " << state.totalReadSeedCount << "\n";
    outFile << "  Jaccard denominator: " << state.jaccardDenominator << "\n";
    
    // Sample read k-mers if available
    if (!state.seedFreqInReads.empty()) {
        outFile << "\nSample Read Seeds:\n";
        size_t count = 0;
        for (const auto& [hash, freq] : state.seedFreqInReads) {
            if (count++ >= 10) break;
            std::string kmer = "<unknown>";
            if (state.hashToKmer.count(hash) > 0) {
                kmer = state.hashToKmer.at(hash);
            }
            outFile << "  Hash: " << hash << ", Frequency: " << freq << ", K-mer: " << kmer << "\n";
        }
    }
    
    // Write placement index information
    outFile << "\nPlacement Index Information:\n";
    outFile << "  Nodes in index: " << state.nodePathInfo.size() << "\n";
    outFile << "  Dictionary entries: " << state.kmerDictionary.size() << "\n";
    
    // Sample some node information from the index
    if (state.nodePathInfo.size() > 0) {
        outFile << "\nSample Nodes from Index:\n";
        const size_t nodesToShow = (maxNodes < state.nodePathInfo.size()) ? maxNodes : state.nodePathInfo.size();
        for (size_t i = 0; i < nodesToShow; i++) {
            auto nodeInfo = state.nodePathInfo[i];
            std::string nodeId(nodeInfo.getNodeId().begin(), nodeInfo.getNodeId().end());
            std::string parentId = "<none>";
            if (nodeInfo.hasParentId()) {
                parentId = std::string(nodeInfo.getParentId().begin(), nodeInfo.getParentId().end());
            }
            
            outFile << "  Node: " << nodeId << "\n";
            outFile << "    Level: " << nodeInfo.getLevel() << "\n";
            outFile << "    Parent: " << parentId << "\n";
            outFile << "    Active Blocks: " << nodeInfo.getActiveBlocks().size() << "\n";
        }
    }
    
    // Add specific nodes to dump if requested
    if (!nodesToDump.empty()) {
        outFile << "\nRequested Nodes to Dump:\n";
        for (const auto& nodeId : nodesToDump) {
            outFile << "  Node: " << nodeId << "\n";
            
            // Try to find this node in the index
            bool foundInIndex = false;
            for (size_t i = 0; i < state.nodePathInfo.size(); i++) {
                auto indexNodeId = state.nodePathInfo[i].getNodeId();
                std::string indexNodeIdStr(indexNodeId.begin(), indexNodeId.end());
                if (indexNodeIdStr == nodeId) {
                    foundInIndex = true;
                    auto nodeInfo = state.nodePathInfo[i];
                    outFile << "    Found in index at position " << i << "\n";
                    outFile << "    Level: " << nodeInfo.getLevel() << "\n";
                    outFile << "    Active Blocks: " << nodeInfo.getActiveBlocks().size() << "\n";
                    break;
                }
            }
            
            if (!foundInIndex) {
                outFile << "    Not found in index\n";
            }
        }
    }
    
    outFile.close();
    logging::info("Debug data dump complete");
}

/**
 * @brief Load seed information from index into the StateManager for placement
 * 
 * This function extracts seed info from the index but doesn\'t activate blocks.
 * It\'s a lightweight approach focused only on seed hash collection for comparison.
 * 
 * @param stateManager StateManager to populate with seed data
 * @param index The index to read seed data from
 */
void loadSeedsFromIndex(state::StateManager& stateManager, const ::Index::Reader& index) {
    auto perNodeSeedMutations = index.getPerNodeSeedMutations();
    logging::info("Loading seeds from index for {} nodes...", perNodeSeedMutations.size());
    
    // FIXED: Defensive check for empty seed mutations
    if (perNodeSeedMutations.size() == 0) {
        logging::warn("Index contains no seed mutations - this will likely cause issues with placement");
        return;
    }
    
    // Get block information from the index
    auto blockInfoList = index.getBlockInfo();
    logging::info("Populating block ranges in StateManager from index with {} blocks defined in BlockInfo.", blockInfoList.size());

    // Iterate through the blocks defined in the index and set their ranges in StateManager
    for (auto block : blockInfoList) {
        int32_t blockId = block.getBlockId();
        // Directly get rangeStart and rangeEnd. They default to 0 if not set in the index.
        uint64_t startCoord = block.getRangeStart();
        uint64_t endCoord = block.getRangeEnd();

        if (startCoord == 0 && endCoord == 0 && blockId != 0) { // blockId 0 might legitimately be [0,0] if empty
             logging::debug("Block {} from index has range [0, 0]. This might be an uninitialized or genuinely empty block.", blockId);
        }
        
        coordinates::CoordRange range{ (int64_t)startCoord, (int64_t)endCoord };
        stateManager.setBlockRange(blockId, range);
        logging::debug("Set block {} range from index: [{}, {}]", blockId, range.start, range.end);
    }
    
    // The old loop that tried to initialize block ranges has been replaced by the loop above.
    
    // First check if there are any seed mutations in the index
    size_t totalMutationEntries = 0;
    size_t nonEmptyMutationNodes = 0;
    
    logging::debug("DEBUG_SEEDS: Starting detailed seed diagnostics...");
    
    // Check various fields in the index
    try {
        logging::debug("DEBUG_SEEDS: Index k={}, s={}, nodes in mutation list={}", 
                      index.getK(), index.getS(), perNodeSeedMutations.size());
        
        // Check if the k-mer dictionary exists
        if (index.hasKmerDictionary()) {
            auto kmerDict = index.getKmerDictionary();
            logging::debug("DEBUG_SEEDS: K-mer dictionary has {} entries", kmerDict.size());
            
            // Log a few entries if they exist
            if (kmerDict.size() > 0) {
                for (size_t i = 0; i < (kmerDict.size() < 5 ? kmerDict.size() : 5); i++) {
                    // Use to_string to avoid formatter issues
                    std::string seqStr = std::string(kmerDict[i].getSequence());
                    logging::debug("DEBUG_SEEDS: Dictionary entry {}: seq={}, canonical={}",
                                 i, seqStr, kmerDict[i].getCanonicalForm());
                }
            }
        } else {
            logging::warn("DEBUG_SEEDS: K-mer dictionary is not present in the index!");
        }
        
        // Check for node path info
        if (index.hasNodePathInfo()) {
            auto nodePathInfo = index.getNodePathInfo();
            logging::debug("DEBUG_SEEDS: NodePathInfo has {} entries", nodePathInfo.size());
            
            // Log a few entries if they exist
            if (nodePathInfo.size() > 0) {
                for (size_t i = 0; i < (nodePathInfo.size() < 5 ? nodePathInfo.size() : 5); i++) {
                    std::string nodeIdStr = std::string(nodePathInfo[i].getNodeId());
                    logging::debug("DEBUG_SEEDS: NodePathInfo entry {}: nodeId={}, level={}, activeBlocks={}",
                                 i, nodeIdStr, nodePathInfo[i].getLevel(), 
                                 nodePathInfo[i].getActiveBlocks().size());
                }
            }
        } else {
            logging::warn("DEBUG_SEEDS: NodePathInfo is not present in the index!");
        }
    } catch (const std::exception& e) {
        logging::err("DEBUG_SEEDS: Error inspecting index: {}", e.what());
    }
    
    // Check each node for seed mutations
    for (size_t dfsIndex = 0; dfsIndex < perNodeSeedMutations.size(); dfsIndex++) {
        auto mutations = perNodeSeedMutations[dfsIndex];
        auto basePositions = mutations.getBasePositions();
        auto perPosMasks = mutations.getPerPosMasks();
        auto kmerPositions = mutations.getKmerPositions();
        
        totalMutationEntries += basePositions.size();
        
        if (basePositions.size() > 0 || kmerPositions.size() > 0) {
            nonEmptyMutationNodes++;
            
            // Log first few for diagnostics
            if (nonEmptyMutationNodes <= 5) {
                logging::info("DEBUG_SEEDS: Found node at DFS index {} with {} base positions and {} kmer positions",
                             dfsIndex, basePositions.size(), kmerPositions.size());
                
                // Log detailed content for the first few entries
                if (basePositions.size() > 0) {
                    for (size_t i = 0; i < (basePositions.size() < 3 ? basePositions.size() : 3); i++) {
                        logging::debug("DEBUG_SEEDS: Base position {}: pos={}, mask={}",
                                     i, basePositions[i], 
                                     i < perPosMasks.size() ? perPosMasks[i] : 0);
                    }
                }
                
                if (kmerPositions.size() > 0) {
                    for (size_t i = 0; i < (kmerPositions.size() < 3 ? kmerPositions.size() : 3); i++) {
                        logging::debug("DEBUG_SEEDS: KmerPosition {}: pos={}",
                                     i, kmerPositions[i]);
                    }
                }
                
                // Find node ID for this DFS index
                try {
                    if (dfsIndex < stateManager.nodeIdsByDfsIndex.size()) {
                        std::string nodeId = stateManager.nodeIdsByDfsIndex[dfsIndex];
                        logging::debug("DEBUG_SEEDS: DFS index {} corresponds to node ID: {}", 
                                     dfsIndex, nodeId);
                        
                        // Check active blocks for this node
                        try {
                            const auto& activeBlocks = stateManager.getActiveBlocks(nodeId);
                            logging::debug("DEBUG_SEEDS: Node {} has {} active blocks", 
                                         nodeId, activeBlocks.size());
                        } catch (const std::exception& e) {
                            logging::warn("DEBUG_SEEDS: Cannot get active blocks for node {}: {}", 
                                        nodeId, e.what());
                        }
                    } else {
                        logging::warn("DEBUG_SEEDS: DFS index {} is out of bounds for nodeIdsByDfsIndex (size {})", 
                                    dfsIndex, stateManager.nodeIdsByDfsIndex.size());
                    }
                } catch (const std::exception& e) {
                    logging::warn("DEBUG_SEEDS: Error mapping DFS index {} to node ID: {}", 
                                dfsIndex, e.what());
                }
            }
        }
    }
    
    logging::info("MUTATION_SUMMARY: Index contains {} total mutation entries across {} nodes with mutations", 
                 totalMutationEntries, nonEmptyMutationNodes);
    
    if (nonEmptyMutationNodes == 0) {
        logging::warn("NO MUTATIONS FOUND IN INDEX! This explains why no seeds are being loaded.");
        
        // Check if we have a root node or if DFS indices are initialized
        logging::debug("DEBUG_SEEDS: StateManager has {} nodes in nodeIdsByDfsIndex", 
                     stateManager.nodeIdsByDfsIndex.size());
        
        // Check the first few nodes in the index by DFS
        for (size_t i = 0; i < (stateManager.nodeIdsByDfsIndex.size() < 5 ? stateManager.nodeIdsByDfsIndex.size() : 5); i++) {
            std::string nodeId = stateManager.nodeIdsByDfsIndex[i];
            logging::debug("DEBUG_SEEDS: Node at DFS index {}: {}", i, nodeId);
            
            try {
                // Check if there are active blocks
                const auto& activeBlocks = stateManager.getActiveBlocks(nodeId);
                logging::debug("DEBUG_SEEDS: Node {} has {} active blocks", nodeId, activeBlocks.size());
                
                // Check if it has any mutations by direct check
                try {
                    auto& nodeState = stateManager.getNodeState(nodeId);
                    size_t blockMutations = 0;
                    size_t nucMutations = 0;
                    
                    // Log nucleotide changes if any
                    if (!nodeState.nucleotideChanges.empty()) {
                        nucMutations = nodeState.nucleotideChanges.size();
                        logging::debug("DEBUG_SEEDS: Node {} has {} nucleotide changes in its state", 
                                     nodeId, nucMutations);
                    }
                    
                    // Log if there are recomputation ranges
                    if (!nodeState.recompRanges.empty()) {
                        logging::debug("DEBUG_SEEDS: Node {} has {} recomputation ranges", 
                                     nodeId, nodeState.recompRanges.size());
                    }
                    
                    // Check seed changes directly
                    if (!nodeState.seedChangeBasePositions.empty() && !nodeState.seedChangeBitMasks.empty()) {
                        logging::debug("DEBUG_SEEDS: Node {} has {} seed change base positions and {} bit masks", 
                                     nodeId, nodeState.seedChangeBasePositions.size(), 
                                     nodeState.seedChangeBitMasks.size());
                    } else {
                        logging::debug("DEBUG_SEEDS: Node {} has NO seed changes in its state", nodeId);
                    }
                    
                } catch (const std::exception& e) {
                    logging::warn("DEBUG_SEEDS: Error checking node state for {}: {}", nodeId, e.what());
                }
            } catch (const std::exception& e) {
                logging::warn("DEBUG_SEEDS: Error getting active blocks for node {}: {}", nodeId, e.what());
            }
        }
        
        return;
    }
    
    // We don\'t need to actually load or store the seeds here
    // They will be extracted directly during placement in collectExistingSeeds
    logging::info("Seed info verified in index - will be extracted during placement");
    
    // Show some detailed statistics about seeds in the index
    logging::debug("DEBUG_SEEDS: Index contains {} total base position entries across {} nodes with mutations",
                 totalMutationEntries, nonEmptyMutationNodes);
}

// Main placement function - simplified and consolidated
void place(
    PlacementResult& result,
    panmanUtils::Tree* T,
    ::Index::Reader& index,
    const std::string& reads1Path,
    const std::string& reads2Path,
    std::vector<std::vector<seeding::seed_t>>& readSeeds,
    std::vector<std::string>& readSequences,
    std::vector<std::string>& readNames,
    std::vector<std::string>& readQuals,
    std::string& placementFileName,
    const std::string& indexPath,
    const std::string& debug_node_id_param) {  
    
    // FIXED: Store the message reader to manage its lifetime
    // This ensures the underlying data stays alive throughout the function
    std::shared_ptr<::capnp::MessageReader> messageHolder;
    
    // Only use the explicit indexPath if it\'s provided and not empty
    if (!indexPath.empty()) {
        logging::debug("Loading index directly from file: {}", indexPath);
        
        try {
            // Load and keep the message reader alive
            messageHolder = std::shared_ptr<::capnp::MessageReader>(loadIndexFromFile(indexPath).release());
            
            // Now safely get a reference from the message holder
            index = messageHolder->getRoot<Index>();
            logging::debug("Successfully loaded index from: {}", indexPath);
        } catch (const std::exception& e) {
            logging::err("Failed to load index from file: {}", e.what());
            throw std::runtime_error("Failed to load index from file: " + std::string(e.what()));
        }
    }
    
    // CRITICAL FIX: Validate the index message has a root pointer
    try {
        // Verify the index message has valid data
        uint32_t k = index.getK();
        uint32_t s = index.getS();
        size_t nodeCount = index.getPerNodeSeedMutations().size();
        
        if (k == 0 || s == 0 || nodeCount == 0) {
            throw std::runtime_error(
                "Invalid index: k=" + std::to_string(k) + 
                ", s=" + std::to_string(s) + 
                ", nodes=" + std::to_string(nodeCount) + 
                ". The index appears to be corrupted or incomplete.");
        }
        
        logging::debug("Verified index has valid root pointer with k={}, s={}, nodes={}", 
                     k, s, nodeCount);
    } catch (const ::kj::Exception& e) {
        throw std::runtime_error("Cap\'n Proto error: Message did not contain a valid root pointer. The index file appears to be corrupted or not properly initialized.");
    } catch (const std::exception& e) {
        throw std::runtime_error(std::string("Error validating index: ") + e.what());
    }
    
    // Initialize node tracking log
    logging::initNodeTracking();
    
    // Initialize progress state
    progress_state = std::make_shared<PlacementProgressState>();
    progress_state->startTime = std::chrono::high_resolution_clock::now();
    progress_state->running = true;
    
    // Set up parameters
    TraversalParams params;
    params.k = index.getK();
    params.s = index.getS();
    params.t = index.getT();
    params.open = index.getOpen();
    params.scoreScale = 0.5; // Default to equal weighting
    params.debug_node_id = debug_node_id_param; // <-- SET THE PARAM IN STRUCT
    
    logging::debug("Placement parameters: k={}, s={}, t={}, open={}, scoreScale={}, debug_node_id='{}'",
                params.k, params.s, params.t, params.open ? "true" : "false", params.scoreScale, params.debug_node_id);
    
    if (!T || !T->root) {
        throw std::runtime_error("Invalid tree or root node in place() function");
    }
    
    // Initialize state manager using the lighter, optimized version
    logging::info("Initializing StateManager (light) with k={}, s={}", params.k, params.s);
    auto stateManager = indexing::initializeStateManagerLight(T, T->root, params.k, params.s);

    // Initialize global placement state
    PlacementGlobalState state;
    state.perNodeSeedMutations = index.getPerNodeSeedMutations();
    state.perNodeGapMutations = index.getPerNodeGapMutations();
    state.nodePathInfo = index.getNodePathInfo();
    state.blockInfo = index.getBlockInfo();
    state.ancestorMatrix = index.getAncestorMatrix();

    // ADDED: Explicitly initialize hierarchical seed storage
    logging::info("PLACEMENT: Explicitly initializing hierarchical seed storage");
    stateManager->initializeSeedStorage();

    // ADDED: Load seeds from index into the StateManager (now simplified)
    loadSeedsFromIndex(*stateManager, index);

    // Initialize k-mer dictionary
    if (index.hasKmerDictionary()) {
        auto kmerDictionary = index.getKmerDictionary();
        for (uint32_t i = 0; i < kmerDictionary.size(); i++) {
            auto entry = kmerDictionary[i];
            std::string kmerSeq = entry.getSequence();
            state.kmerDictionary[i] = kmerSeq;
        }
        logging::info("Loaded {} k-mers from dictionary", kmerDictionary.size());
        logging::info("Loaded {} k-mers from dictionary into state.kmerDictionary", state.kmerDictionary.size());
    }
    // --- > NEW: Populate state.hashToKmer from state.kmerDictionary < ---
    state.hashToKmer.clear();
    // std::cerr << "This is the kmer table built from the genome index: " << std::endl;
    if (!state.kmerDictionary.empty() && params.k > 0 && params.s > 0 && params.k > params.s) {
        state.hashToKmer.reserve(state.kmerDictionary.size());
        logging::info("Populating state.hashToKmer from state.kmerDictionary ({} entries) using k={}, s={}...", 
                      state.kmerDictionary.size(), params.k, params.s);
        int processed_for_hash_map = 0;
        for (const auto& dict_entry : state.kmerDictionary) { // dict_entry is pair<uint32_t, std::string>
            const std::string& kmerSeqStr = dict_entry.second;
            if (!kmerSeqStr.empty()) {
                std::string upperKmerSeqStr = kmerSeqStr;
                // Normalize k-mer to uppercase for consistent hashing
                std::transform(upperKmerSeqStr.begin(), upperKmerSeqStr.end(), upperKmerSeqStr.begin(),
                              [](unsigned char c){ return std::toupper(c); });
                
                auto syncmers = seeding::rollingSyncmers(upperKmerSeqStr, params.k, params.s, false, 0, false);
                if (!syncmers.empty()) {
                    size_t hash = std::get<0>(syncmers[0]);
                    bool is_syncmer = std::get<2>(syncmers[0]);
                    if (is_syncmer) {
                        state.hashToKmer[hash] = kmerSeqStr; // Store original k-mer from dict
                        // std::cerr << "Hash: " << hash << ", Kmer: " << kmerSeqStr << std::endl;
                    }
                }
            }
            processed_for_hash_map++;
            if (processed_for_hash_map % 200000 == 0 || processed_for_hash_map == state.kmerDictionary.size()) {
                 logging::debug("Processed {}/{} entries for state.hashToKmer.", processed_for_hash_map, state.kmerDictionary.size());
            }
        }
        logging::info("Populated state.hashToKmer with {} unique hash-to-kmer mappings.", state.hashToKmer.size());
    } else {
        if (state.kmerDictionary.empty()) {
            logging::warn("state.kmerDictionary is empty, cannot populate state.hashToKmer.");
        } else {
            logging::warn("Invalid k/s params (k={}, s={}), cannot populate state.hashToKmer.", params.k, params.s);
        }
    }
    // --- > END POPULATE state.hashToKmer < ---
    
    // Pre-initialize nodes in breadth-first order to ensure proper parent-child relationship
    logging::debug("Pre-initializing nodes in breadth-first order");

    if (T->root) {
        // First, ensure the root node is initialized
        stateManager->initializeNode(T->root->identifier);
        logging::debug("Initialized root node: {}", T->root->identifier);
        
        // Then initialize the rest level by level (breadth-first)
        // This ensures parent nodes are always initialized before children
        std::vector<panmanUtils::Node*> currentLevel = {T->root};
        std::vector<panmanUtils::Node*> nextLevel;
        
        while (!currentLevel.empty()) {
            for (auto* node : currentLevel) {
                // Add all children to the next level
                for (auto* child : node->children) {
                    if (child) {
                        nextLevel.push_back(child);
                        
                        // Initialize this child node
                        // Parent is guaranteed to be initialized already
                        try {
                            stateManager->initializeNode(child->identifier);
                        } catch (const std::exception& e) {
                            logging::debug("Initialization for node {} failed: {}", child->identifier, e.what());
                        }
                    }
                }
            }
            
            // Move to next level
            currentLevel = std::move(nextLevel);
            nextLevel.clear();
        }
    } else {
        throw std::runtime_error("Invalid tree or root node in place() function");
    }
    
    // ---> DEBUG: Verify Index Load <---
    logging::debug("DEBUG: Loaded index has {} kmer dictionary entries.", state.kmerDictionary.size());
    logging::debug("DEBUG: Loaded index has seed mutations for {} nodes.", state.perNodeSeedMutations.size());
    // ---> END DEBUG <---

    // Process reads to get seed counts
    if (reads1Path.empty() && reads2Path.empty()) {
        logging::warn("No read files provided, just loading the index. Exiting.");
        return;
    }
    
    logging::debug("Processing reads from {}{}", 
                std::string(reads1Path),
                reads2Path.empty() ? "" : " and " + std::string(reads2Path));
    
    auto readStart = std::chrono::high_resolution_clock::now();
    
    // Process reads and extract seeds
    absl::flat_hash_map<size_t, std::pair<size_t, size_t>> readSeedCounts;
    
    try {
        std::vector<std::vector<std::string>> readSeedSeqs;
        // Use the seeding function to extract seeds from FASTQ files
        seeding::seedsFromFastq(
            params.k, params.s, params.t, false, 0,  // 0 for l parameter
            readSeedCounts, readSequences, readQuals, readNames, readSeeds,
            readSeedSeqs,
            std::string(reads1Path), std::string(reads2Path)
        );
        
        auto readDuration = std::chrono::duration_cast<std::chrono::milliseconds>(
            std::chrono::high_resolution_clock::now() - readStart).count();
            
        logging::debug("Processed {} reads in {}ms, found {} unique seeds", 
            readSequences.size(), readDuration, readSeedCounts.size());
        
        // Convert read seed counts to our required format
        state.seedFreqInReads.clear();
        state.totalReadSeedCount = 0;
        
        for (const auto& [seedHash, countPair] : readSeedCounts) {
            // Sum forward and reverse counts
            size_t totalCount = countPair.first + countPair.second;
            state.seedFreqInReads[seedHash] = totalCount;
            state.totalReadSeedCount += totalCount;
        }
        
        // Calculate Jaccard denominator
        state.jaccardDenominator = readSeedCounts.size();
        state.readUniqueSeedCount = readSeedCounts.size(); // Initialize new field for presence/absence Jaccard
        
        // std::cerr << "These are the seeds from the reads: " << std::endl;
        // // print all read seeds, hashes and their kmers
        // for (int i = 0; i < readSeeds.size(); i++) {
        //     for (int j = 0; j < readSeeds[i].size(); j++) {
        //         std::string kmer_str = readSeedSeqs[i][j];
        //         std::cerr << "Seed Hash: " << readSeeds[i][j].hash << ", Kmer: " << kmer_str << std::endl;
        //     }
        // }

        logging::debug("Total seed occurrences in reads: {}", state.totalReadSeedCount);
        
        // ---> DEBUG: Verify Read Seeds <---
        logging::debug("DEBUG: Populated state.seedFreqInReads with {} unique seed hashes.", state.seedFreqInReads.size());
        if (!state.seedFreqInReads.empty()) {
            int print_count = 0;
            logging::debug("DEBUG: First few read seed hashes and counts:");
            for (const auto& [hash, count] : state.seedFreqInReads) {
                logging::debug("  Hash: {}, Count: {}", hash, count);
                if (++print_count >= 5) break;
            }
        }
        // ---> END DEBUG <---

    } 
    catch (const std::exception& e) {
        logging::err("Error processing reads: {}", e.what());
        throw std::runtime_error("Error processing reads: " + std::string(e.what()));
    }
    
    if (state.totalReadSeedCount == 0) {
        logging::warn("No seeds found in reads. Check read format and k/s parameters.");
        return;
    }
    
    // Run the traversal
    auto traversalStart = std::chrono::high_resolution_clock::now();
    logging::debug("Starting placement traversal");
    
    try {
        placementTraversal(*stateManager, result, T, state, params);
        
        auto traversalDuration = std::chrono::duration_cast<std::chrono::milliseconds>(
            std::chrono::high_resolution_clock::now() - traversalStart).count();
            
        logging::debug("Placement traversal completed in {}ms", traversalDuration);
        
        // Write results to file if a filename is provided
        if (!placementFileName.empty()) {
            std::ofstream outFile(placementFileName);
            if (outFile.is_open()) {
                outFile << "Placement Results:\\n";
                
                outFile << "\\nBest hit count: " << result.maxHitsInAnyGenome;
                if (result.maxHitsNode) {
                    outFile << " in node " << result.maxHitsNode->identifier << "\\n";
                    if (result.tiedMaxHitsNodes.size() > 1) {
                        outFile << "Tied nodes (" << result.tiedMaxHitsNodes.size() << "): ";
                        for (auto* node : result.tiedMaxHitsNodes) {
                            outFile << node->identifier << " ";
                        }
                        outFile << "\\n";
                    }
                }
                
                outFile << "\\nBest Jaccard similarity: " << result.bestJaccardScore;
                if (result.bestJaccardNode) {
                    outFile << " in node " << result.bestJaccardNode->identifier << "\\n";
                    if (result.tiedJaccardNodes.size() > 1) {
                        outFile << "Tied nodes (" << result.tiedJaccardNodes.size() << "): ";
                        for (auto* node : result.tiedJaccardNodes) {
                            outFile << node->identifier << " ";
                        }
                        outFile << "\\n";
                    }
                }
                
                outFile << "\\nBest Cosine similarity: " << result.bestCosineScore;
                if (result.bestCosineNode) {
                    outFile << " in node " << result.bestCosineNode->identifier << "\\n";
                    if (result.tiedCosineNodes.size() > 1) {
                        outFile << "Tied nodes (" << result.tiedCosineNodes.size() << "): ";
                        for (auto* node : result.tiedCosineNodes) {
                            outFile << node->identifier << " ";
                        }
                        outFile << "\\n";
                    }
                }
                
                outFile << "\\nBest Weighted score: " << result.bestWeightedScore;
                if (result.bestWeightedNode) {
                    outFile << " in node " << result.bestWeightedNode->identifier << "\\n";
                    if (result.tiedWeightedNodes.size() > 1) {
                        outFile << "Tied nodes (" << result.tiedWeightedNodes.size() << "): ";
                        for (auto* node : result.tiedWeightedNodes) {
                            outFile << node->identifier << " ";
                        }
                        outFile << "\\n";
                    }
                }
                
                outFile << "\\nPerformance metrics:";
                outFile << "\\nTotal reads processed: " << result.totalReadsProcessed;
                outFile << "\\nTotal time: " << result.totalTimeSeconds << " seconds\\n";
                
                outFile.close();
            }
        }
    }
    catch (const std::exception& e) {
        logging::err("Error during placement: {}", e.what());
        throw;
    }
    
    if (progress_state) {
        progress_state->running = false;
    }

    // --- > DUMP READ SEED HASHES < ---  // THIS IS THE CORRECT BLOCK TO KEEP
    std::ofstream read_seeds_log_file_correct("read_seeds_debug.log"); // Variable is read_seeds_log_file_correct
    if (read_seeds_log_file_correct.is_open()) { // CORRECTED
        std::ofstream read_seeds_log_file_correct("read_seeds_debug.log"); // Renamed variable to avoid conflict if any old one remains
        if (read_seeds_log_file_correct.is_open()) {
            read_seeds_log_file_correct << "# Read Seed Hashes and Frequencies (Total Unique: " << state.seedFreqInReads.size() << ", Total Occurrences: " << state.totalReadSeedCount << ")\n";
            read_seeds_log_file_correct << "# Hash\tFrequency\tKmer (if found in state.hashToKmer)\n";
            for (const auto& entry : state.seedFreqInReads) { // entry is std::pair<const size_t, int64_t>
                std::string kmer_str = "<kmer_not_in_read_fallback_map>";
                if (state.hashToKmer.count(entry.first)) {
                    kmer_str = state.hashToKmer.at(entry.first);
                }
                read_seeds_log_file_correct << entry.first << "\t" << entry.second << "\t" << kmer_str << "\n"; 
            }
            read_seeds_log_file_correct.close(); 
            logging::info("Dumped read seed frequencies to read_seeds_debug.log");
        } else {
            logging::warn("Could not open read_seeds_debug.log for writing.");
        }
        // --- > END DUMP < ---

        if (state.totalReadSeedCount == 0) {
            logging::warn("No seeds found in reads. Check read format and k/s parameters.");
            return;
        }
    }
} // Closing brace for void place(...)

// Simplified placeBatch function
void placeBatch(
    panmanUtils::Tree* T, 
    ::Index::Reader& index,
    const std::string& batchFilePath,
    std::string prefixBase, 
    std::string refFileNameBase,
    std::string samFileNameBase, 
    std::string bamFileNameBase,
    std::string mpileupFileNameBase, 
    std::string vcfFileNameBase,
    std::string aligner, 
    const std::string& refNode,
    const bool& save_jaccard, 
    const bool& show_time,
    const float& score_proportion, 
    const int& max_tied_nodes,
    const std::string& indexPath,
    const std::string& debug_node_id_param) {  // Add indexPath parameter
    
    logging::debug("Starting batch placement with file: {}", batchFilePath);
    
    if (!boost::filesystem::exists(batchFilePath)) {
        throw std::runtime_error("Batch file not found: " + batchFilePath);
    }
    
    // Read batch file line by line using C-style I/O
    FILE* batchFilePtr = fopen(batchFilePath.c_str(), "r");
    if (!batchFilePtr) {
        throw std::runtime_error("Failed to open batch file: " + batchFilePath);
    }
    
    char lineBuffer[4096];
    while (fgets(lineBuffer, sizeof(lineBuffer), batchFilePtr)) {
        // Convert to std::string for easier handling
        std::string line_str(lineBuffer); // Renamed to avoid conflict with any other 'line' identifier
        
        // Remove trailing newline if present
        if (!line_str.empty() && (line_str.back() == '\n' || line_str.back() == '\r')) { // Corrected single quotes for char literals
            line_str.pop_back();
        }
        
        // Skip empty lines and comments
        if (line_str.empty() || line_str[0] == '#') continue; // Corrected single quotes for char literal
        
        // Parse line - format is: sample_name,reads1[,reads2]
        std::vector<std::string> parts;
        boost::split(parts, line_str, boost::is_any_of(",")); // Ensured comma is part of string literal
        
        if (parts.size() < 2) {
            logging::warn("Invalid batch entry: {}", line_str);
            continue;
        }
        
        std::string sampleName = parts[0];
        std::string reads1Path = parts[1];
        std::string reads2Path = parts.size() > 2 ? parts[2] : "";
        
        logging::debug("Processing sample: {}", sampleName);
        
        // Create result object for this sample
        PlacementResult result;
        
        // Build output file path
        std::string outputFile = std::string(prefixBase) + "_" + sampleName + ".placement";
        
        std::vector<std::vector<seeding::seed_t>> readSeeds;
        std::vector<std::string> readSequences;
        std::vector<std::string> readNames;
        std::vector<std::string> readQuals;

        try {
<<<<<<< HEAD
            // Call the main place function, passing the indexPath and new debug_node_id_param
            place(result, T, index, reads1Path, reads2Path, outputFile, indexPath, debug_node_id_param); // Pass it through
=======
            // Call the main place function with correct parameters
            place(result, T, index, reads1Path, reads2Path, readSeeds, readSequences, readNames, readQuals, outputFile, indexPath, debug_node_id_param);
>>>>>>> 6db0c502
            
            // Log successful placement
            logging::debug("Completed placement for sample: {}", sampleName);
            logging::debug("Best hit node: {}", 
                        result.bestWeightedNode ? result.bestWeightedNode->identifier : "None");
        }
        catch (const std::exception& e) {
            logging::err("Error placing sample {}: {}", sampleName, e.what());
        }
    }
    
    logging::debug("Batch placement completed");
    
    // Close the batch file
    if (batchFilePtr) {
        fclose(batchFilePtr);
    }
}

/**
 * @brief Dumps a summary of the placement results to a Markdown file.
 *
 * @param result The PlacementResult object containing the results.
 * @param outputFilename The path to the output Markdown file.
 */
void dumpPlacementSummary(const placement::PlacementResult& result, const std::string& outputFilename) {
    std::ofstream outFile(outputFilename);
    if (!outFile.is_open()) {
        logging::warn("Could not open placement summary file for writing: {}", outputFilename);
        return;
    }

    logging::debug("Dumping placement summary to: {}", outputFilename);

    outFile << "# Panmap Placement Summary\\n\\n";
    outFile << "| Metric                  | Value                 | Best Node(s)                     |\\n";
    outFile << "| :---------------------- | :-------------------- | :------------------------------- |\\n";

    // Helper lambda to format node lists
    auto formatNodes = [](const panmanUtils::Node* bestNode, const std::vector<panmanUtils::Node*>& tiedNodes) -> std::string {
        if (!bestNode) {
            return "N/A";
        }
        std::string nodeStr = bestNode->identifier;
        if (tiedNodes.size() > 1) {
            nodeStr += " (Tied: ";
            int count = 0;
            for (const auto* node : tiedNodes) {
                if (node != bestNode) { // Avoid repeating the best node
                    if (count > 0) nodeStr += ", ";
                    nodeStr += node->identifier;
                    if (++count >= 3) { // Limit tied nodes shown
                       nodeStr += ", ...";
                    break;
                }
            }
            }
            nodeStr += ")";
        }
        return nodeStr;
    };

    // --- Placement Scores ---
    outFile << "| Raw Seed Matches        | " << result.bestRawSeedMatchScore << " | "
            << formatNodes(result.bestRawSeedMatchNode, result.tiedRawSeedMatchNodes) << " |\\n";
    outFile << "| Best Jaccard Score      | " << std::fixed << std::setprecision(5) << result.bestJaccardScore << " | " 
            << formatNodes(result.bestJaccardNode, result.tiedJaccardNodes) << " |\\n";
    outFile << "| Jaccard (Presence)      | " << std::fixed << std::setprecision(5) << result.bestJaccardPresenceScore << " | "
            << formatNodes(result.bestJaccardPresenceNode, result.tiedJaccardPresenceNodes) << " |\\n";
    outFile << "| Best Cosine Score       | " << std::fixed << std::setprecision(5) << result.bestCosineScore << " | " 
            << formatNodes(result.bestCosineNode, result.tiedCosineNodes) << " |\\n";
    outFile << "| Best Weighted Score     | " << std::fixed << std::setprecision(5) << result.bestWeightedScore << " | " 
            << formatNodes(result.bestWeightedNode, result.tiedWeightedNodes) << " |\\n";

    // --- Performance Metrics ---
    outFile << "\\n## Performance Metrics\\n\\n";
    outFile << "| Metric                  | Value                 |\\n";
    outFile << "| :---------------------- | :-------------------- |\\n";
    outFile << "| Total Reads Processed   | " << result.totalReadsProcessed << " |\\n";
    outFile << "| Total Placement Time    | " << result.totalTimeSeconds << " seconds |\\n";
    
    outFile.close();
    logging::debug("Placement summary written successfully.");
}

} // namespace placement
<|MERGE_RESOLUTION|>--- conflicted
+++ resolved
@@ -2508,13 +2508,8 @@
         std::vector<std::string> readQuals;
 
         try {
-<<<<<<< HEAD
-            // Call the main place function, passing the indexPath and new debug_node_id_param
-            place(result, T, index, reads1Path, reads2Path, outputFile, indexPath, debug_node_id_param); // Pass it through
-=======
             // Call the main place function with correct parameters
             place(result, T, index, reads1Path, reads2Path, readSeeds, readSequences, readNames, readQuals, outputFile, indexPath, debug_node_id_param);
->>>>>>> 6db0c502
             
             // Log successful placement
             logging::debug("Completed placement for sample: {}", sampleName);
