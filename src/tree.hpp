--- conflicted
+++ resolved
@@ -1,3 +1,6 @@
+#ifndef __TREE_HPP
+#define __TREE_HPP
+
 #pragma once
 #include "PangenomeMAT.hpp"
 #include "seeding.hpp"
@@ -12,13 +15,13 @@
 
 using namespace seeding;
 
-auto cmp = [](const std::pair<int32_t, std::string> &a, const std::pair<int32_t, std::string> &b) {
+inline auto seed_cmp = [](const std::pair<int32_t, std::string> &a, const std::pair<int32_t, std::string> &b) {
     if(a.second != b.second) {
         return a.second < b.second;
     }
     return a.first < b.first;
 };
-typedef std::unordered_map<std::string, std::set<std::pair<int32_t, std::string>, decltype(cmp)>> seedmerIndex_t;
+typedef std::unordered_map<std::string, std::set<std::pair<int32_t, std::string>, decltype(seed_cmp)>> seedmerIndex_t;
 
 /* Helpers for interacting with panmats */
 namespace tree {
@@ -37,13 +40,8 @@
         std::string ungappedConsensus;
         std::vector<int32_t> degap; // ungapped[degap[i]] => gapped[i]
         std::vector<int32_t> regap; // gapped[regap[i]] => ungapped[i]
-<<<<<<< HEAD
-        std::vector<kmer_t> seeds; // dynamic vector of seeds in each node's sequence
-        std::vector<jkmer> jkmers;
-=======
         std::vector<seed> seeds; // dynamic vector of seeds in each node's sequence
         std::vector<seedmer> seedmers;
->>>>>>> bd20f1b4
         std::unordered_map<int32_t, std::pair<int32_t, std::string>> seedMap;
         std::unordered_map<std::string, bool> variableSeeds; // seeds in the consensus that mutate at least once
         blockExists_t blockExists; // tracks if blocks are "on" at a node
@@ -72,16 +70,9 @@
     };
 
     /* Interface */
-<<<<<<< HEAD
-
-    void updateConsensus(mutableTreeData &data, Tree *T);
-   
-    void removeIndices(std::vector<kmer_t>& v, std::stack<int32_t>& rm);
-=======
     void updateConsensus(mutableTreeData &data, Tree *T);
    
     void removeIndices(std::vector<seed>& v, std::stack<int32_t>& rm);
->>>>>>> bd20f1b4
     std::string getConsensus(Tree *T); // ungapped!
 
     std::unordered_map<std::string, std::string> getAllNodeStrings(Tree *T);
@@ -95,4 +86,6 @@
 
     // Build mutation matrices by traversing through all parent-child pairs
     void printMutationMatrices(Tree* T, std::ofstream* outfptr=nullptr);
-}+}
+
+#endif