@0xaeb74a09d04c9118;

struct CoordDelta {
  pos @0 :UInt32;
  endPos :union {
    value @1 :UInt32;
    none @2 :Void;
  }
}

struct SeedInfo {
  hash @0 :UInt64;
  startPos @1 :UInt32;
  endPos @2 :UInt32;
  isReverse @3 :Bool;
}

struct SeedSubstitutionIndex {
  oldSeedIndex @0 :UInt32;
  newSeedIndex @1 :UInt32;
}

struct NodeChanges {
  nodeIndex @0 :UInt32;
  seedInsertions @1 :List(UInt32);
  seedDeletions @2 :List(UInt32);
  seedSubstitutions @3 :List(SeedSubstitutionIndex);
  coordDeltas @4 :List(CoordDelta);
  invertedBlocks @5 :List(UInt32);
}

struct LiteNode {
  id @0: Text;
  parentIndex @1: UInt32;
}

struct BlockRange {
  rangeBeg @0: UInt32;
  rangeEnd @1: UInt32;
}

struct LiteTree {
  liteNodes @0: List(LiteNode);
  blockRanges @1: List(BlockRange);
}

struct MGSRIndex {
  k @0 :UInt16;
  s @1 :UInt16;
  t @2 :UInt16;
  l @3 :UInt16;
  open @4 :Bool;
<<<<<<< HEAD
=======
  useRawSeeds @5 :Bool;

  liteTree @6 :LiteTree;
  seedInfo @7 :List(SeedInfo);
  perNodeChanges @8 :List(NodeChanges);
>>>>>>> ee2cc671

}<|MERGE_RESOLUTION|>--- conflicted
+++ resolved
@@ -50,13 +50,10 @@
   t @2 :UInt16;
   l @3 :UInt16;
   open @4 :Bool;
-<<<<<<< HEAD
-=======
   useRawSeeds @5 :Bool;
 
   liteTree @6 :LiteTree;
   seedInfo @7 :List(SeedInfo);
   perNodeChanges @8 :List(NodeChanges);
->>>>>>> ee2cc671
 
 }