--- conflicted
+++ resolved
@@ -3,13 +3,8 @@
 #include "genotype.hpp"
 
 extern "C" {
-<<<<<<< HEAD
     #include "pileup.h"
     #include "mm_align.h"
-=======
-    void align_reads(const char *reference, int n_reads, const char **reads, const char **quality, const char **read_names, int *r_lens, int *seed_counts, uint8_t **reversed, int **ref_positions, int **qry_positions, char** sam_alignments, int syncmer_k, bool pairedEndReads);
-    void bam_and_ref_to_mplp(sam_hdr_t *header, bam1_t **bam_lines, int nbams, char *ref_string, int lref, kstring_t *mplp_string);
->>>>>>> d62cb3a1
 }
 
 //samAlignment is sorted at the end
