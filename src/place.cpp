--- conflicted
+++ resolved
@@ -287,13 +287,10 @@
     }
     
     std::cout << "\n\nBest match: " << bestMatch << " (" << targetNodes[0].second << ")\n";
-<<<<<<< HEAD
-=======
     std::cout << bestMatchSequence << "\n";
     std::cout << "\n\n\n\n\n\n\n\n\nn\n\\n\n\n\n\n\n";
     std::cout << gappedSeq << "\n";
 
->>>>>>> a9746df5
     /* Alignment to target */
 
     /*  @nico: at this point,
