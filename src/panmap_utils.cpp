--- conflicted
+++ resolved
@@ -248,7 +248,6 @@
   return seqString;
 }
 
-<<<<<<< HEAD
 
 void LiteTree::cleanup() {
   for (auto& pair : allLiteNodes) {
@@ -293,7 +292,6 @@
 
   root = allLiteNodes[liteNodesReader[0].getId()];
 }
-=======
 namespace fs = boost::filesystem;
 
 // Create a custom wrapper to hold ownership of fd and reader
@@ -597,6 +595,5 @@
   }
 }
 
->>>>>>> aea317da
 //end of namespace panmapUtils
 }