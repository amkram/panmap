#pragma once

#include "panmanUtils.hpp"
#include "capnp/message.h"
#include "capnp/serialize-packed.h"
#include "mgsr_index.capnp.h"
#include "panmap_utils.hpp"
#include "seeding.hpp"
#include "progress_tracker.hpp"
#include "absl/container/flat_hash_set.h"
#include <eigen3/Eigen/Dense>
#include <span>

namespace mgsr {

void updateGapMapStep(
    std::map<uint64_t, uint64_t>& gapMap,
    const std::pair<bool, std::pair<uint64_t, uint64_t>>& update,
    std::vector<std::pair<bool, std::pair<uint64_t, uint64_t>>>& backtrack,
    std::vector<std::pair<bool, std::pair<uint64_t, uint64_t>>>& gapMapUpdates,
    bool recordGapMapUpdates
);

void updateGapMap(
  panmanUtils::Node *node,
  size_t dfsIndex,
  std::map<uint64_t, uint64_t>& gapMap,
  const std::vector<std::pair<bool, std::pair<uint64_t, uint64_t>>>& updates,
  std::vector<std::pair<bool, std::pair<uint64_t, uint64_t>>>& backtrack,
  std::vector<std::pair<bool, std::pair<uint64_t, uint64_t>>>& gapMapUpdates
);

void invertGapMap(
  std::map<uint64_t, uint64_t>& gapMap,
  const std::pair<uint64_t, uint64_t>& invertRange,
  std::vector<std::pair<bool, std::pair<uint64_t, uint64_t>>>& backtrack,
  std::vector<std::pair<bool, std::pair<uint64_t, uint64_t>>>& gapMapUpdates
);

void revertGapMapInversions(
  std::vector<std::pair<bool, std::pair<uint64_t, uint64_t>>>& gapMapBlocksBacktracks,
  std::map<uint64_t, uint64_t>& gapMap
);

void makeCoordIndex(
  std::map<uint64_t, uint64_t>& degapCoordIndex,
  std::map<uint64_t, uint64_t>& regapCoordIndex,
  const std::map<uint64_t, uint64_t>& gapMap,
  uint64_t lastScalarCoord
);

uint64_t degapGlobal(const uint64_t& globalCoord, const std::map<uint64_t, uint64_t>& degapCoordsIndex);

uint64_t regapGlobal(const uint64_t& localCoord, const std::map<uint64_t, uint64_t>& regapCoordsIndex);

int open_file(const std::string& path);

void extractReadSequences(const std::string& readPath1, const std::string& readPath2, std::vector<std::string>& readSequences);


enum RefSeedmerExistStatus : uint8_t {
  EXIST_UNIQUE,
  EXIST_DUPLICATE,
  NOT_EXIST
};

enum RefSeedmerChangeType : uint8_t {
  EXIST_UNIQUE_TO_EXIST_UNIQUE = 0,
  EXIST_UNIQUE_TO_EXIST_DUPLICATE = 1,
  EXIST_UNIQUE_TO_NOT_EXIST = 2,
  EXIST_DUPLICATE_TO_EXIST_UNIQUE = 3,
  EXIST_DUPLICATE_TO_EXIST_DUPLICATE = 4,
  EXIST_DUPLICATE_TO_NOT_EXIST = 5,
  NOT_EXIST_TO_EXIST_UNIQUE = 6,
  NOT_EXIST_TO_EXIST_DUPLICATE = 7,
  NOT_EXIST_TO_NOT_EXIST = 8
};

struct RefSeedmerChangeCountStats {
  size_t EXIST_UNIQUE_TO_EXIST_UNIQUE = 0;
  size_t EXIST_UNIQUE_TO_EXIST_DUPLICATE = 0;
  size_t EXIST_UNIQUE_TO_NOT_EXIST = 0;
  size_t EXIST_DUPLICATE_TO_EXIST_UNIQUE = 0;
  size_t EXIST_DUPLICATE_TO_EXIST_DUPLICATE = 0;
  size_t EXIST_DUPLICATE_TO_NOT_EXIST = 0;
  size_t NOT_EXIST_TO_EXIST_UNIQUE = 0;
  size_t NOT_EXIST_TO_EXIST_DUPLICATE = 0;
  size_t NOT_EXIST_TO_NOT_EXIST = 0;
  size_t TOTAL_SEEDMERS = 0;

  bool operator==(const RefSeedmerChangeCountStats& other) const noexcept {
    return
      EXIST_UNIQUE_TO_EXIST_UNIQUE == other.EXIST_UNIQUE_TO_EXIST_UNIQUE &&
      EXIST_UNIQUE_TO_EXIST_DUPLICATE == other.EXIST_UNIQUE_TO_EXIST_DUPLICATE &&
      EXIST_UNIQUE_TO_NOT_EXIST == other.EXIST_UNIQUE_TO_NOT_EXIST &&
      EXIST_DUPLICATE_TO_EXIST_UNIQUE == other.EXIST_DUPLICATE_TO_EXIST_UNIQUE &&
      EXIST_DUPLICATE_TO_EXIST_DUPLICATE == other.EXIST_DUPLICATE_TO_EXIST_DUPLICATE &&
      EXIST_DUPLICATE_TO_NOT_EXIST == other.EXIST_DUPLICATE_TO_NOT_EXIST &&
      NOT_EXIST_TO_EXIST_UNIQUE == other.NOT_EXIST_TO_EXIST_UNIQUE &&
      NOT_EXIST_TO_EXIST_DUPLICATE == other.NOT_EXIST_TO_EXIST_DUPLICATE &&
      NOT_EXIST_TO_NOT_EXIST == other.NOT_EXIST_TO_NOT_EXIST &&
      TOTAL_SEEDMERS == other.TOTAL_SEEDMERS;
  }
};

struct RefSeedmerChangeCountStatsHash {
  std::size_t operator()(const RefSeedmerChangeCountStats& stats) const noexcept {
    return static_cast<std::size_t>(stats.EXIST_UNIQUE_TO_EXIST_UNIQUE) * 100000000000000000ULL +
           static_cast<std::size_t>(stats.EXIST_UNIQUE_TO_EXIST_DUPLICATE) * 1000000000000000ULL +
           static_cast<std::size_t>(stats.EXIST_UNIQUE_TO_NOT_EXIST) * 10000000000000ULL +
           static_cast<std::size_t>(stats.EXIST_DUPLICATE_TO_EXIST_UNIQUE) * 100000000000ULL +
           static_cast<std::size_t>(stats.EXIST_DUPLICATE_TO_EXIST_DUPLICATE) * 1000000000ULL +
           static_cast<std::size_t>(stats.EXIST_DUPLICATE_TO_NOT_EXIST) * 10000000ULL +
           static_cast<std::size_t>(stats.NOT_EXIST_TO_EXIST_UNIQUE) * 100000ULL +
           static_cast<std::size_t>(stats.NOT_EXIST_TO_EXIST_DUPLICATE) * 1000ULL +
           static_cast<std::size_t>(stats.NOT_EXIST_TO_NOT_EXIST) * 10ULL +
           static_cast<std::size_t>(stats.TOTAL_SEEDMERS);
  }
};

struct IteratorComparator {
  bool operator()(const std::map<uint64_t, uint64_t>::iterator& lhs,
                  const std::map<uint64_t, uint64_t>::iterator& rhs) const {
      return lhs->first < rhs->first;
  }
};



struct VectorHash {
  size_t operator()(const std::vector<uint32_t>& v) const {
    size_t hash = 0;
    for (const auto& val : v) {
      hash ^= std::hash<uint32_t>{}(val) + 0x9e3779b9 + (hash << 6) + (hash >> 2);
    }
    return hash;
  }
};

struct PairHash {
  std::size_t operator()(const std::pair<uint64_t, uint64_t>& p) const {
    return std::hash<uint64_t>{}(p.first) ^ (std::hash<uint64_t>{}(p.second) << 1);
  }
};


typedef uint64_t minichain_t;

struct Minichain {
  uint32_t begIndex;
  uint32_t endIndex;
  bool rev;

  uint32_t getLength() const {
    return endIndex - begIndex + 1;
  }
};

bool inline compareMinichaintByBeg(const minichain_t& a, const minichain_t& b) {
  return ((a >> 1) & 0x7FFFFFFF) < ((b >> 1) & 0x7FFFFFFF);
}

bool inline compareMinichaintByEnd(const minichain_t& a, const minichain_t& b) {
  return ((a >> 32) & 0x7FFFFFFF) < ((b >> 32) & 0x7FFFFFFF);
}

bool inline compareMinichainByBeg(const Minichain& a, const Minichain& b) {
  return a.begIndex < b.begIndex;
}

bool inline compareMinichainByEnd(const Minichain& a, const Minichain& b) {
  return a.endIndex < b.endIndex;
}

struct affectedSeedmerInfo {
  uint32_t index;
  RefSeedmerChangeType refSeedmerChangeType;
  bool rev;
};


struct readSeedmer {
  const size_t hash;
  const uint32_t begPos;
  const uint32_t endPos;
  const bool rev;
  const uint32_t iorder;
};

struct SeedmerState {
  bool match;
  bool rev;
  bool inChain;
};

struct hashCoordInfoCache {
  int32_t rGlobalBeg = -1;
  int32_t rGlobalEnd = -1;
  int32_t rLocalBeg = -1;
  int32_t rLocalEnd = -1;
  int32_t begDfsIndex = -1;
  int32_t endDfsIndex = -1;
};



enum readType : uint8_t {
  PASS,
  HIGH_DUPLICATES,
  IDENTICAL_SCORE_ACROSS_NODES
};

class Read {
  public:
    std::vector<readSeedmer> seedmersList;
    std::vector<SeedmerState> seedmerStates;
    std::unordered_map<size_t, std::vector<uint32_t>> uniqueSeedmers;
    std::vector<Minichain> minichains;
    std::unordered_set<int32_t> duplicates;
};

void seedmersFromFastq(
  const std::string& readPath1, const std::string& readPath2,
  std::vector<Read>& reads,
  std::unordered_map<size_t, std::vector<std::pair<uint32_t, uint32_t>>>& seedmerToReads,
  std::vector<std::vector<size_t>>& readSeedmersDuplicatesIndex,
  int k, int s, int t, int l, bool openSyncmer, bool fast_mode
);


class mgsrIndexBuilder {
  public:
    // capnp object
    ::capnp::MallocMessageBuilder outMessage;
    MGSRIndex::Builder indexBuilder;
    capnp::List<NodeChanges>::Builder perNodeChanges;
    

    // tree pointer
    panmanUtils::Tree *T;
  
    // syncmer and k-min-mer objects
    std::unordered_map<uint32_t, std::unordered_set<uint64_t>> blockOnSyncmers;
    std::vector<std::optional<seeding::rsyncmer_t>> refOnSyncmers;
    std::set<uint64_t> refOnSyncmersMap;

    std::vector<seeding::uniqueKminmer_t> uniqueKminmers;
    std::vector<std::optional<uint64_t>> refOnKminmers;
    std::unordered_map<seeding::uniqueKminmer_t, uint64_t> kminmerToUniqueIndex;

<<<<<<< HEAD
    std::unordered_map<std::string, uint32_t> nodeToDfsIndex;

    mgsrIndexBuilder(panmanUtils::Tree *T, int k, int s, int t, int l, bool openSyncmer) 
      : outMessage(), indexBuilder(outMessage.initRoot<MGSRIndex>()), T(T)
=======
    // Raw seeds support
    bool useRawSeeds;
    std::vector<seeding::rsyncmer_t> uniqueSyncmers;
    std::unordered_map<seeding::rsyncmer_t, uint64_t> syncmerFrequency;
    std::unordered_map<seeding::uniqueKminmer_t, uint64_t> kminmerFrequency;

    mgsrIndexBuilder(panmanUtils::Tree *T, int k, int s, int t, int l, bool open, bool useRawSeeds = false) 
      : outMessage(), indexBuilder(outMessage.initRoot<MGSRIndex>()), T(T), useRawSeeds(useRawSeeds)
>>>>>>> aea317da
    {
      indexBuilder.setK(k);
      indexBuilder.setS(s);
      indexBuilder.setT(t);
      indexBuilder.setL(l);
<<<<<<< HEAD
      indexBuilder.setOpen(openSyncmer);
=======
      indexBuilder.setOpen(open);
      indexBuilder.setUseRawSeeds(useRawSeeds);
>>>>>>> aea317da
      perNodeChanges = indexBuilder.initPerNodeChanges(T->allNodes.size());
      nodeToDfsIndex.reserve(T->allNodes.size());
    }

    void buildIndex();

    void writeIndex(const std::string& path);
  private:
    void buildIndexHelper(
      panmanUtils::Node *node,
      panmapUtils::BlockSequences &blockSequences,
      std::vector<char> &blockExistsDelayed,
      std::vector<char> &blockStrandDelayed,
      panmapUtils::GlobalCoords &globalCoords,
      std::map<uint64_t, uint64_t> &gapMap,
      std::unordered_set<uint64_t> &invertedBlocks,
      uint64_t &dfsIndex
    );

    std::vector<panmapUtils::NewSyncmerRange> computeNewSyncmerRangesJump(
      panmanUtils::Node* node,
      size_t dfsIndex,
      const panmapUtils::BlockSequences& blockSequences,
      const std::vector<char>& blockExistsDelayed,
      const std::vector<char>& blockStrandDelayed,
      const panmapUtils::GlobalCoords& globalCoords,
      const std::map<uint64_t, uint64_t>& gapMap,
      std::vector<std::pair<panmapUtils::Coordinate, panmapUtils::Coordinate>>& localMutationRanges,
      std::vector<std::tuple<uint64_t, uint64_t, panmapUtils::seedChangeType>>& blockOnSyncmersBacktracks
    );

    std::vector<panmapUtils::NewSyncmerRange> computeNewSyncmerRangesWalk(
      panmanUtils::Node* node,
      size_t dfsIndex,
      const panmapUtils::BlockSequences& blockSequences,
      const std::vector<char>& blockExistsDelayed,
      const std::vector<char>& blockStrandDelayed,
      const panmapUtils::GlobalCoords& globalCoords,
      const std::map<uint64_t, uint64_t>& gapMap,
      std::vector<std::pair<panmapUtils::Coordinate, panmapUtils::Coordinate>>& localMutationRanges,
      std::vector<std::tuple<uint64_t, uint64_t, panmapUtils::seedChangeType>>& blockOnSyncmersBacktracks
    );

    std::vector<std::pair<std::set<uint64_t>::iterator, std::set<uint64_t>::iterator>> computeNewKminmerRanges(
      std::vector<std::tuple<uint64_t, panmapUtils::seedChangeType, seeding::rsyncmer_t>>& refOnSyncmersChangeRecord,
      const uint64_t dfsIndex
    );
};

struct readScoreDelta {
  size_t readIndex;
  uint32_t scoreDelta;
};

class ThreadsManager {
  public:
    size_t numThreads;
    panmapUtils::LiteTree* liteTree;

    // Reads 
    std::vector<mgsr::Read> reads;
    std::vector<std::vector<size_t>> readSeedmersDuplicatesIndex;
    absl::flat_hash_set<size_t> allSeedmerHashesSet;

    // parameters
    int k;
    int s;
    int t;
    int l;
    bool openSyncmer;

    // mutation structures... shared by all threads during placement
    std::vector<seeding::uniqueKminmer_t> seedInfos;
    std::vector<std::vector<uint32_t>> seedInsubIndices;
    std::vector<std::vector<uint32_t>> seedDeletions;
    std::vector<std::vector<std::pair<uint32_t, std::optional<uint32_t>>>> coordDeltas; 
    std::vector<std::vector<uint32_t>> invertedBlocks;

    //  thread:   dfsIndex:  scoreDelta
    std::vector<std::vector<std::vector<readScoreDelta>>> perNodeScoreDeltasIndexByThreadId; 
    std::vector<uint64_t> readMinichainsAdded;
    std::vector<uint64_t> readMinichainsRemoved;
    std::vector<uint64_t> readMinichainsUpdated;
    std::vector<uint64_t> readMinichainsInitialized;


    // readidx:           thread   index
    std::vector<std::pair<size_t, size_t>> readIndexToThreadLocalIndex;
    std::vector<std::pair<size_t, size_t>> threadRanges;

    // for identical parent-child pairs... will be moved from mgsrPlacer to here.
    std::unordered_map<std::string, std::vector<std::string>> identicalGroups;
    std::unordered_map<std::string, std::string> identicalNodeToGroup;


    // for squareEM... will be moved from mgsrPlacer to here.
    std::unordered_map<std::string, double> kminmerOverlapCoefficients;


    // ThreadsManager(panmapUtils::LiteTree* liteTree, const std::vector<std::string>& readSequences, int k, int s, int t, int l, bool openSyncmer) : liteTree(liteTree) {
    //   initializeQueryData(readSequences, k, s, t, l, openSyncmer);
    // }
    ThreadsManager(panmapUtils::LiteTree* liteTree,  size_t numThreads) : liteTree(liteTree), numThreads(numThreads) {
      threadRanges.resize(numThreads);
      perNodeScoreDeltasIndexByThreadId.resize(numThreads);
      readMinichainsInitialized.resize(numThreads);
      readMinichainsAdded.resize(numThreads);
      readMinichainsRemoved.resize(numThreads);
      readMinichainsUpdated.resize(numThreads);
    }

    void initializeMGSRIndex(MGSRIndex::Reader indexReader);
    void initializeQueryData(std::span<const std::string> readSequences, bool fast_mode = false);
    void getScoresAtNode(const std::string& nodeId, std::vector<uint32_t>& curNodeScores, const std::unordered_map<std::string, uint32_t>& nodeToDfsIndex) const;
    std::vector<uint32_t> getScoresAtNode(const std::string& nodeId, const std::unordered_map<std::string, uint32_t>& nodeToDfsIndex) const;
    void printStats();

};

class mgsrPlacer {
  public:
    // mutation structures
    std::vector<seeding::uniqueKminmer_t>* seedInfosPtr; 
    std::vector<std::vector<uint32_t>>* seedInsubIndicesPtr; 
    std::vector<std::vector<uint32_t>>* seedDeletionsPtr;
    std::vector<std::vector<std::pair<uint32_t, std::optional<uint32_t>>>>* coordDeltasPtr; 
    std::vector<std::vector<uint32_t>>* invertedBlocksPtr;

    std::vector<seeding::uniqueKminmer_t>& seedInfos; 
    std::vector<std::vector<uint32_t>>& seedInsubIndices; 
    std::vector<std::vector<uint32_t>>& seedDeletions;
    std::vector<std::vector<std::pair<uint32_t, std::optional<uint32_t>>>>& coordDeltas; 
    std::vector<std::vector<uint32_t>>& invertedBlocks;

    // tree pointer
    panmapUtils::LiteTree *liteTree;
    std::unordered_map<std::string, int64_t> nodeToDfsIndex; // Now calculated from index... no longer updated during placement

    int k;
    int s;
    int t;
    int l;
    bool openSyncmer;

    // parameters from user input... preset for now
    double excludeDuplicatesThreshold = 0.5;
    double errorRate = 0.005;
    int64_t maximumGap = 50;
    
    // dynamic reference kminmer structures
    std::map<uint64_t, uint64_t> gapMap;
    std::map<uint64_t, uint64_t> positionMap;
    std::unordered_map<size_t, std::vector<std::map<uint64_t, uint64_t>::iterator>> hashToPositionMap;
    std::unordered_map<size_t, RefSeedmerExistStatus> delayedRefSeedmerStatus;

    // preallocated structures to prevent memory allocation and deletion in tight loops
    std::vector<std::pair<Minichain, bool>> minichainsToUpdate;
    std::vector<std::pair<Minichain, bool>> minichainsToRemove;
    std::vector<std::pair<Minichain, bool>> minichainsToAdd;
    absl::flat_hash_map<size_t, mgsr::hashCoordInfoCache> hashCoordInfoCacheTable;

    // current query kminmer structures
    std::span<mgsr::Read> reads;
    std::vector<std::vector<size_t>> readSeedmersDuplicatesIndex;
    // std::vector<mgsr::readType> readTypes;
    std::unordered_map<size_t, std::vector<std::pair<uint32_t, uint32_t>>> seedmerToReads;
    absl::flat_hash_set<size_t>* allSeedmerHashesSet;

    // current query score index structures
    std::vector<int32_t> readScores;
    std::vector<std::pair<int64_t, int64_t>> kminmerMatches;
    std::vector<std::vector<readScoreDelta>> perNodeScoreDeltasIndex;
    std::vector<std::vector<std::tuple<size_t, int64_t, int64_t>>> perNodeKminmerMatchesDeltasIndex;
    std::vector<std::vector<Minichain>> maxMinichains;
    std::vector<int32_t> maxScores;
    int64_t totalScore = 0;
    int64_t totalDirectionalKminmerMatches = 0;
    
    // counters for calculating overlap coefficient
    std::unordered_map<std::string, double> kminmerOverlapCoefficients; // only calculate from the first thread
    size_t binaryOverlapKminmerCount = 0;

    // for identical pairs of nodes
    std::unordered_map<std::string, uint64_t> totalScores;
    std::unordered_map<std::string, std::vector<std::string>> identicalGroups; // only calculate from the first thread
    std::unordered_map<std::string, std::string> identicalNodeToGroup; // only calculate from the first thread


    // for tracking progress
    ProgressTracker* progressTracker = nullptr;
    size_t threadId = 0;

    // misc
    uint64_t curDfsIndex = 0;
    uint64_t readMinichainsInitialized = 0;

    uint64_t readMinichainsAdded = 0;
    uint64_t readMinichainsAddedToEmpty = 0;
    uint64_t readMinichainsAddedToSingleton = 0;
    uint64_t readMinichainsAddedToMultiple = 0;

    uint64_t readMinichainsRemoved = 0;
    uint64_t readMinichainsRemovedInplace = 0;
    uint64_t readMinichainsRemovedFromMultiple = 0;

    uint64_t readMinichainsUpdated = 0;
    
    mgsrPlacer(panmapUtils::LiteTree* liteTree, ThreadsManager& threadsManager)
      : liteTree(liteTree),
        seedInfos(threadsManager.seedInfos),
        seedInfosPtr(&seedInfos),
        seedInsubIndices(threadsManager.seedInsubIndices),
        seedInsubIndicesPtr(&seedInsubIndices),
        seedDeletions(threadsManager.seedDeletions),
        seedDeletionsPtr(&seedDeletions),
        coordDeltas(threadsManager.coordDeltas), 
        coordDeltasPtr(&coordDeltas),
        invertedBlocks(threadsManager.invertedBlocks),
        invertedBlocksPtr(&invertedBlocks)
    {
      k = threadsManager.k;
      s = threadsManager.s;
      t = threadsManager.t;
      l = threadsManager.l;
      openSyncmer = threadsManager.openSyncmer;
    }
    
    mgsrPlacer(panmapUtils::LiteTree* liteTree, MGSRIndex::Reader indexReader)
      : liteTree(liteTree),
        seedInfos(*seedInfosPtr),
        seedInsubIndices(*seedInsubIndicesPtr),
        seedDeletions(*seedDeletionsPtr),
        coordDeltas(*coordDeltasPtr),
        invertedBlocks(*invertedBlocksPtr)
    {
      k = indexReader.getK();
      s = indexReader.getS();
      t = indexReader.getT();
      l = indexReader.getL();
      openSyncmer = indexReader.getOpen();
    
      capnp::List<SeedInfo>::Reader seedInfosReader = indexReader.getSeedInfo();
      capnp::List<NodeChanges>::Reader perNodeChangesReader = indexReader.getPerNodeChanges();
    
      seedInfos.resize(seedInfosReader.size());
      for (size_t i = 0; i < seedInfos.size(); i++) {
        const auto& seedReader = seedInfosReader[i];
        auto& seed = seedInfos[i];
        seed.hash = seedReader.getHash();
        seed.startPos = seedReader.getStartPos();
        seed.endPos = seedReader.getEndPos();
        seed.isReverse = seedReader.getIsReverse();
      }
    
      seedInsubIndices.resize(perNodeChangesReader.size());
      seedDeletions.resize(perNodeChangesReader.size());
      coordDeltas.resize(perNodeChangesReader.size());
      invertedBlocks.resize(perNodeChangesReader.size());
      for (size_t i = 0; i < perNodeChangesReader.size(); i++) {
        const auto& currentPerNodeChangeReader = perNodeChangesReader[i];
        auto& currentSeedInsubIndices = seedInsubIndices[i];
        auto& currentSeedDeletions = seedDeletions[i];
        auto& currentCoordDeltas = coordDeltas[i];
        auto& currentInvertedBlocks = invertedBlocks[i];
    
        const auto& currentSeedInsubIndicesReader = currentPerNodeChangeReader.getSeedInsubIndices();
        const auto& currentSeedDeletionsReader = currentPerNodeChangeReader.getSeedDeletions();
        const auto& currentCoordDeltasReader = currentPerNodeChangeReader.getCoordDeltas();
        const auto& currentInvertedBlocksReader = currentPerNodeChangeReader.getInvertedBlocks();
    
        currentSeedInsubIndices.resize(currentSeedInsubIndicesReader.size());
        currentSeedDeletions.resize(currentSeedDeletionsReader.size());
        currentCoordDeltas.resize(currentCoordDeltasReader.size());
        currentInvertedBlocks.resize(currentInvertedBlocksReader.size());
    
        for (size_t j = 0; j < currentSeedInsubIndicesReader.size(); j++) {
          currentSeedInsubIndices[j] = currentSeedInsubIndicesReader[j];
        }
    
        for (size_t j = 0; j < currentSeedDeletionsReader.size(); j++) {
          currentSeedDeletions[j] = currentSeedDeletionsReader[j];
        }
    
        for (size_t j = 0; j < currentCoordDeltasReader.size(); j++) {
          const auto& currentCoordDeltaReader = currentCoordDeltasReader[j];
          auto& currentCoordDelta = currentCoordDeltas[j];
          currentCoordDelta.first = currentCoordDeltaReader.getPos();
          currentCoordDelta.second = currentCoordDeltaReader.getEndPos().which() == CoordDelta::EndPos::VALUE ? std::optional<uint32_t>(currentCoordDeltaReader.getEndPos().getValue()) : std::nullopt;
        }
    
        for (size_t j = 0; j < currentInvertedBlocksReader.size(); j++) {
          currentInvertedBlocks[j] = currentInvertedBlocksReader[j];
        }
      }
    }
    void initializeQueryData(std::span<mgsr::Read> reads, bool fast_mode = false);
    void preallocateHashCoordInfoCacheTable(uint32_t startReadIndex, uint32_t endReadIndex);
    void setAllSeedmerHashesSet(absl::flat_hash_set<size_t>& allSeedmerHashesSet) { this->allSeedmerHashesSet = &allSeedmerHashesSet; }

    void placeReadsHelper(panmapUtils::LiteNode* node);
    void placeReads();

    void traverseTreeHelper(panmapUtils::LiteNode* node);
    void traverseTree();

    // for tracking progress
    void setProgressTracker(ProgressTracker* tracker, size_t tid);

    // for updating reference seeds and gapMap
    void updateSeeds(std::vector<std::pair<uint64_t, panmapUtils::seedChangeType>>& seedBacktracks, std::unordered_set<uint64_t>& affectedSeedmers);
    void updateGapMap(std::vector<std::pair<bool, std::pair<uint64_t, uint64_t>>>& gapMapBacktracks, std::vector<std::pair<bool, std::pair<uint64_t, uint64_t>>>& gapMapBlocksBacktracks);
    void addSeedAtPosition(uint64_t uniqueKminmerIndex, std::vector<std::pair<uint64_t, panmapUtils::seedChangeType>>& seedBacktracks, std::unordered_set<uint64_t>& affectedSeedmers);
    void addSeedAtPosition(uint64_t uniqueKminmerIndex);
    void delSeedAtPosition(uint64_t pos, std::vector<std::pair<uint64_t, panmapUtils::seedChangeType>>& seedBacktracks, std::unordered_set<uint64_t>& affectedSeedmers);
    void delSeedAtPosition(uint64_t pos);

    // for updating read scores and kminmer matches
    void setReadScore(size_t readIndex, const int32_t score);
    void initializeReadMinichains(size_t readIndex);
    void initializeReadMinichains(mgsr::Read& curRead);
    void updateMinichains(size_t readIndex, const std::vector<affectedSeedmerInfo>& affectedSeedmerInfos, bool allUniqueToNonUnique, bool allNonUniqueToUnique);
    void updateMinichainsMixed(size_t readIndex, const std::vector<affectedSeedmerInfo>& affectedSeedmerInfos);
    int64_t getReadPseudoScore(mgsr::Read& curRead);
    inline uint64_t decodeBegFromMinichain(uint64_t minichain);
    inline uint64_t decodeEndFromMinichain(uint64_t minichain);
    inline bool decodeRevFromMinichain(uint64_t minichain);
    RefSeedmerExistStatus getCurrentRefSeedmerExistStatus(uint64_t hash);
    RefSeedmerExistStatus getDelayedRefSeedmerExistStatus(uint64_t hash);

    // For preparing for squareEM
    void updateIdenticalGroups();
    void mergeIdenticalNodes(const std::unordered_set<std::string>& identicalGroup);
    bool identicalReadScores(const std::string& node1, const std::string& node2, bool fast_mode = false) const;
    std::vector<uint32_t> getScoresAtNode(const std::string& nodeId) const;
    void getScoresAtNode(const std::string& nodeId, std::vector<uint32_t>& curNodeScores) const;
    




  private:
    
    void updateRefSeedmerStatus(size_t hash, mgsr::RefSeedmerChangeType& seedmerChangeType, mgsr::RefSeedmerExistStatus refSeedmerOldStatus, mgsr::RefSeedmerExistStatus refSeedmerNewStatus);
    void updateSeedmerChangesTypeFlag(mgsr::RefSeedmerChangeType seedmerChangeType, std::pair<bool, bool>& flags);
    void fillReadToAffectedSeedmerIndex(
      absl::flat_hash_map<uint32_t, std::pair<std::vector<mgsr::affectedSeedmerInfo>, std::pair<bool, bool>>>& readToAffectedSeedmerIndex,
      const std::unordered_set<uint64_t>& affectedSeedmers
    );
    uint64_t extendMinichain(std::map<uint64_t, uint64_t>::const_iterator refPositionIt, const mgsr::Read& curRead, uint64_t& curEnd, bool rev, uint64_t qidx, uint64_t c);
    void extendChainRemoval(uint64_t& c, uint64_t& curEnd, const std::vector<mgsr::affectedSeedmerInfo>& affectedSeedmerInfos, uint32_t lastSeedmerIndex);
    void extendChainAddition(uint64_t& c, uint64_t& curEnd, const std::vector<mgsr::affectedSeedmerInfo>& affectedSeedmerInfos, bool chainRev, std::map<uint64_t, uint64_t>::const_iterator refPositionIt, uint64_t readIndex);
    void extendChainUpdate(uint64_t& c, uint64_t& curEnd, const std::vector<mgsr::affectedSeedmerInfo>& affectedSeedmerInfos, bool chainRev, std::map<uint64_t, uint64_t>::const_iterator refPositionIt, uint64_t readIndex);
    bool colinearAdjacent(std::map<uint64_t, uint64_t>::const_iterator from, std::map<uint64_t, uint64_t>::const_iterator to, bool fromRev, bool toRev);
    bool colinearAdjacent(std::map<uint64_t, uint64_t>::const_iterator from, std::map<uint64_t, uint64_t>::const_iterator to, bool fromRev);
    void addToMinichains(const std::vector<readSeedmer>& curSeedmerList, std::vector<Minichain>& curMinichains, Minichain minichain);
    void removeFromMinichains(std::vector<Minichain>& curMinichains, Minichain minichain);
    uint64_t getRefSeedmerBegFromHash(const size_t hash) const;
    uint64_t getRefSeedmerEndFromHash(const size_t hash) const;
    int32_t getLocalGap(const uint32_t a, const uint32_t b) const;
    bool isColinearFromMinichains(
      mgsr::Read& curRead, const mgsr::Minichain& minichain1, const mgsr::Minichain& minichain2,
      const std::map<uint64_t, uint64_t>& degapCoordIndex,
      const std::map<uint64_t, uint64_t>& regapCoordIndex);
    bool isColinearFromMinichains(
      mgsr::Read& curRead, const mgsr::Minichain& minichain1, const mgsr::Minichain& minichain2
    );

    int64_t getReadBruteForceScore(size_t readIndex, absl::flat_hash_map<size_t, mgsr::hashCoordInfoCache>& hashCoordInfoCacheTable);
};

class squareEM {
  public:
    // main prob and prop matrices
    Eigen::MatrixXd probs;
    Eigen::VectorXd props;

    // preallocate intermediate variables
    Eigen::VectorXd props0;
    Eigen::VectorXd props1;
    Eigen::VectorXd props2;
    Eigen::VectorXd propsSq;
    Eigen::VectorXd denoms;
    Eigen::VectorXd inverseDenoms;
    Eigen::VectorXd r;
    Eigen::VectorXd v;
    Eigen::VectorXd readDuplicates;
    double llh;
    double invTotalWeight;

    std::unordered_map<std::string, std::vector<std::string>> identicalGroups;
    std::unordered_map<std::string, std::string> identicalNodeToGroup;
    std::vector<std::string> nodes;
    size_t numNodes;
    size_t curIteration = 0;


    // Input parameters... hardcoded for now
    double eta = 0.00001;
    double maxChangeThreshold = 0.0001;
    double propThresholdToRemove = 0.005;
    double errorRate = 0.005;

    squareEM(ThreadsManager& threadsManager, const std::unordered_map<std::string, uint32_t>& nodeToDfsIndex, uint32_t overlapCoefficientCutoff);


    void runSquareEM(uint64_t maximumIterations);
    bool removeLowPropNodes();

  private:
    void updateProps1();
    void updateProps2();
    void updateProps(const Eigen::VectorXd& original, Eigen::VectorXd& result);
    void normalizeProps(Eigen::VectorXd& props);
    double getExp(const Eigen::VectorXd& props);
    void resetIteration();
};




// end of namespace mgsr
}<|MERGE_RESOLUTION|>--- conflicted
+++ resolved
@@ -248,12 +248,8 @@
     std::vector<std::optional<uint64_t>> refOnKminmers;
     std::unordered_map<seeding::uniqueKminmer_t, uint64_t> kminmerToUniqueIndex;
 
-<<<<<<< HEAD
     std::unordered_map<std::string, uint32_t> nodeToDfsIndex;
 
-    mgsrIndexBuilder(panmanUtils::Tree *T, int k, int s, int t, int l, bool openSyncmer) 
-      : outMessage(), indexBuilder(outMessage.initRoot<MGSRIndex>()), T(T)
-=======
     // Raw seeds support
     bool useRawSeeds;
     std::vector<seeding::rsyncmer_t> uniqueSyncmers;
@@ -262,18 +258,13 @@
 
     mgsrIndexBuilder(panmanUtils::Tree *T, int k, int s, int t, int l, bool open, bool useRawSeeds = false) 
       : outMessage(), indexBuilder(outMessage.initRoot<MGSRIndex>()), T(T), useRawSeeds(useRawSeeds)
->>>>>>> aea317da
     {
       indexBuilder.setK(k);
       indexBuilder.setS(s);
       indexBuilder.setT(t);
       indexBuilder.setL(l);
-<<<<<<< HEAD
-      indexBuilder.setOpen(openSyncmer);
-=======
       indexBuilder.setOpen(open);
       indexBuilder.setUseRawSeeds(useRawSeeds);
->>>>>>> aea317da
       perNodeChanges = indexBuilder.initPerNodeChanges(T->allNodes.size());
       nodeToDfsIndex.reserve(T->allNodes.size());
     }
