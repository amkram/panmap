--- conflicted
+++ resolved
@@ -210,20 +210,12 @@
             blockStart--;
         }
 
-<<<<<<< HEAD
-        int32_t stop = blockStart + data.sequence[blockId].first.size() + k;
-=======
         int32_t blockStop = getGlobalCoordinate(blockId, globalCoords[blockId].first.size()-1, -1, globalCoords);
->>>>>>> 457b14a9
         bool newStrand = std::get<4>(blockMut);
 
 //        std::cout << "blockMut: " << blockId << "  start: " << blockStart << "  stop: " << blockStop << "  newStrand: " << newStrand << std::endl;
         if (newStrand) {
-<<<<<<< HEAD
-            extended.push_back(std::make_tuple(-1, -1, -1, -1, -1, blockStart, data.sequence[blockId].first.size()+k));
-=======
             extended.push_back(std::make_tuple(-1, -1, -1, -1, -1, blockStart, blockStop - blockStart));
->>>>>>> 457b14a9
         }
     }
     std::sort(extended.begin(), extended.end(), [](const auto &a, const auto &b) {
@@ -236,12 +228,9 @@
         int32_t len = std::get<6>(nucMut);
         int32_t lastSeed = -1;
         for (int32_t c = globalCoord + len; c >= globalCoord; c--) {
-<<<<<<< HEAD
-=======
             if (data.gappedConsensus[c] == '-') {
                 continue;
             }
->>>>>>> 457b14a9
             std::string kmer = data.ungappedConsensus.substr(data.degap[c], k);
             if (seen.find(c) != seen.end()) {
                 continue;
