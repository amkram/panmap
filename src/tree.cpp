#pragma once
#include "tree.hpp"
#include "pmi.hpp"
#include "seeding.hpp"
#include <cmath>

using namespace PangenomeMAT;
using namespace tree;

std::chrono::time_point<std::chrono::high_resolution_clock> global_timer = std::chrono::high_resolution_clock::now();
void time_stamp(){
    std::chrono::time_point<std::chrono::high_resolution_clock> newtime = std::chrono::high_resolution_clock::now();
    std::chrono::duration<float> duration = newtime - global_timer;
    std::cerr << "timing " << duration.count() << "\n\n";
    global_timer = newtime;
}


std::string tree::getConsensus(Tree *T) {
    std::string consensus = "";
    for (size_t i = 0; i < T->blocks.size(); i++) {
        for (size_t j = 0; j < T->blocks[i].consensusSeq.size(); j++) {
            uint32_t c = T->blocks[i].consensusSeq[j];
            bool endFlag = false;
            for(size_t k = 0; k < 8; k++) {
                const int nucCode = (c >> (4*(7 - k))) & 15;
                if(nucCode == 0) {
                    endFlag = true;
                    break;
                }
                consensus += getNucleotideFromCode(nucCode);
            }
            if(endFlag) {
                break;
            }
        }
    }
    return consensus;
}

<<<<<<< HEAD
/*
- regap not used anywhere previously -> changed how regap is constructed for the purpose
  of fixing syncmer/seedemr update bug and tracking end positions.
*/
void tree::updateConsensus(mutableTreeData &data, Tree *T) { //TODO use mutation data

=======
/*testing*/
/*
- regap not used anywhere else
- change how regap is constructed for tracking the end position of syncmers and seedmers
*/
void tree::updateConsensus(mutableTreeData &data, Tree *T) {
>>>>>>> a107ae25
    std::string consensus = tree::getStringFromCurrData(data, T, T->root, true);

    data.gappedConsensus = consensus;
    std::string ungapped = "";
    data.degap.clear();
    data.regap.clear();
<<<<<<< HEAD

=======
>>>>>>> a107ae25
    for (int32_t i = 0; i < consensus.size(); i ++) {
        char &c = consensus[i];
        data.degap.push_back(ungapped.size());
        if (c != '-') {
            ungapped += c;
            data.regap.push_back(i);
        }
    }
    
    data.ungappedConsensus = ungapped;
}
/*testing*/
// void tree::updateConsensus(mutableTreeData &data, Tree *T) {
//     std::string consensus = tree::getStringFromCurrData(data, T, T->root, true);
//     data.gappedConsensus = consensus;
//     std::string ungapped = "";
//     data.degap.clear();
//     data.regap.clear();
//     int32_t ct = 0;
//     for (int32_t i = 0; i < consensus.size(); i ++) {
//         char &c = consensus[i];
//         data.degap.push_back(ungapped.size());
//         data.regap.push_back(i + ct);
//         if (c != '-') {
//             ungapped += c;
//         } else {
//             ct++;
//         }
//     }
//     data.ungappedConsensus = ungapped;
// }


void getAllStringsHelper(std::unordered_map<std::string, std::string> &strings, mutableTreeData &data, Tree *T, const Node *node, globalCoords_t &globalCoords) {
    /*  Mutate with block and nuc mutations */
    blockMutData_t blockMutData;
    nucMutData_t nucMutData;
    applyMutations(data, blockMutData, nucMutData, T, node, globalCoords);

    /* Use current state of mutableTreeData to decode node's sequence */
    std::string seq = tree::getStringFromCurrData(data, T, node, true);

    strings[node->identifier] = seq;

    /* Recursive step */
    for(Node* child: node->children){
        getAllStringsHelper(strings, data, T, child, globalCoords);
    }

    /* Undo mutations when backtracking */
    pmi::seedIndex blank;
    undoMutations(data, blank, T, node, blockMutData, nucMutData);
}

std::unordered_map<std::string, std::string> tree::getAllNodeStrings(Tree *T) {
    std::unordered_map<std::string, std::string> strings;
    tree::mutableTreeData data;
    tree::globalCoords_t globalCoords;
    setup(data, globalCoords, T);

    getAllStringsHelper(strings, data, T, T->root, globalCoords);

    return strings;
}


// TODO make an update string function (that takes it by reference) that uses block mutations
std::string tree::getStringFromCurrData(mutableTreeData &data, Tree *T, const Node *node, const bool aligned) {
    // T should be const but [] operator on T->sequenceInverted is non-const
    

    std::string line;
    if (node == nullptr) { // consensus sequence (all blocks on) rather than a node in the tree
       for (size_t i = 0; i < T->blocks.size(); i++) {
        if(data.blockStrand[i].first) {
                for(size_t j = 0; j < data.sequence[i].first.size(); j++) {
                    for(size_t k = 0; k < data.sequence[i].first[j].second.size(); k++) {
                        if(data.sequence[i].first[j].second[k] != '-') {
                            line += data.sequence[i].first[j].second[k];
                        } else if(aligned) {
                            line += '-';
                        }
                    }
                    if(data.sequence[i].first[j].first != '-' && data.sequence[i].first[j].first != 'x') {
                        line += data.sequence[i].first[j].first;
                    } else if(aligned) {
                        line += '-';
                    }
                }
            } else {
                for(size_t j = data.sequence[i].first.size()-1; j+1 > 0; j--) {
                    if(data.sequence[i].first[j].first != '-' && data.sequence[i].first[j].first != 'x') {
                        line += getComplementCharacter(data.sequence[i].first[j].first);
                    } else if(aligned) {
                        line += '-';
                    }
                    for(size_t k = data.sequence[i].first[j].second.size()-1; k+1 > 0; k--) {
                        if(data.sequence[i].first[j].second[k] != '-') {
                            line += getComplementCharacter(data.sequence[i].first[j].second[k]);
                        } else if(aligned) {
                            line += '-';
                        }
                    }
                }   
            }
       }
        return line;
    }
    

    for(size_t i = 0; i < data.blockExists.size(); i++) {         // TODO use block mutations rather than loop through all
        if(data.blockExists[i].first) {        
            if(data.blockStrand[i].first) {
                for(size_t j = 0; j < data.sequence[i].first.size(); j++) {
                    for(size_t k = 0; k < data.sequence[i].first[j].second.size(); k++) {
                        if(data.sequence[i].first[j].second[k] != '-') {
                            line += data.sequence[i].first[j].second[k];
                        } else if(aligned) {
                            line += '-';
                        }
                    }
                    if(data.sequence[i].first[j].first != '-' && data.sequence[i].first[j].first != 'x') {
                        line += data.sequence[i].first[j].first;
                    } else if(aligned) {
                        line += '-';
                    }
                }
            } else {
                for(size_t j = data.sequence[i].first.size()-1; j+1 > 0; j--) {
                    if(data.sequence[i].first[j].first != '-' && data.sequence[i].first[j].first != 'x') {
                        line += getComplementCharacter(data.sequence[i].first[j].first);
                    } else if(aligned) {
                        line += '-';
                    }
                    for(size_t k = data.sequence[i].first[j].second.size()-1; k+1 > 0; k--) {
                        if(data.sequence[i].first[j].second[k] != '-') {
                            line += getComplementCharacter(data.sequence[i].first[j].second[k]);
                        } else if(aligned) {
                            line += '-';
                        }
                    }
                }   
            }
        } else if(aligned) {
            for(size_t j = 0; j < data.sequence[i].first.size(); j++) {
                for(size_t k = 0; k < data.sequence[i].first[j].second.size(); k++) {
                    line+='-';
                }
                line+='-';
            }
        }
    }
    
    return line;
}
void setupGlobalCoordinates(globalCoords_t &globalCoords, const BlockGapList &blockGaps, const std::vector<Block> &blocks, const std::vector<GapList> &gaps) {
    globalCoords.resize(blocks.size()+1);    
    // Assigning block gaps
    for(size_t i = 0; i < blockGaps.blockPosition.size(); i++){
        globalCoords[blockGaps.blockPosition[i]].second.resize(blockGaps.blockGapLength[i]);
    }
    int32_t maxBlockId = 0;
    for(size_t i = 0; i < blocks.size(); i++){
        int32_t blockId = ((int32_t)blocks[i].primaryBlockId);
        maxBlockId = std::max(maxBlockId, blockId);
        for(size_t j = 0; j < blocks[i].consensusSeq.size(); j++){
            bool endFlag = false;
            for(size_t k = 0; k < 8; k++){
                const int nucCode = (((blocks[i].consensusSeq[j]) >> (4*(7 - k))) & 15);
                if(nucCode == 0){
                    endFlag = true;
                    break;
                }
                globalCoords[blockId].first.push_back({0, {}});
            }
            if(endFlag){
                break;
            }
        }
        globalCoords[blockId].first.push_back({0, {}});
    }
    globalCoords.resize(maxBlockId + 1);
    // Assigning nucleotide gaps
    for(size_t i = 0; i < gaps.size(); i++){
        int32_t blockId = (gaps[i].primaryBlockId);
        for(size_t j = 0; j < gaps[i].nucPosition.size(); j++){
            int len = gaps[i].nucGapLength[j];
            int pos = gaps[i].nucPosition[j];
            globalCoords[blockId].first[pos].second.resize(len, 0);
        }
    }
    // Assigning coordinates
    int ctr = 0;
    for(size_t i = 0; i < globalCoords.size(); i++) {
        for(size_t j = 0; j < globalCoords[i].second.size(); j++) {
            for(size_t k = 0; k < globalCoords[i].second[j].size(); k++) {
                for(size_t w = 0; w < globalCoords[i].second[j][k].second.size(); w++) {
                    globalCoords[i].second[j][k].second[w] = ctr;
                    ctr++;
                }
                globalCoords[i].second[j][k].first = ctr;
                ctr++;
            }
        }
        for(size_t j = 0; j < globalCoords[i].first.size(); j++) {
            for(size_t k = 0; k < globalCoords[i].first[j].second.size(); k++) {
                globalCoords[i].first[j].second[k] = ctr;
                ctr++;
            }
            globalCoords[i].first[j].first = ctr;
            ctr++;
        }
    }
}
void tree::removeIndices(std::vector<seed> &v, std::stack<int32_t> &rm) {
    if (rm.size() < 1) {
        return;
    }
    int32_t rmVal = rm.top();
    rm.pop();
    v.erase(
        std::remove_if(std::begin(v), std::end(v), [&](seed& elem)
        {
            if (rmVal == -1) {
                return false;
            }
            if (&elem - &v[0] == rmVal) {
                if (!rm.empty()) {
                    rmVal = rm.top();
                    rm.pop();
                } else {
                    rmVal = -1;
                }
                return true;
            }
            return false;

        }),
        std::end(v)
    );
}
void tree::setup(mutableTreeData &data, globalCoords_t &globalCoords, Tree *T) {
    const BlockGapList &blockGaps = T->blockGaps;
    const std::vector< GapList > &gaps = T->gaps;
    const std::vector< Block > &blocks = T->blocks;

    sequence_t sequence(blocks.size() + 1);
    blockExists_t blockExists(blocks.size() + 1, {false, {}});
    blockStrand_t blockStrand(blocks.size() + 1, {true, {}});
    int32_t maxBlock = 0;
    
    for(size_t i = 0; i < blockGaps.blockPosition.size(); i++) {
        sequence[blockGaps.blockPosition[i]].second.resize(blockGaps.blockGapLength[i]);
        blockExists[blockGaps.blockPosition[i]].second.resize(blockGaps.blockGapLength[i], false);
        blockStrand[blockGaps.blockPosition[i]].second.resize(blockGaps.blockGapLength[i], true);
    }
    for(size_t i = 0; i < blocks.size(); i++) {
        int32_t b = ((int32_t)blocks[i].primaryBlockId);
        maxBlock = std::max(maxBlock, b);
        for(size_t j = 0; j < blocks[i].consensusSeq.size(); j++) {
            bool stop = false;
            for(size_t k = 0; k < 8; k++) {
                const int nc = (((blocks[i].consensusSeq[j]) >> (4*(7 - k))) & 15);
                if(nc == 0) {
                    stop = true;
                    break;
                }
                const char c = PangenomeMAT::getNucleotideFromCode(nc);
                sequence[b].first.push_back({c, {}});
            }
            if(stop) {
                break;
            }
        }
        sequence[b].first.push_back({'x', {}});
    }

    sequence.resize(maxBlock + 1);
    blockExists.resize(maxBlock + 1);
    blockStrand.resize(maxBlock + 1);

    // Assigning nucleotide gaps in blocks
    for(size_t i = 0; i < gaps.size(); i++) {
        int32_t id = (gaps[i].primaryBlockId);
        for(size_t j = 0; j < gaps[i].nucPosition.size(); j++) {
            int len = gaps[i].nucGapLength[j];
            int pos = gaps[i].nucPosition[j];
            sequence[id].first[pos].second.resize(len, '-');
        }
    }

    data.sequence = sequence;
    data.blockExists = blockExists;
    data.blockStrand = blockStrand;
    setupGlobalCoordinates(globalCoords, blockGaps, blocks, gaps);
}

size_t tree::getGlobalCoordinate(const int blockId, const int nucPosition, const int nucGapPosition, const globalCoords_t &globalCoords) {
    if(nucGapPosition == -1){
        return globalCoords[blockId].first[nucPosition].first;
    }
    return globalCoords[blockId].first[nucPosition].second[nucGapPosition];
}

static int getIndexFromNucleotide(char nuc) {
    switch(nuc) {
        case 'A':
            return 0;
        case 'C':
            return 1;
        case 'G':
            return 2;
        case 'T':
            return 3;
        case '*':
            return 4;
        default:
            return 5;
    }
    return 5;
}

static size_t getBeg(const std::string& s1, const std::string& s2, size_t window, double threshold) {
    if (s1.empty()) {
        return 0;
    }

    size_t numAlign = 0;
    size_t numMatch = 0;
    size_t beg = 0;
    size_t idx = 0;
    std::queue<size_t> begs;
    while (idx < s1.size()) {
        if (s1[idx] == '-' && s2[idx] == '-') {
            ++idx;
            continue;
        } 
        if (beg == 0) {
            beg = idx;
        } else {
            begs.push(idx);
        }
        if (s1[idx] == s2[idx]) {
            ++numMatch;
        }
        ++numAlign;
        ++idx;

        if (numAlign == window) {
            double pcid = static_cast<double>(numMatch) / static_cast<double>(window);
            if (pcid >= threshold && s1[beg] == s2[beg]) {
                return beg;
            }
            
            if (s1[beg] == s2[beg]) {
                --numMatch;
            }
            --numAlign;
            beg = begs.front();
            begs.pop();
        }
    }

    return s1.size() - 1;
}

static size_t getEnd(const std::string& s1, const std::string& s2, size_t window, double threshold) {
    if (s1.empty()) {
        return 0;
    }

    size_t numAlign = 0;
    size_t numMatch = 0;
    size_t end = s1.size();
    size_t idx = s1.size() - 1;
    std::queue<size_t> ends;

    while (true) {
        if (s1[idx] == '-' && s2[idx] == '-') {
            if (idx == 0) {
                break;
            }
            --idx;
            continue;
        }
        if (end == s1.size()) {
            end = idx;
        } else {
            ends.push(idx);
        }
        if (s1[idx] == s2[idx]) {
            ++numMatch;
        }
        ++numAlign;

        if (idx == 0){
            break;
        }
        --idx;

        if (numAlign == window) {
            double pcid = static_cast<double>(numMatch) / static_cast<double>(window);
            if (pcid >= threshold && s1[end] == s2[end]) {
                return end;
            }

            if (s1[end] == s2[end]) {
                --numMatch;
            }
            --numAlign;
            end = ends.front();
            ends.pop();
        }
    }

    return 0;
}

std::pair<size_t, size_t> tree::getMaskCoorsForMutmat(const std::string& s1, const std::string& s2, size_t window, double threshold) {
    assert(s1.size() == s2.size());
    if (window == 0 || threshold == 0.0) {
        return std::make_pair<size_t, size_t>(0, s1.size()-1);
    }
    return std::make_pair<size_t, size_t>(getBeg(s1, s2, window, threshold), getEnd(s1, s2, window, threshold));
}

void buildMutationMatrices(mutationMatrices& mutMat, Tree* T, size_t window, double threshold) {
    std::unordered_map<std::string, std::string> alignedSequences = getAllNodeStrings(T);
    for (const auto& sequence : alignedSequences) {
        std::string parentId;
        if (T->allNodes[sequence.first]->parent == nullptr || T->allNodes[sequence.first]->nucMutation.size() == 0) {
            continue;
        } else {
            parentId = T->allNodes[sequence.first]->parent->identifier;
        }

        const std::string& curSeq = sequence.second;
        const std::string& parSeq = alignedSequences[parentId];
        size_t insLen = 0;
        size_t delLen = 0;
        std::pair<size_t, size_t> edgeCoor = tree::getMaskCoorsForMutmat(curSeq, parSeq, window, threshold);
        assert(edgeCoor.second >= edgeCoor.first);
        for (size_t i = edgeCoor.first; i < edgeCoor.second + 1; i++) {
            if (parSeq[i] == '-' && curSeq[i] == '-') {
                continue;
            } else if (parSeq[i] != '-' && curSeq[i] == '-') {
                delLen++;
                if (insLen > 0) {
                    if (insLen > mutMat.insmat.size() - 1) {
                        mutMat.insmat.resize(insLen + 1);
                    }
                    mutMat.insmat[insLen]++;
                    mutMat.total_insmut++;
                    insLen = 0;
                }
            } else if (parSeq[i] == '-' && curSeq[i] != '-') {
                insLen++;
                if (delLen > 0) {
                    if (delLen > mutMat.delmat.size() - 1) {
                        mutMat.delmat.resize(delLen + 1);
                    }
                    mutMat.delmat[delLen]++;
                    mutMat.total_delmut++;
                    delLen = 0;
                }
            } else {
                if (insLen > mutMat.insmat.size() - 1) {
                    mutMat.insmat.resize(insLen + 1);
                }
                mutMat.insmat[insLen]++;
                mutMat.total_insmut++;
                insLen = 0;

                if (delLen > mutMat.delmat.size() - 1) {
                    mutMat.delmat.resize(delLen + 1);
                }
                mutMat.delmat[delLen]++;
                mutMat.total_delmut++;
                delLen = 0;

                int parNucIdx = getIndexFromNucleotide(parSeq[i]);
                int curNucIdx = getIndexFromNucleotide(curSeq[i]);
                if (parNucIdx > 3 || curNucIdx > 3) { continue; }
                mutMat.submat[parNucIdx][curNucIdx]++;
                mutMat.total_submuts[parNucIdx]++;
            }
        }
    }

    // insertion
    for (auto i = 0; i < mutMat.insmat.size(); ++i) {
        mutMat.insmat[i] = -10 * log10f(mutMat.insmat[i] / mutMat.total_insmut);
    }
    // deletion
    for (auto i = 0; i < mutMat.delmat.size(); ++i) {
        mutMat.delmat[i] =  -10 * log10f(mutMat.delmat[i] / mutMat.total_delmut);
    }
    // substitution
    for (auto i = 0; i < 4; i++) {
        for (auto j = 0; j < 4; j++) {
            mutMat.submat[i][j] = -10 * log10f(mutMat.submat[i][j] / mutMat.total_submuts[i]);
        }
    }
}

void tree::writeMutationMatrices(const mutationMatrices& mutMat, std::ofstream& mmfout) {
    for (const std::vector<double>& row : mutMat.submat) {
        for (const double& prob : row) {
            mmfout << prob << " ";
        }
        mmfout << "\n";
    }
    for (const double& prob : mutMat.insmat) {
        mmfout << prob << " ";
    }
    mmfout << "\n";
    for (const double& prob : mutMat.delmat) {
        mmfout << prob << " ";
    }
    mmfout << "\n";
}

void tree::fillMutationMatricesFromTree(mutationMatrices& mutMat, Tree* T, size_t window, double threshold) {
    buildMutationMatrices(mutMat, T, window, threshold);
    mutMat.filled = true;
}

void tree::fillMutationMatricesFromFile(mutationMatrices& mutMat, std::ifstream& inf) {
    std::string line;
    int idx = 0;
    while(getline(inf, line)) {
        std::vector<double> probs;
        std::vector<std::string> fields;
        stringSplit(line, ' ', fields);
        for (const auto& f : fields) {
            probs.push_back(std::stod(f));
        }
        if (probs.size() == 0) {
            break;
        }
        if (idx < 4) {
            if (probs.size() != 4) {
                throw std::invalid_argument("Received invalid mutamtion matrix (.mm) file");
            }
            mutMat.submat[idx] = std::move(probs);
        } else if (idx == 4) {
            if (probs.size() < 1) {
                throw std::invalid_argument("Received invalid mutamtion matrix (.mm) file");
            }
            mutMat.insmat = std::move(probs);
        } else if (idx == 5) {
            if (probs.size() < 1) {
                throw std::invalid_argument("Received invalid mutamtion matrix (.mm) file");
            }
            mutMat.delmat = std::move(probs);
        }
        idx++;
    }

    if (idx != 6) {
        throw std::invalid_argument("Received invalid mutamtion matrix (.mm) file");
    }
    mutMat.filled = true;
}<|MERGE_RESOLUTION|>--- conflicted
+++ resolved
@@ -38,31 +38,18 @@
     return consensus;
 }
 
-<<<<<<< HEAD
-/*
-- regap not used anywhere previously -> changed how regap is constructed for the purpose
-  of fixing syncmer/seedemr update bug and tracking end positions.
-*/
-void tree::updateConsensus(mutableTreeData &data, Tree *T) { //TODO use mutation data
-
-=======
 /*testing*/
 /*
 - regap not used anywhere else
 - change how regap is constructed for tracking the end position of syncmers and seedmers
 */
 void tree::updateConsensus(mutableTreeData &data, Tree *T) {
->>>>>>> a107ae25
     std::string consensus = tree::getStringFromCurrData(data, T, T->root, true);
 
     data.gappedConsensus = consensus;
     std::string ungapped = "";
     data.degap.clear();
     data.regap.clear();
-<<<<<<< HEAD
-
-=======
->>>>>>> a107ae25
     for (int32_t i = 0; i < consensus.size(); i ++) {
         char &c = consensus[i];
         data.degap.push_back(ungapped.size());
