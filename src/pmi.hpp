#pragma once
#include "PangenomeMAT.hpp"
#include "tree.hpp"

using namespace PangenomeMAT;
using namespace seeding;
using namespace tree;

typedef std::unordered_map<int32_t, std::pair<int32_t, std::string>> seedMap_t;
<<<<<<< HEAD

=======
>>>>>>> bd20f1b4
namespace pmi { // functions and types for seed indexing

    struct seedIndex {
        std::stringstream outStream;
<<<<<<< HEAD
        std::vector<kmer_t> consensusSeeds;
        std::unordered_map<int32_t, std::string> consensusJkmers;
        std::unordered_map<int32_t, std::string> currJkmers;
        std::unordered_map<std::string, std::vector<kmer_t>> deletions;
        std::unordered_map<std::string, std::vector<kmer_t>> insertions;
=======
        std::vector<seed> consensusSeeds;
        std::unordered_map<int32_t, std::string> consensusseedmers;
        std::unordered_map<int32_t, std::string> currseedmers;
        std::unordered_map<std::string, std::vector<seed>> deletions;
        std::unordered_map<std::string, std::vector<seed>> insertions;
>>>>>>> bd20f1b4
        int32_t k;
        int32_t s;
    };

    /* Indexes T with syncmers parameterized by (k,s). Stores result in si. */
<<<<<<< HEAD
    void build(seedIndex &index, Tree *T, const size_t l, const size_t k, const size_t s);

    /* Writes a seedIndex to fout */
    void write(std::ofstream &fout, Tree *T, seedIndex &index);

    /* Loads indexFile, storing it in index  */
    void load(seedIndex &index, std::ifstream &indexFile);
=======
    void build(seedIndex &index, Tree *T, const size_t j, const size_t k, const size_t s);
>>>>>>> bd20f1b4
}

/* Expose some pmi.cpp helpers for unit testing */
using namespace pmi;

void buildHelper(mutableTreeData &data, seedMap_t seedMap, seedIndex &index, Tree *T, const Node *node, const int32_t l, const size_t k, const size_t s, const globalCoords_t &globalCoords);
void undoMutations(mutableTreeData &data, seedIndex &index, Tree *T, const Node *node, const blockMutData_t &blockMutData, const nucMutData_t &nucMutData);
void applyMutations(mutableTreeData &data, blockMutData_t &blockMutData, nucMutData_t &nucMutData, Tree *T, const Node *node, const globalCoords_t &globalCoords);
range_t getRecomputePositions(const range_t &p, const std::string &gappedSequence, const int32_t k);
<<<<<<< HEAD
std::vector<range_t> getAffectedRanges(mutableTreeData &data, const blockMutData_t &blockMutData, const nucMutData_t &nucMutData, std::string &seq, Tree *T, const int32_t k, const globalCoords_t &globalCoords);
void addSeeds(std::vector<kmer_t> &seeds, seedIndex &index, const std::string nodeId, const std::unordered_map<std::string, kmer_t> &newSeeds);
void recomputeSeeds(mutableTreeData &data, std::unordered_map<std::string, kmer_t> &newSeeds, const std::vector<range_t> &ranges, const std::string &sequence, int32_t k, int32_t s);
void discardSeeds(std::vector<kmer_t> &seeds, std::unordered_map<std::string, kmer_t> &newSeeds, seedIndex &index, const std::vector<range_t>& B, const std::string &seq, const std::string nid, const size_t k);
=======
std::vector<range_t> getAffectedRanges(mutableTreeData &data, const blockMutData_t &blockMutData, const nucMutData_t &nucMutData, std::string &seq, Tree *T, const int32_t k, const globalCoords_t &globalCoords);
>>>>>>> bd20f1b4
<|MERGE_RESOLUTION|>--- conflicted
+++ resolved
@@ -1,5 +1,9 @@
+#ifndef __PMI_HPP
+#define __PMI_HPP
+
 #pragma once
 #include "PangenomeMAT.hpp"
+#include "seeding.hpp"
 #include "tree.hpp"
 
 using namespace PangenomeMAT;
@@ -7,43 +11,21 @@
 using namespace tree;
 
 typedef std::unordered_map<int32_t, std::pair<int32_t, std::string>> seedMap_t;
-<<<<<<< HEAD
-
-=======
->>>>>>> bd20f1b4
 namespace pmi { // functions and types for seed indexing
 
     struct seedIndex {
         std::stringstream outStream;
-<<<<<<< HEAD
-        std::vector<kmer_t> consensusSeeds;
-        std::unordered_map<int32_t, std::string> consensusJkmers;
-        std::unordered_map<int32_t, std::string> currJkmers;
-        std::unordered_map<std::string, std::vector<kmer_t>> deletions;
-        std::unordered_map<std::string, std::vector<kmer_t>> insertions;
-=======
         std::vector<seed> consensusSeeds;
         std::unordered_map<int32_t, std::string> consensusseedmers;
         std::unordered_map<int32_t, std::string> currseedmers;
         std::unordered_map<std::string, std::vector<seed>> deletions;
         std::unordered_map<std::string, std::vector<seed>> insertions;
->>>>>>> bd20f1b4
         int32_t k;
         int32_t s;
     };
 
     /* Indexes T with syncmers parameterized by (k,s). Stores result in si. */
-<<<<<<< HEAD
-    void build(seedIndex &index, Tree *T, const size_t l, const size_t k, const size_t s);
-
-    /* Writes a seedIndex to fout */
-    void write(std::ofstream &fout, Tree *T, seedIndex &index);
-
-    /* Loads indexFile, storing it in index  */
-    void load(seedIndex &index, std::ifstream &indexFile);
-=======
     void build(seedIndex &index, Tree *T, const size_t j, const size_t k, const size_t s);
->>>>>>> bd20f1b4
 }
 
 /* Expose some pmi.cpp helpers for unit testing */
@@ -53,11 +35,6 @@
 void undoMutations(mutableTreeData &data, seedIndex &index, Tree *T, const Node *node, const blockMutData_t &blockMutData, const nucMutData_t &nucMutData);
 void applyMutations(mutableTreeData &data, blockMutData_t &blockMutData, nucMutData_t &nucMutData, Tree *T, const Node *node, const globalCoords_t &globalCoords);
 range_t getRecomputePositions(const range_t &p, const std::string &gappedSequence, const int32_t k);
-<<<<<<< HEAD
 std::vector<range_t> getAffectedRanges(mutableTreeData &data, const blockMutData_t &blockMutData, const nucMutData_t &nucMutData, std::string &seq, Tree *T, const int32_t k, const globalCoords_t &globalCoords);
-void addSeeds(std::vector<kmer_t> &seeds, seedIndex &index, const std::string nodeId, const std::unordered_map<std::string, kmer_t> &newSeeds);
-void recomputeSeeds(mutableTreeData &data, std::unordered_map<std::string, kmer_t> &newSeeds, const std::vector<range_t> &ranges, const std::string &sequence, int32_t k, int32_t s);
-void discardSeeds(std::vector<kmer_t> &seeds, std::unordered_map<std::string, kmer_t> &newSeeds, seedIndex &index, const std::vector<range_t>& B, const std::string &seq, const std::string nid, const size_t k);
-=======
-std::vector<range_t> getAffectedRanges(mutableTreeData &data, const blockMutData_t &blockMutData, const nucMutData_t &nucMutData, std::string &seq, Tree *T, const int32_t k, const globalCoords_t &globalCoords);
->>>>>>> bd20f1b4
+
+#endif