#include <boost/iostreams/filtering_stream.hpp>
#include <boost/iostreams/filter/lzma.hpp>
#include <boost/program_options.hpp>
#include <boost/filesystem.hpp>
#include <algorithm>
#include <iostream>
#include <vector>
#include <random>
#include <functional>
#include "panmanUtils.hpp"
#include "../seed_annotated_tree.hpp"


namespace po = boost::program_options;
namespace fs = boost::filesystem;

void makeFasta(const std::string& name, const std::string& seq, const std::string& path);
void makeDir(const std::string& path);
std::vector<int> genMutNum(const std::vector<double>& mutNum_double, std::mt19937& gen);
void sim(panmanUtils::Tree* T, const std::string& refNode, const std::string& out_dir, const std::string& prefix,
  const std::string& mut_spec_type, const std::vector<double>& num, const std::pair<int, int>& indel_len, const std::string& model,
<<<<<<< HEAD
  int n_reads, int rep, const seed_annotated_tree::mutationMatrices& mutMat, unsigned seed, int cpus, bool no_reads, bool tips_only);
=======
  int n_reads, int rep, const seed_annotated_tree::mutationMatrices& mutMat, unsigned seed, int cpus, bool no_reads, bool leaf_node_only, bool sim_ref_reads);
>>>>>>> fd0dfe57
void scaleMutationMatrices(seed_annotated_tree::mutationMatrices& mutMat, double mutation_rate);

int main(int argc, char *argv[]) {
    std::cout << "What is my purpose?\nYou pass butter" << std::endl;
    try {
        po::options_description desc("Options");
        desc.add_options()
            ("help,h", "Produce help message")
            ("panmat",    po::value<std::string>()->required(), "Path to tree.pmat file (required).")
            ("ref",       po::value<std::string>()->required(), "Reference node name (required). Enter RANDOM to use a random node on the tree, and a new random node is selected without replacement for each replicate.")
            ("out_dir",   po::value<std::string>()->required(), "Output directory (required)")
            ("prefix",    po::value<std::string>()->default_value("prefix"), "Output prefix")
            ("mutnum",    po::value<std::vector<double>>()->multitoken(), "Number of mutations for snp, insertion, and deletion [10 0 0].")
            ("indel_len", po::value<std::vector<int>>()->multitoken(), "Min and max indel length [1 9]. Uniform distribution.")
            ("mut_spec",  po::value<std::string>()->default_value(""), "Use input mutation matrix file to model mutations")
            ("mut_spec_type", po::value<std::string>()->default_value(""), "Type of mutation matrix to use. Options: snp, indel, both. Default: none. Currently only supports snp. When using snp, the number of mutations and reference nucleotide to mutate are also modeled by the mutation matrix.")
            ("mutation_rate", po::value<double>()->default_value(-1), "Mutation rate for snp. Default: no scaling")
            ("rep",       po::value<int>()->default_value(1), "Number of replicates to simulate [1].")
            ("n_reads",   po::value<int>()->default_value(2000), "Number of reads to simulate [2000].")
            ("model",     po::value<std::string>()->default_value("NovaSeq"), "InSilicoSeq error model [HiSeq]. Options: HiSeq, NextSeq, NovaSeq, MiSeq. For detail, visit InSilicoSeq github (https://github.com/HadrienG/InSilicoSeq).")
            ("leaf-node-only", po::bool_switch()->default_value(false), "Only simulate reads on leaf nodes")
            ("sim-ref-reads", po::bool_switch()->default_value(false), "Simulate reads on the reference node")
            ("no-reads",  po::bool_switch()->default_value(false), "Do not simulate reads")
            ("cpus",      po::value<int>()->default_value(1), "Number of CPUs to use [1].")
            ("seed",      po::value<std::string>()->default_value("RANDOM"), "Random seed for simulation [default: random]")
            ("tips-only", po::bool_switch()->default_value(false), "Only choose tips as reference")
        ;

        po::positional_options_description p;
        p.add("panmat", 1);
        p.add("ref", 1);

        po::variables_map vm;
        po::store(po::command_line_parser(argc, argv).options(desc).positional(p).run(), vm);
        if (vm.count("help")) {
            std::cout << desc << "\n";
            return 0;
        }
        po::notify(vm);
        
        // input variables
        std::string panmatPath    = vm["panmat"].as<std::string>();
        std::string mut_spec      = vm["mut_spec"].as<std::string>();
        std::string mut_spec_type = vm["mut_spec_type"].as<std::string>();
        std::string out_dir       = vm["out_dir"].as<std::string>();
        std::string refNode       = vm["ref"].as<std::string>();
        std::string prefix        = vm["prefix"].as<std::string>();
        std::string model         = vm["model"].as<std::string>();
        std::string seedstr       = vm["seed"].as<std::string>();
        double mutation_rate      = vm["mutation_rate"].as<double>();
        int n_reads               = vm["n_reads"].as<int>();
        int rep                   = vm["rep"].as<int>();
        int cpus                  = vm["cpus"].as<int>();
        bool no_reads             = vm["no-reads"].as<bool>();
<<<<<<< HEAD
        bool tips_only            = vm["tips-only"].as<bool>();

=======
        bool leaf_node_only       = vm["leaf-node-only"].as<bool>();
        bool sim_ref_reads        = vm["sim-ref-reads"].as<bool>();
>>>>>>> fd0dfe57
        // Check mut_spec
       seed_annotated_tree::mutationMatrices mutMat = seed_annotated_tree::mutationMatrices();
        if (out_dir != "") {
            if (fs::exists(mut_spec)) {
                std::ifstream mminf(mut_spec);
               seed_annotated_tree::fillMutationMatricesFromFile(mutMat, mminf);
                mminf.close();
            } else {
                throw std::invalid_argument("--mut_sepc input file doesn't exist");
            }
        }

        if (mutation_rate != -1) {
          scaleMutationMatrices(mutMat, mutation_rate);
        }

        // Check out_dir input
        if (!fs::is_directory(fs::path(out_dir))) {
            throw std::invalid_argument("--out_dir input s not a valid directory");
        }

        std::ofstream logFile(out_dir + "/log.txt");
        logFile << "Running simulation with following parameters:\n"
                << "PanMAT: " << panmatPath << "\n"
                << "Reference node: " << refNode << "\n"
                << "Output directory: " << out_dir << "\n"
                << "Output prefix: " << prefix << "\n"
                << "Mutation specification: " << mut_spec << "\n"
                << "Number of reads: " << n_reads << "\n"
                << "Number of replicates: " << rep << "\n"
                << "Error model: " << model << "\n"
                << "Number of CPUs: " << cpus << "\n"
                << "Random seed: " << seedstr << "\n"
                << "No reads: " << no_reads << "\n"
                << "Leaf node only: " << leaf_node_only << "\n";

        // Check multitoken inputs
        std::pair<int, int> indel_len;
        std::vector<double> mutnum_double;
        if (!vm.count("indel_len")) {
            indel_len = {1, 9};
        } else {
            const auto& indel_len_vec = vm["indel_len"].as<std::vector<int>>();
            if (indel_len_vec.size() != 2) {
                throw std::invalid_argument("--indel_len must have 2 inputs");
            }
            indel_len.first  = indel_len_vec[0];
            indel_len.second = indel_len_vec[1];
            if (indel_len.first < 1) {
                throw std::invalid_argument("--indel_len must be greater than or equal to 1");
            }
        }
        if (!vm.count("mutnum")) {
            mutnum_double = {10.0, 0.0, 0.0};
        } else {
            mutnum_double = vm["mutnum"].as<std::vector<double>>();
            if (mutnum_double.size() != 3) {
                throw std::invalid_argument("--num must have 3 inputs");
            }
        }
        if (mut_spec_type != "" && mut_spec_type != "snp") {
            throw std::invalid_argument("--mut_spec_type only supports snp");
        }

        // check model input
        const std::vector<std::string> acceptedModels = {"NextSeq", "NovaSeq", "HiSeq", "MiSeq"};
        if (std::find(acceptedModels.begin(), acceptedModels.end(), model) == acceptedModels.end()) {
            throw std::invalid_argument("Unknown --model input, please double check");
        }


        // read treeeee
        // If the data structure loaded into memory is a PanMAT, it is pointed to by T
        panmanUtils::Tree *T = nullptr;
        // If the data structure loaded into memory is a PanMAN, it is pointed to by TG
        panmanUtils::TreeGroup *TG = nullptr;

        try {
          // Try to load PanMAN file directly into memory
          std::ifstream inputFile(panmatPath);
          boost::iostreams::filtering_streambuf< boost::iostreams::input> inPMATBuffer;
          inPMATBuffer.push(boost::iostreams::lzma_decompressor());
          inPMATBuffer.push(inputFile);
          std::istream inputStream(&inPMATBuffer);


          TG = new panmanUtils::TreeGroup(inputStream);

          
          inputFile.close();
        } catch (const std::exception &e) {
          std::cerr << "Attempting to load as PanMAT...\n";
          try {
            std::ifstream inputFile(panmatPath);
            boost::iostreams::filtering_streambuf< boost::iostreams::input> inPMATBuffer;
            inPMATBuffer.push(boost::iostreams::lzma_decompressor());
            inPMATBuffer.push(inputFile);
            std::istream inputStream(&inPMATBuffer);


            T = new panmanUtils::Tree(inputStream);


          } catch (const std::exception &e) {
            std::cerr << "Error: failed to load PanMAT file" << std::endl;
            return 1;
          }
        }
        if (TG != nullptr) {
          T = &(TG->trees[0]);
        }



        // check node
        if (refNode != "RANDOM" && T->allNodes.find(refNode) == T->allNodes.end()) {
            throw std::invalid_argument("Couldn't find --ref node on tree");
        }
        // GO time
        unsigned seed = std::chrono::system_clock::now().time_since_epoch().count();
        if (seedstr != "RANDOM") {
            try {
                std::hash<std::string> hasher;
                seed = (unsigned)hasher(seedstr);
            } catch (const std::invalid_argument& e) {
                throw std::invalid_argument("Invalid seed value: cannot convert to unsigned");
            } catch (const std::out_of_range& e) {
                throw std::out_of_range("Invalid seed value: out of range for unsigned");
            }
        }
        logFile << "Using seed: " << seed << "\n";
        logFile.close();
<<<<<<< HEAD
        sim(T, refNode, out_dir, prefix, mut_spec_type, mutnum_double, indel_len, model, n_reads, rep, mutMat, seed, cpus, no_reads, tips_only);
=======
        sim(T, refNode, out_dir, prefix, mut_spec_type, mutnum_double, indel_len, model, n_reads, rep, mutMat, seed, cpus, no_reads, leaf_node_only, sim_ref_reads);
>>>>>>> fd0dfe57

    } catch (const std::exception &e) {
        std::cerr << "Error: " << e.what() << std::endl;
        return 1;
    }
    return 0;
}

void makeFasta(const std::string& name, const std::string& seq, const std::string& path) {
    if (!fs::exists(path)) {
        std::ofstream faos(path);
        faos << '>' << name << '\n';
        size_t linesize = 80;
        for (size_t i = 0; i < seq.size(); i += linesize) {
            faos << seq.substr(i, std::min(linesize, seq.size() - i)) << '\n';
        }
        faos.close();
    }
}

void makeDir(const std::string& path) {
    if (!fs::exists(path)) {
        fs::create_directory(path);
    }
}

char getRandomChar(const std::vector<char>& charList, std::mt19937& gen) {
    std::uniform_int_distribution<> distr(0, charList.size() - 1);
    int index = distr(gen);

    return charList[index];
}

static int getIndexFromNucleotide(char nuc) {
    switch(nuc) {
        case 'A':
            return 0;
        case 'C':
            return 1;
        case 'G':
            return 2;
        case 'T':
            return 3;
        case '*':
            return 4;
        default:
            return 5;
    }
    return 5;
}

double getMinDouble(const std::vector<double>& doubles) {
    if (doubles.empty()) {
        return -1.0;
    }

    double minDouble = doubles[0];
    for (size_t i = 1; i < doubles.size(); i++) {
        minDouble = std::min(minDouble, doubles[i]);
    }

    return minDouble;

}


char subNuc(char ref, const seed_annotated_tree::mutationMatrices& mutMat, std::mt19937& gen) {
    std::vector<char> bases = {'A', 'C', 'G', 'T'};
    int refIdx = getIndexFromNucleotide(ref);
    if (refIdx > 3) {
        return getRandomChar(bases, gen);
    }

    if (!mutMat.filled) {
        bases.erase(bases.begin() + refIdx);
        return getRandomChar(bases, gen);
    }

    std::vector<double> probs = mutMat.submat[refIdx];
    bases.erase(bases.begin() + refIdx);
    probs.erase(probs.begin() + refIdx);
    
    double sum = 0;
    for (size_t i = 0; i < probs.size(); i++) {
      probs[i] = pow(10, -probs[i] / 10);
      sum += probs[i];
    }
    for (size_t i = 0; i < probs.size(); i++) {
      probs[i] /= sum;
    }

    std::discrete_distribution<> distr(probs.begin(), probs.end());
    int index = distr(gen);
    return bases[index];
}

std::vector<double> convertMap(const std::unordered_map<long, double> &in) {
    int maxKey = std::max_element(in.begin(), in.end(), 
                                  [](const std::pair<long, double>& a, const std::pair<long, double>& b) {
                                      return a.first < b.first;
                                  })->first;
    std::vector<double> outVector(maxKey + 1);
    for (const auto& pair : in) {
        outVector[pair.first] = pair.second;
    }
    return outVector;
}
size_t genLen(const std::pair<int, int>& indel_len, const seed_annotated_tree::mutationMatrices& mutMat, int type, std::mt19937& gen) {
    if (!mutMat.filled) {
        std::uniform_int_distribution<> distribLen(indel_len.first, indel_len.second);
        return distribLen(gen);
    }

    std::vector<double> probs;
    switch (type) {
        case 2:
            probs = convertMap(mutMat.insmat);
            break;
        case 4:
            probs = convertMap(mutMat.delmat);
            break;
        default:
            break;
    }
    probs.erase(probs.begin());
    std::vector<int> wgts;
    std::vector<size_t> lens;
    double minProb = getMinDouble(probs);
    for (size_t i = indel_len.first; i < indel_len.second+1; i++) {
        lens.push_back(i);
        wgts.push_back(pow(10, (minProb - probs[i-1]) / 10) * 1000);
    }
    std::discrete_distribution<> distr(wgts.begin(), wgts.end());
    int index = distr(gen);
    return lens[index];

}

void genMut(const std::string& curNode, const std::string& seq, const fs::path& fastaOut, const fs::path& vcfOut,
    const seed_annotated_tree::mutationMatrices& mutMat, const std::vector<double> mutnum_double, const std::pair<int, int> indel_len,
    size_t beg, size_t end, std::mt19937& gen, unsigned seed)
{
    if (fs::exists(fastaOut) && fs::exists(vcfOut)) {
        return;
    }

    std::vector<char> bases = {'A', 'C', 'G', 'T'};
    std::ofstream faos(fastaOut.string(), std::ofstream::trunc);
    std::ofstream vros(vcfOut.string(), std::ofstream::trunc);

    std::string nseq = seq;
    std::vector< std::tuple<int, int, int> > muts;
    std::vector<std::string> vref;
    std::vector<int> vtp;
    std::vector<int> num = genMutNum(mutnum_double, gen);
    for (int i = 0; i < num.size(); i++) {
        for (int j = 0; j < num[i]; j++) {
            switch (i) {
                case 0:
                    vtp.push_back(1);
                    break;
                case 1:
                    vtp.push_back(2);
                    break;
                case 2:
                    vtp.push_back(4);
                    break;
            }
        }
    }
    std::uniform_int_distribution<> distribPos(beg, seq.size() - end);

    int c = 0;
    int sumnum = num[0] + num[1] + num[2];
    while (muts.size() < sumnum) {
        int curPos  = distribPos(gen);
        int varType = vtp[c % vtp.size()];
        int length;
        if (varType == 1) {
            length = 1;
        } else if (varType == 2) {
            length = genLen(indel_len, mutMat, 2, gen);
        } else {
            length = genLen(indel_len, mutMat, 4, gen);
        }
        
        bool posConflict = false;
        for (const auto& mut : muts) {
            if (get<1>(mut) == 4 && abs(curPos - get<0>(mut)) < (2 * get<2>(mut))) {
                posConflict = true;
                break;
            } else if (abs(curPos - get<0>(mut)) == 0) {
                posConflict = true;
                break;
            }

        }
        if (posConflict) {
            continue;
        }
        muts.emplace_back(std::make_tuple(curPos, varType, length));
        c++;
    }
    
    sort(muts.begin(), muts.end(), 
        [](const std::tuple<int, int, int>& a, const std::tuple<int, int, int>& b) {
            return get<0>(a) < std::get<0>(b);
        }
    );

    vros << "##fileformat=VCFv4.3\n"
        //  << "##contig=<ID=" + curNode + ">\n"
         << "##contig=<ID=ref>\n"
         << "##FORMAT=<ID=GT,Number=1,Type=String,Description=Genotype>\n";
    vros << "#CHROM\tPOS\tID\tREF\tALT\tQUAL\tFILTER\tINFO\tFORMAT\t" + fastaOut.stem().string() + "\n";
    int offset = 0;
    for (int i = 0; i < sumnum; i++) {
        int pos = get<0>(muts[i]);
        int var = get<1>(muts[i]);
        
        switch (var) {
            case 1:
                {
                    vros << "ref\t" << std::to_string(pos + 1) + "\t.\t";
                    // vros << curNode << "\t" << std::to_string(pos + 1) + "\t.\t";
                    char ref  = seq[pos];
                    char mut  = subNuc(ref, mutMat, gen);
                    nseq[pos + offset] = mut;
                    vros << ref << "\t" << mut << "\t.\t.\t.\tGT\t1\n";
                    break;
                }
            case 2:
                {
                    vros << "ref\t" << std::to_string(pos + 1) + "\t.\t";
                    // vros << curNode << "\t" << std::to_string(pos + 1) + "\t.\t";
                    char ref = seq[pos];
                    std::string inss;
                    for (size_t j = 0; j < get<2>(muts[i]); j++) {
                        inss += getRandomChar(bases, gen);
                    }
                    nseq = nseq.substr(0, pos + offset + 1) + inss + nseq.substr(pos + offset + 1, nseq.size() - (pos + offset + 1));
                    vros << ref << "\t" << ref << inss << "\t.\t.\t.\tGT\t1\n";
                    offset += get<2>(muts[i]);
                    break;
                }
            case 4:
                {
                    vros << "ref\t" << std::to_string(pos + 1) + "\t.\t";
                    // vros << curNode << "\t" << std::to_string(pos + 1) + "\t.\t";
                    std::string ref = seq.substr(pos, get<2>(muts[i]) + 1);
                    char   del = seq[pos];
                    nseq = nseq.substr(0, pos + offset + 1) + nseq.substr(pos + offset + get<2>(muts[i]) + 1, nseq.size() - (pos + offset + get<2>(muts[i]) + 1));
                    vros << ref << "\t" << del << "\t.\t.\t.\tGT\t1\n";
                    offset -= get<2>(muts[i]);
                    break;
                }
        }
    }

    faos << '>' << fastaOut.stem().string() << '\n';
    size_t linesize = 80;
    for (size_t i = 0; i < nseq.size(); i += linesize) {
        faos << nseq.substr(i, std::min(linesize, nseq.size() - i)) << '\n';
    }
    
    vros.close();
    faos.close();
}

struct snpInfo {
  size_t pos;
  char ref;
  char mut;
};

void genMutSNP(
  const std::string& curNode, const std::string& seq, const fs::path& fastaOut, const fs::path& vcfOut,
  const seed_annotated_tree::mutationMatrices& mutMat, std::mt19937& gen, std::vector<std::discrete_distribution<>>& distributions, std::vector<char>& bases
) {
  std::string nseq = seq;
  std::vector<snpInfo> snps;
  for (size_t i = 0; i < seq.size(); i++) {
    const char& ref = seq[i];
    int refidx = getIndexFromNucleotide(ref);
    if (refidx > 3) continue;
    int mutidx = distributions[refidx](gen);
    if (mutidx == refidx) continue;
    char mut = bases[mutidx];
    nseq[i] = mut;
    snps.push_back({i, ref, mut});
  }

  std::ofstream faos(fastaOut.string(), std::ofstream::trunc);
  std::ofstream vros(vcfOut.string(), std::ofstream::trunc);


  vros << "##fileformat=VCFv4.3\n"
      //  << "##contig=<ID=" + curNode + ">\n"
        << "##contig=<ID=ref>\n"
        << "##FORMAT=<ID=GT,Number=1,Type=String,Description=Genotype>\n";
  vros << "#CHROM\tPOS\tID\tREF\tALT\tQUAL\tFILTER\tINFO\tFORMAT\t" + fastaOut.stem().string() + "\n";
  for (const auto& snp : snps) {
    vros << "ref\t" << std::to_string(snp.pos + 1) + "\t.\t" << snp.ref << "\t" << snp.mut << "\t.\t.\t.\tGT\t1\n";
  }

  faos << '>' << fastaOut.stem().string() << '\n';
  size_t linesize = 80;
  for (size_t i = 0; i < nseq.size(); i += linesize) {
      faos << nseq.substr(i, std::min(linesize, nseq.size() - i)) << '\n';
  }
  
  vros.close();
  faos.close();
}

void simReads(const fs::path& fastaOut, const fs::path& outReadsObj, const std::string& model, int n_reads, int cpus, unsigned seed) {
    std::string cmd = "iss generate --model " + model + " --genomes \'" + fastaOut.string() + "\'"
        + " -n " + std::to_string(n_reads) + " --output \'" + (outReadsObj / fastaOut.stem()).string() + "\'" + " --cpus " + std::to_string(cpus) + " --seed " + std::to_string(seed);
    std::cout << "iss cmd: " << cmd << std::endl;
    system(cmd.c_str());

    std::string clean = "rm " + (outReadsObj / fs::path("*.iss.tmp*vcf")).string();
    system(clean.c_str());
}

void sim(panmanUtils::Tree* T, const std::string& refNode, const std::string& outDir, const std::string& prefix,
    const std::string& mut_spec_type, const std::vector<double>& num, const std::pair<int, int>& indel_len, const std::string& model,
<<<<<<< HEAD
    int n_reads, int rep, const seed_annotated_tree::mutationMatrices& mutMat, unsigned seed, int cpus, bool no_reads, bool tips_only)
=======
    int n_reads, int rep, const seed_annotated_tree::mutationMatrices& mutMat, unsigned seed, int cpus, bool no_reads, bool leaf_node_only, bool sim_ref_reads)
>>>>>>> fd0dfe57
{
    fs::path outDirObj = outDir;
    fs::path outRefFastaObj = outDir / fs::path(prefix + "_refFasta");
    fs::path outVarFastaObj = outDir / fs::path(prefix + "_varFasta");
    fs::path outVCFTrueObj  = outDir / fs::path(prefix + "_vcfTrue");
    fs::path outReadsObj    = outDir / fs::path(prefix + "_reads");
    fs::path outRefReadsObj = outDir / fs::path(prefix + "_refReads");

    makeDir(outRefFastaObj.string());
    makeDir(outVarFastaObj.string());
    makeDir(outVCFTrueObj.string());
    makeDir(outReadsObj.string());

    if (sim_ref_reads) {
      makeDir(outRefReadsObj.string());
    }

    std::vector<std::string> nodeNames;
    if (refNode == "RANDOM") {
<<<<<<< HEAD
        if(tips_only){
            for (const auto& pair : T->allNodes) {
                if (pair.second->children.size() == 0){
                    nodeNames.push_back(pair.first);
                }
            }
        }else{
            for (const auto& pair : T->allNodes) {
                nodeNames.push_back(pair.first);
            }
=======
        for (const auto& pair : T->allNodes) {
          if (leaf_node_only) {
            if (pair.second->children.empty()) {
              nodeNames.push_back(pair.first);
            }
          } else {
            nodeNames.push_back(pair.first);
          }
>>>>>>> fd0dfe57
        }
        

        std::default_random_engine rng(seed);
        std::shuffle(begin(nodeNames), end(nodeNames), rng);
    }

    std::mt19937 gen(seed);
    std::vector<char> bases = {'A', 'C', 'G', 'T'};
    std::vector<std::discrete_distribution<>> distributions(4);

    for (size_t i = 0; i < 4; i++) {
      std::vector<double> probs = mutMat.submat[i];
      double sum = 0;
      for (size_t j = 0; j < 4; j++) {
        probs[j] = pow(10, -probs[j] / 10);
        sum += probs[j];
      }
      for (size_t j = 0; j < 4; j++) {
        probs[j] /= sum;
      }
      distributions[i] = std::discrete_distribution<>(probs.begin(), probs.end());
    }
    
    for (int i = 0; i < rep; i++) {
      std::string curNode;
      if (refNode == "RANDOM") {
          curNode = nodeNames[i];
      } else {
          curNode = refNode;
      }

      std::string curNodeID = curNode;
      std::replace(curNode.begin(), curNode.end(), '/', '_');
      std::replace(curNode.begin(), curNode.end(), ' ', '_');
      std::cout << "curNodeID: " << curNodeID << std::endl;
      std::cout << "Making reference fasta for " << curNode << std::endl;
      // Make reference fasta
      makeFasta(curNode, T->getStringFromReference(curNodeID, false), (outRefFastaObj / fs::path(curNode + ".fa")).string());

      // Make variant fasta and vairant vcf
      fs::path fastaOut;
      fs::path vcfOut;
      if (refNode == "RANDOM") {
          fastaOut = outVarFastaObj / fs::path(curNode + ".var.fa");
          vcfOut  = outVCFTrueObj  / fs::path(curNode + ".var.vcf");
      } else {
          fastaOut = outVarFastaObj / fs::path(curNode + ".var." + std::to_string(i) + ".fa");
          vcfOut  = outVCFTrueObj  / fs::path(curNode + ".var." + std::to_string(i) + ".vcf");
      }
      
      if (mut_spec_type == "snp") {
        genMutSNP(curNode, T->getStringFromReference(curNodeID, false), fastaOut, vcfOut, mutMat, gen, distributions, bases);
      } else {
        genMut(curNode, T->getStringFromReference(curNodeID, false), fastaOut, vcfOut, mutMat, num, indel_len, 500, 500, gen, seed);
      }

      // Make reads using InSilicoSeq
      if (!no_reads) {
          simReads(fastaOut, outReadsObj, model, n_reads, cpus, seed);
          if (sim_ref_reads) {
            fs::path refFastaOut = outRefFastaObj / fs::path(curNode + ".fa");
            simReads(refFastaOut, outRefReadsObj, model, n_reads, cpus, seed);
          }
      }
    }
}

bool close_to_int(double num_double) {
    int num_int = int(num_double + 0.5);
    double num_int_double = double(num_int);
    if (abs(num_int_double - num_double) < 0.0001) {
        return true;
    }
    return false;
}

int genInt(double num_double, std::mt19937& gen) {
    std::uniform_real_distribution<> dist(0, 1);
    int i = int(num_double);
    double prob_to_add = num_double - double(i);
    if (dist(gen) < prob_to_add) {
        ++i;
    }
    return i;
}

std::vector<int> genMutNum(const std::vector<double>& mutNum_double, std::mt19937& gen) {
    std::vector<int> mutNum_int;
    for (double num : mutNum_double) {
        if (close_to_int(num)) {
            mutNum_int.push_back(num + 0.5);
        } else {
            mutNum_int.push_back(genInt(num, gen));
        }
    }
    return mutNum_int;
}

inline std::vector<std::vector<double>> phredMatrix2ProbMatrix(const std::vector<std::vector<double>>& phredMatrix) {
  std::vector<std::vector<double>> prob_matrix = phredMatrix;
  for(int i = 0; i < prob_matrix.size(); i++) {
    for(int j = 0; j < prob_matrix[i].size(); j++) {
      prob_matrix[i][j] = pow(10, -prob_matrix[i][j] / 10);
    }
  }
  return prob_matrix;
}

inline std::vector<std::vector<double>> probMatrix2PhredMatrix(const std::vector<std::vector<double>>& probMatrix) {
  std::vector<std::vector<double>> phred_matrix = probMatrix;
  for(int i = 0; i < phred_matrix.size(); i++) {
    for(int j = 0; j < phred_matrix[i].size(); j++) {
      phred_matrix[i][j] = -10 * log10(phred_matrix[i][j]);
    }
  }
  return phred_matrix;
}

inline double getAverageMutationRate(const std::vector<std::vector<double>>& matrix) {
  if (matrix.empty() || matrix.size() != matrix[0].size()) throw std::invalid_argument("Matrix must be square and non-empty.");

  double sum = 0.0;
  size_t count = 0;
  for (size_t i = 0; i < matrix.size(); ++i) {
    for (size_t j = 0; j < matrix.size(); ++j) {
      if (i != j) {
        sum += matrix[i][j];
        ++count;
      }
    }
  }

  if (count == 0) throw std::runtime_error("No off-diagonal elements to calculate average.");
  return sum / count;
}

void scaleMutationMatrices(seed_annotated_tree::mutationMatrices& mutMat, double mutation_rate) {
  std::vector<std::vector<double>> scaled_submat_phred = mutMat.submat;
  std::vector<std::vector<double>> scaled_submat_prob = phredMatrix2ProbMatrix(scaled_submat_phred);
  double avg_mutation_rate = getAverageMutationRate(scaled_submat_prob);
  double scale_factor = mutation_rate / avg_mutation_rate;

  std::vector<double> scaled_submat_prob_row_sums(scaled_submat_prob.size());
  for(int i = 0; i < scaled_submat_prob.size(); i++) {
    for(int j = 0; j < scaled_submat_prob[i].size(); j++) {
      if (i == j) continue;
      scaled_submat_prob[i][j] *= scale_factor;
      scaled_submat_prob_row_sums[i] += scaled_submat_prob[i][j];
    }
  }

  for (int i = 0; i < scaled_submat_prob.size(); i++) {
    scaled_submat_prob[i][i] = 1 - scaled_submat_prob_row_sums[i];
  }

  mutMat.submat = probMatrix2PhredMatrix(scaled_submat_prob);
}<|MERGE_RESOLUTION|>--- conflicted
+++ resolved
@@ -19,11 +19,7 @@
 std::vector<int> genMutNum(const std::vector<double>& mutNum_double, std::mt19937& gen);
 void sim(panmanUtils::Tree* T, const std::string& refNode, const std::string& out_dir, const std::string& prefix,
   const std::string& mut_spec_type, const std::vector<double>& num, const std::pair<int, int>& indel_len, const std::string& model,
-<<<<<<< HEAD
-  int n_reads, int rep, const seed_annotated_tree::mutationMatrices& mutMat, unsigned seed, int cpus, bool no_reads, bool tips_only);
-=======
   int n_reads, int rep, const seed_annotated_tree::mutationMatrices& mutMat, unsigned seed, int cpus, bool no_reads, bool leaf_node_only, bool sim_ref_reads);
->>>>>>> fd0dfe57
 void scaleMutationMatrices(seed_annotated_tree::mutationMatrices& mutMat, double mutation_rate);
 
 int main(int argc, char *argv[]) {
@@ -78,13 +74,8 @@
         int rep                   = vm["rep"].as<int>();
         int cpus                  = vm["cpus"].as<int>();
         bool no_reads             = vm["no-reads"].as<bool>();
-<<<<<<< HEAD
-        bool tips_only            = vm["tips-only"].as<bool>();
-
-=======
         bool leaf_node_only       = vm["leaf-node-only"].as<bool>();
         bool sim_ref_reads        = vm["sim-ref-reads"].as<bool>();
->>>>>>> fd0dfe57
         // Check mut_spec
        seed_annotated_tree::mutationMatrices mutMat = seed_annotated_tree::mutationMatrices();
         if (out_dir != "") {
@@ -217,11 +208,7 @@
         }
         logFile << "Using seed: " << seed << "\n";
         logFile.close();
-<<<<<<< HEAD
-        sim(T, refNode, out_dir, prefix, mut_spec_type, mutnum_double, indel_len, model, n_reads, rep, mutMat, seed, cpus, no_reads, tips_only);
-=======
         sim(T, refNode, out_dir, prefix, mut_spec_type, mutnum_double, indel_len, model, n_reads, rep, mutMat, seed, cpus, no_reads, leaf_node_only, sim_ref_reads);
->>>>>>> fd0dfe57
 
     } catch (const std::exception &e) {
         std::cerr << "Error: " << e.what() << std::endl;
@@ -549,11 +536,7 @@
 
 void sim(panmanUtils::Tree* T, const std::string& refNode, const std::string& outDir, const std::string& prefix,
     const std::string& mut_spec_type, const std::vector<double>& num, const std::pair<int, int>& indel_len, const std::string& model,
-<<<<<<< HEAD
-    int n_reads, int rep, const seed_annotated_tree::mutationMatrices& mutMat, unsigned seed, int cpus, bool no_reads, bool tips_only)
-=======
     int n_reads, int rep, const seed_annotated_tree::mutationMatrices& mutMat, unsigned seed, int cpus, bool no_reads, bool leaf_node_only, bool sim_ref_reads)
->>>>>>> fd0dfe57
 {
     fs::path outDirObj = outDir;
     fs::path outRefFastaObj = outDir / fs::path(prefix + "_refFasta");
@@ -573,18 +556,6 @@
 
     std::vector<std::string> nodeNames;
     if (refNode == "RANDOM") {
-<<<<<<< HEAD
-        if(tips_only){
-            for (const auto& pair : T->allNodes) {
-                if (pair.second->children.size() == 0){
-                    nodeNames.push_back(pair.first);
-                }
-            }
-        }else{
-            for (const auto& pair : T->allNodes) {
-                nodeNames.push_back(pair.first);
-            }
-=======
         for (const auto& pair : T->allNodes) {
           if (leaf_node_only) {
             if (pair.second->children.empty()) {
@@ -593,7 +564,6 @@
           } else {
             nodeNames.push_back(pair.first);
           }
->>>>>>> fd0dfe57
         }
         
 
