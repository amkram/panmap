--- conflicted
+++ resolved
@@ -16,13 +16,6 @@
 namespace fs = boost::filesystem;
 
 /* Helpers */
-<<<<<<< HEAD
-void loadReads(const std::string& reads1, const std::string& reads2) {
-    // Implement your loadReads function here
-    std::cout << "Loading reads..." << std::endl;
-}
-=======
->>>>>>> bd20f1b4
 void promptAndPlace(Tree *T, const int32_t k, const int32_t s, const std::string &indexFile, const std::string &pmatFile, std::string &reads1File, std::string &reads2File, const bool prompt) {
     std::cin.clear();
     std::fflush(stdin);
@@ -42,47 +35,11 @@
         cout << "[Second FASTQ path]: ";
         getline(cin, reads2File);
     }
-<<<<<<< HEAD
-    cout << "\n" << reads1File;
-    if (reads2File.size()) {
-        cout << " and  " << reads2File;
-    }
-    
-    cout << std::endl;
-=======
->>>>>>> bd20f1b4
     std::ifstream ifs(indexFile);
     place::placeIsolate(ifs, reads1File, reads2File, T);
 }
 void promptAndIndex(Tree *T, const bool prompt, const std::string &indexFile) {
     using namespace std;
-<<<<<<< HEAD
-    string userInput = "";
-    char nl;
-    if (prompt && (k == -1 || s == -1)) {
-        cout << "Make index at " << indexFile << "? (yes or quit): ";
-        getline(cin, userInput);
-        if (!(userInput == "Y" || userInput == "y")) {
-            exit(0);
-        }
-        cout << "Syncmer parameter k: ";
-        cin >> k;
-        cout << "Syncmer parameter s: ";
-        cin >> s;
-        cout << "Building (" << k << ", " << s << ") index ..." << std::endl;
-    } else if (prompt) {
-        cout << "\nIndex now with " << "(k,s) = (" << k << "," << s << ")?\n(Y)es / (q)uit ➜ ";
-        getline(cin, userInput);
-        if (!(userInput == "Y" || userInput == "y" || userInput == "")) {
-            exit(0);
-        }
-    } else if (k == -1 || s == -1) {
-        cout << "Can't build index because -f was specified and no parameters provided with -p." << std::endl;
-        exit(1);
-    }
-    seedIndex index;
-    pmi::build(index, T, 3, k, s);
-=======
     int32_t k, s, j;
     cout << "Syncmer parameter k: ";
     cin >> k;
@@ -93,7 +50,6 @@
     cout << "Building (" << k << ", " << s << ", " << j << ") index ..." << std::endl;
     seedIndex index;
     pmi::build(index, T, j, k, s);
->>>>>>> bd20f1b4
     std::cout << "Writing to " << indexFile << "..." << std::endl;
     std::ofstream fout(indexFile);
     fout << index.outStream.str();
@@ -120,19 +76,10 @@
         po::store(po::command_line_parser(argc, argv).options(desc).positional(p).run(), vm);
         po::notify(vm);
         std::string pmatFile = vm["panmat"].as<std::string>();
-<<<<<<< HEAD
-
-        std::cout << "  ╭──────────────╮" << std::endl;
-        std::cout << "  │  ┏━┳━● pan   │" << std::endl;
-        std::cout << "  │ ━┫ ┗━━━● map ◠◡" << std::endl;
-        std::cout << "  │  ┗━ v0.0 ━━○ ⤶" << std::endl;
-        std::cout << "  ╰──────────────╯" << std::endl;
-=======
         
         std::cout << "   ┏━┳━●\033[36;1m\033[1m pan \033[0m" << std::endl;
         std::cout << "  ━┫ ┗━━━●\033[36;1m\033[1m map\033[0m\033[32;1m\033[0m" << std::endl;
         std::cout << "   ┗━\033[36;1m v0.0\033[0m ━●\033[32;1m\033[0m" << std::endl;
->>>>>>> bd20f1b4
 
         std::ifstream ifs(pmatFile);
         boost::iostreams::filtering_streambuf< boost::iostreams::input> b;
