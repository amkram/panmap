#include "seeding.hpp"
#include "performance.hpp"  // For memory::Buffer and memory::BufferPool
#include <cassert>
#include <cstddef>
#include <cstdint>
#include <cstdio>
#include <cstdlib>
#include <iostream>
#include <ostream>
#include <stdio.h>
#include <string>
#include <string_view>
#include <unordered_map>
#include <utility>
#include <vector>
#include <algorithm>
#include <cctype>
#include <absl/container/flat_hash_map.h>

namespace seeding {

// Updated buffer management support
class SeedingBufferGuard {
private:
  memory::Buffer *buffer;
  memory::BufferPool &pool;

public:
  SeedingBufferGuard(memory::BufferPool &bufferPool, size_t size)
      : pool(bufferPool) {
    buffer = pool.acquire(size);
  }

  ~SeedingBufferGuard() {
    if (buffer) {
      pool.release(buffer);
    }
  }

  std::vector<char> &getSeqBuffer() { return buffer->seqBuffer; }
  std::vector<int> &getGapsBuffer() { return buffer->gapsBuffer; }
  std::vector<int> &getCoordsBuffer() { return buffer->coordsBuffer; }
  std::vector<int> &getDeadBlocksBuffer() { return buffer->deadBlocksBuffer; }
};

void perfect_shuffle(std::vector<std::string> &v) {
  
  int n = v.size();

  std::vector<std::string> canvas(n);

  for (int i = 0; i < n / 2; i++) {
    canvas[i * 2] = v[i];
    canvas[i * 2 + 1] = v[i + n / 2];
  }

  v = std::move(canvas);
}

size_t chash(const char& c) {
  switch (c) {
    case 'a':
    case 'A':
      return 0x3c8bfbb395c60474;
    case 'c':
    case 'C':
      return 0x3193c18562a02b4c;
    case 'g':
    case 'G':
      return 0x20323ed082572324;
    case 't':
    case 'T':
      return 0x295549f54be24456;
    default:
      // throw std::invalid_argument("Kmer contains non canonical base");
      return 0;
  }
  return 0;
}

bool is_syncmer(const std::string &seq, const int s, const bool open) {
  int NsCount = 0;
  for (size_t i = 0; i < seq.size(); i++) {
    if (seq[i] == 'N') {
      NsCount++;
    }
  }
  if (NsCount > 1) {
    return false;  
  }
  if (static_cast<size_t>(s) > seq.size()) {
    return false;
  }
  std::string min(s, 'Z');
  for (size_t i = 0; i < seq.size() - s + 1; i++) {
    std::string submer = seq.substr(i, s);
    if (submer < min) {
      min = submer;
    }
  }
  if (open) {
    if (min == seq.substr(0, s)) {
      return true;
    }
  } else {
    if (min == seq.substr(0, s) || min == seq.substr(seq.length() - s, s)) {
      return true;
    }
  }
  return false;
}

std::tuple<size_t, bool, bool> is_syncmer_rollingHash(const std::string &seq, const int s, const bool open, int t) {
  if (seq.size() < s) return std::make_tuple(0, false, false);

  int k = seq.size();
  size_t forwardKmerHash = 0, reverseKmerHash = 0;
  size_t forwardSmerHash = 0, reverseSmerHash = 0;

  size_t minSmerHash    = std::numeric_limits<size_t>::max();
  size_t tthSmerHash    = std::numeric_limits<size_t>::max();
  size_t lastthSmerHash = std::numeric_limits<size_t>::min();

  for (int i = 0; i < s; ++i) {
    if (chash(seq[i]) == 0) return std::make_tuple(0, false, false);

    forwardKmerHash ^= rol(chash(seq[i]), k-i-1);
    reverseKmerHash ^= rol(chash(comp(seq[k-i-1])), k-i-1);
    forwardSmerHash ^= rol(chash(seq[i]), s-i-1);
    reverseSmerHash ^= rol(chash(comp(seq[s-i-1])), s-i-1);
  }

  if (forwardSmerHash < reverseSmerHash) {
    minSmerHash = forwardSmerHash;
    if (t == 0) tthSmerHash = forwardSmerHash;
  } else if (reverseSmerHash < forwardSmerHash) {
    minSmerHash = reverseSmerHash;
    if (t == 0) tthSmerHash = reverseSmerHash;
  }

  for (int i = 1; i < k-s+1; ++i) {
    if (chash(seq[i+s-1]) == 0) return std::make_tuple(0, false, false);

    forwardKmerHash ^= rol(chash(seq[i+s-1]), k-s-i);
    reverseKmerHash ^= rol(chash(comp(seq[k-s-i])), k-s-i);
    forwardSmerHash = rol(forwardSmerHash, 1) ^ rol(chash(seq[i-1]), s) ^ chash(seq[i+s-1]);
    reverseSmerHash = ror(reverseSmerHash, 1) ^ ror(chash(comp(seq[i-1])), 1) ^ rol(chash(comp(seq[i+s-1])), s-1);
    
    if (i == t) {
      if      (forwardSmerHash < reverseSmerHash) tthSmerHash = forwardSmerHash;
      else if (reverseSmerHash < forwardSmerHash) tthSmerHash = reverseSmerHash;
    } else if (i == k-s-t) {
      if      (forwardSmerHash < reverseSmerHash) lastthSmerHash = forwardSmerHash;
      else if (reverseSmerHash < forwardSmerHash) lastthSmerHash = reverseSmerHash;
    }
    
    if      (forwardSmerHash < reverseSmerHash && forwardSmerHash < minSmerHash) minSmerHash = forwardSmerHash;
    else if (reverseSmerHash < forwardSmerHash && reverseSmerHash < minSmerHash) minSmerHash = reverseSmerHash;
  }

  if (minSmerHash == std::numeric_limits<size_t>::max()) return std::make_tuple(0, false, false);
  
  if (forwardKmerHash < reverseKmerHash) {
    if (open) {
      if (minSmerHash == tthSmerHash) return std::make_tuple(forwardKmerHash, false, true);
    } else {
      if (minSmerHash == tthSmerHash || minSmerHash == lastthSmerHash) return std::make_tuple(forwardKmerHash, false, true);
    }
  } else if (reverseKmerHash < forwardKmerHash) {
    if (open) {
      if (minSmerHash == tthSmerHash) return std::make_tuple(reverseKmerHash, true, true);
    } else {
      if (minSmerHash == tthSmerHash || minSmerHash == lastthSmerHash) return std::make_tuple(reverseKmerHash, true, true);
    }
  }

  return std::make_tuple(0, false, false);
}

std::pair<size_t, size_t> hashSeq(const std::string& s) {
  size_t fHash = 0;
  size_t rHash = 0;
  int k = s.size();
  for (int i = 0; i < k; i++) {
    if (chash(s[i]) == 0) throw std::invalid_argument("Kmer contains non canonical base");
    fHash ^= rol(chash(s[i]), k-i-1);
    rHash ^= rol(chash(comp(s[k-i-1])), k-i-1);
  }
  return std::make_pair(fHash, rHash);
}

std::vector<std::tuple<size_t, bool, bool, int64_t>> rollingSyncmers(const std::string& seq, int k, int s, bool open, int t, bool returnAll) {
  std::vector<std::tuple<size_t, bool, bool, int64_t>> syncmers;
<<<<<<< HEAD
  
  // Debug logging for empty k-mers that shouldn't be empty
  if (seq.empty()) {
    std::cout << "EMPTY ROLLING_SYNCMERS_DEBUG: Called with EMPTY sequence (len=0)" << std::endl;
    return syncmers;
  }
=======
  if (seq.size() < k) return syncmers;
  syncmers.reserve(seq.size() - k + 1);
>>>>>>> 4ccd0cb3

  const size_t max_size_t = std::numeric_limits<size_t>::max();
  size_t forwardKmerHash = 0, reverseKmerHash = 0;
  size_t forwardSmerHash = 0, reverseSmerHash = 0;

  int recentAmbiguousBaseIndex = std::numeric_limits<int>::min();

  size_t curMinSmerHash = max_size_t;
  int curMinSmerHashIndex = -1;
  std::deque<size_t> curSmerHashes;

  // first smer
  for (int i = 0; i < s; ++i) {
    if (chash(seq[i]) == 0) recentAmbiguousBaseIndex = i;

    forwardKmerHash ^= rol(chash(seq[i]), k-i-1);
    reverseKmerHash ^= rol(chash(comp(seq[k-i-1])), k-i-1);
    forwardSmerHash ^= rol(chash(seq[i]), s-i-1);
    reverseSmerHash ^= rol(chash(comp(seq[s-i-1])), s-i-1);
  }

  if (forwardSmerHash < reverseSmerHash) {
    curSmerHashes.push_back(forwardSmerHash);
    if (forwardSmerHash < curMinSmerHash) {
      curMinSmerHash = forwardSmerHash;
      curMinSmerHashIndex = 0;
    }
  } else if (reverseSmerHash < forwardSmerHash) {
    curSmerHashes.push_back(reverseSmerHash);
    if (reverseSmerHash < curMinSmerHash) {
      curMinSmerHash = reverseSmerHash;
      curMinSmerHashIndex = 0;
    }
  } else {
    curSmerHashes.push_back(max_size_t);
  }

  // first kmer
  for (int i = s; i < k; ++i) {
    if (chash(seq[i]) == 0) recentAmbiguousBaseIndex = i;

    forwardKmerHash ^= rol(chash(seq[i]), k-i-1);
    reverseKmerHash ^= rol(chash(comp(seq[k-i-1])), k-i-1);
    forwardSmerHash  = rol(forwardSmerHash, 1) ^ rol(chash(seq[i-s]), s)       ^ chash(seq[i]);
    reverseSmerHash  = ror(reverseSmerHash, 1) ^ ror(chash(comp(seq[i-s])), 1) ^ rol(chash(comp(seq[i])), s-1);

    if (forwardSmerHash < reverseSmerHash) {
      curSmerHashes.push_back(forwardSmerHash);
      if (forwardSmerHash < curMinSmerHash) {
        curMinSmerHash = forwardSmerHash;
        curMinSmerHashIndex = i - s + 1;
      } 
    } else if (reverseSmerHash < forwardSmerHash) {
      curSmerHashes.push_back(reverseSmerHash);
      if (reverseSmerHash < curMinSmerHash) {
        curMinSmerHash = reverseSmerHash;
        curMinSmerHashIndex = i - s + 1;
      }
    } else {
      curSmerHashes.push_back(max_size_t);
    }
  }

  if (recentAmbiguousBaseIndex >= 0) {
    if (returnAll) syncmers.emplace_back(std::make_tuple(0, false, false, 0));
  } else {
    if (forwardKmerHash < reverseKmerHash) {
      if (open) {
        if (curMinSmerHash == curSmerHashes[t]) {
          syncmers.emplace_back(std::make_tuple(forwardKmerHash, false, true, 0));
        } else {
          if (returnAll) syncmers.emplace_back(std::make_tuple(max_size_t, false, false, 0));
        }
      } else {
        if (curMinSmerHash == curSmerHashes[t] || curMinSmerHash == curSmerHashes[k-s-t]) {
          syncmers.emplace_back(std::make_tuple(forwardKmerHash, false, true, 0));
        } else {
          if (returnAll) syncmers.emplace_back(std::make_tuple(max_size_t, false, false, 0));
        }
      }
    } else if (reverseKmerHash < forwardKmerHash) {
      if (open) {
        if (curMinSmerHash == curSmerHashes[t]) {
          syncmers.emplace_back(std::make_tuple(reverseKmerHash, true, true, 0));
        } else {
          if (returnAll) syncmers.emplace_back(std::make_tuple(max_size_t, true, false, 0));
        }
      } else {
        if (curMinSmerHash == curSmerHashes[t] || curMinSmerHash == curSmerHashes[k-s-t]) {
          syncmers.emplace_back(std::make_tuple(reverseKmerHash, true, true, 0));
        } else {
          if (returnAll) syncmers.emplace_back(std::make_tuple(max_size_t, true, false, 0));
        }
      }
    } else {
      if (returnAll) syncmers.emplace_back(std::make_tuple(max_size_t, false, false, 0));
    }
  }

  // start rolling
  for (size_t i = k; i < seq.size(); ++i) {
    if (chash(seq[i]) == 0) recentAmbiguousBaseIndex = i;
    curSmerHashes.pop_front();
    --curMinSmerHashIndex;
    if (curMinSmerHashIndex < 0) {
      curMinSmerHash = max_size_t;
      for (size_t j = 0; j < curSmerHashes.size(); ++j) {
        if (curSmerHashes[j] < curMinSmerHash) {
          curMinSmerHash = curSmerHashes[j];
          curMinSmerHashIndex = j;
        }
      }
    }
    forwardKmerHash = rol(forwardKmerHash, 1) ^ rol(chash(seq[i-k]), k) ^ chash(seq[i]);
    reverseKmerHash = ror(reverseKmerHash, 1) ^ ror(chash(comp(seq[i-k])), 1) ^ rol(chash(comp(seq[i])), k-1);
    forwardSmerHash = rol(forwardSmerHash, 1) ^ rol(chash(seq[i-s]), s) ^ chash(seq[i]);
    reverseSmerHash = ror(reverseSmerHash, 1) ^ ror(chash(comp(seq[i-s])), 1) ^ rol(chash(comp(seq[i])), s-1);

    if (forwardSmerHash < reverseSmerHash) {
      curSmerHashes.push_back(forwardSmerHash);
      if (forwardSmerHash < curMinSmerHash) {
        curMinSmerHash = forwardSmerHash;
        curMinSmerHashIndex = k-s;
      }
    } else if (reverseSmerHash < forwardSmerHash) {
      curSmerHashes.push_back(reverseSmerHash);
      if (reverseSmerHash < curMinSmerHash) {
        curMinSmerHash = reverseSmerHash;
        curMinSmerHashIndex = k-s;
      }
    } else {
      curSmerHashes.push_back(max_size_t);
    }

    if (recentAmbiguousBaseIndex >= 0 && i < recentAmbiguousBaseIndex + k) {
      if (returnAll) syncmers.emplace_back(std::make_tuple(max_size_t, false, false, i - k + 1));
    } else {
      if (forwardKmerHash < reverseKmerHash) {
        if (open) {
          if (curMinSmerHash == curSmerHashes[t]) {
            syncmers.emplace_back(std::make_tuple(forwardKmerHash, false, true, i - k + 1));
          } else {
            if (returnAll) syncmers.emplace_back(std::make_tuple(max_size_t, false, false, i - k + 1));
          }
        } else {
          if (curMinSmerHash == curSmerHashes[t] || curMinSmerHash == curSmerHashes[k-s-t]) {
            syncmers.emplace_back(std::make_tuple(forwardKmerHash, false, true, i - k + 1));
          } else {
            if (returnAll) syncmers.emplace_back(std::make_tuple(max_size_t, false, false, i - k + 1));
          }
        }
      } else if (reverseKmerHash < forwardKmerHash) {
        if (open) {
          if (curMinSmerHash == curSmerHashes[t]) {
            syncmers.emplace_back(std::make_tuple(reverseKmerHash, true, true, i - k + 1));
          } else {
            if (returnAll) syncmers.emplace_back(std::make_tuple(max_size_t, true, false, i - k + 1));
          }
        } else {
          if (curMinSmerHash == curSmerHashes[t] || curMinSmerHash == curSmerHashes[k-s-t]) {
            syncmers.emplace_back(std::make_tuple(reverseKmerHash, true, true, i - k + 1));
          } else {
            if (returnAll) syncmers.emplace_back(std::make_tuple(max_size_t, true, false, i - k + 1));
          }
        }
      } else {
        if (returnAll) syncmers.emplace_back(std::make_tuple(max_size_t, false, false, i - k + 1));
      }
    }
  }
  syncmers.shrink_to_fit();
  return syncmers;
}



void seedsFromFastq(
    const int32_t &k, const int32_t &s, const int32_t &t, const bool &open,
    const int32_t &l,
    absl::flat_hash_map<size_t, std::pair<size_t, size_t>> &readSeedCounts,
    std::vector<std::string> &readSequences,
    std::vector<std::string> &readQuals, std::vector<std::string> &readNames,
    std::vector<std::vector<seeding::seed_t>> &readSeeds,
    std::vector<std::vector<std::string>> &readSeedSeqs,
    const std::string &fastqPath1,
    const std::string &fastqPath2) {
  FILE *fp;
  kseq_t *seq;
  fp = fopen(fastqPath1.c_str(), "r");
  if (!fp) {
    std::cerr << "Error: File " << fastqPath1 << " not found" << std::endl;
    exit(0);
  }
  seq = kseq_init(fileno(fp));
  int line;
  while ((line = kseq_read(seq)) >= 0) {
    readSequences.push_back(seq->seq.s);
    readNames.push_back(seq->name.s);
    readQuals.push_back(seq->qual.s);
  }
  if (fastqPath2.size() > 0) {
    fp = fopen(fastqPath2.c_str(), "r");
    if (!fp) {
      std::cerr << "Error: File " << fastqPath2 << " not found" << std::endl;
      exit(0);
    }
    seq = kseq_init(fileno(fp));

    line = 0;
    int forwardReads = readSequences.size();
    while ((line = kseq_read(seq)) >= 0) {
      readSequences.push_back(reverseComplement(seq->seq.s));
      readNames.push_back(seq->name.s);
      readQuals.push_back(seq->qual.s);
    }

    if (readSequences.size() != forwardReads * 2) {
      std::cerr << "Error: File " << fastqPath2
                << " does not contain the same number of reads as "
                << fastqPath1 << std::endl;
      exit(0);
    }

    // Shuffle reads together, so that pairs are next to each other
    perfect_shuffle(readSequences);
    perfect_shuffle(readNames);
    perfect_shuffle(readQuals);
  }

  for (int i = 0; i < readSequences.size(); i++) {
    std::vector<seeding::seed_t> curReadSeeds;
    std::vector<std::string> curReadSeedSeqs;
    std::string readSeq = readSequences[i];
    for (const auto &[kmerHash, isReverse, isSyncmer, startPos] :
         rollingSyncmers(readSeq, k, s, false, t, false)) {
      if (!isSyncmer)
        continue;
      std::string kmer = readSeq.substr(startPos, k);
      // Create seed with correct field order and add endPos
      // Order: hash, pos, idx, reversed, rpos, endPos
      curReadSeeds.emplace_back(
          seed_t{
            kmerHash,                       // hash
            static_cast<int64_t>(startPos), // pos 
            -1,                             // idx
            isReverse,                      // reversed
            0,                              // rpos
            static_cast<int64_t>(startPos + k - 1) // endPos
          });
      curReadSeedSeqs.push_back(kmer);
      if (readSeedCounts.find(kmerHash) == readSeedCounts.end())
        readSeedCounts[kmerHash] = std::make_pair(0, 0);
      if (isReverse)
        ++readSeedCounts[kmerHash].second;
      else
        ++readSeedCounts[kmerHash].first;
    }
    readSeeds.push_back(std::move(curReadSeeds));
    readSeedSeqs.push_back(std::move(curReadSeedSeqs));
  }
}

void recalculateReadSeeds(
  int32_t k, int32_t s, bool open, int32_t t,
  const std::vector<std::string> &readSequences,
  std::vector<std::vector<seed_t>> &readSeeds
){
  readSeeds.clear();
  readSeeds.resize(readSequences.size());
  for (int i = 0; i < readSequences.size(); i++) {
    std::vector<seeding::seed_t> curReadSeeds;
    const std::string &readSeq = readSequences[i];
    for (const auto &[kmerHash, isReverse, isSyncmer, startPos] : rollingSyncmers(readSeq, k, s, open, t, false)) {
        if (!isSyncmer) continue;
        curReadSeeds.emplace_back(
          seeding::seed_t{
            kmerHash,                       // hash
            static_cast<int64_t>(startPos), // pos 
            -1,                             // idx
            isReverse,                      // reversed
            0,                              // rpos
            static_cast<int64_t>(startPos + k - 1) // endPos
          });
      }
    readSeeds[i] = std::move(curReadSeeds);
  }
}

std::string getNextSyncmer(std::string &seq, const int32_t currPos, const int32_t k, const int32_t s) {
  for (int32_t i = currPos; i < static_cast<int32_t>(seq.size()) - k + 1; i++) {
  std::string kmer = seq.substr(i, k);
  if (is_syncmer(kmer, s, false)) {
  return kmer;
  }
  }
  return "";
}

std::string reverseComplement(std::string dna_sequence) {
  std::string complement = "";
  for (char c : dna_sequence) {
    switch (c) {
    case 'A':
      complement += 'T';
      break;
    case 'T':
      complement += 'A';
      break;
    case 'C':
      complement += 'G';
      break;
    case 'G':
      complement += 'C';
      break;
    default:
      complement += c;
      break;
    }
  }
  std::reverse(complement.begin(), complement.end());
  return complement;
}

} // namespace seeding<|MERGE_RESOLUTION|>--- conflicted
+++ resolved
@@ -191,17 +191,8 @@
 
 std::vector<std::tuple<size_t, bool, bool, int64_t>> rollingSyncmers(const std::string& seq, int k, int s, bool open, int t, bool returnAll) {
   std::vector<std::tuple<size_t, bool, bool, int64_t>> syncmers;
-<<<<<<< HEAD
-  
-  // Debug logging for empty k-mers that shouldn't be empty
-  if (seq.empty()) {
-    std::cout << "EMPTY ROLLING_SYNCMERS_DEBUG: Called with EMPTY sequence (len=0)" << std::endl;
-    return syncmers;
-  }
-=======
   if (seq.size() < k) return syncmers;
   syncmers.reserve(seq.size() - k + 1);
->>>>>>> 4ccd0cb3
 
   const size_t max_size_t = std::numeric_limits<size_t>::max();
   size_t forwardKmerHash = 0, reverseKmerHash = 0;
