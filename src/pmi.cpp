#include "pmi.hpp"
#include "PangenomeMAT.hpp"
#include "seeding.hpp"
#include "tree.hpp"
//#include <__config>
#include <algorithm>
#include <iostream>
#include <ranges>
#include <sstream>
#include <string>
//#include <sys/_types/_int32_t.h>
//#include <sys/_types/_int64_t.h>
#include <unordered_set>

using namespace seeding;
using namespace pmi;
using namespace PangenomeMAT;
using namespace tree;

/* Helpers */

/*
if (pos == 0) {
    if (newValOneBack == '-') {
        gapRuns[pos + 1] = curIt->second - 1;
    }
    gapRuns.erase(curIt);
} else if (pos == globalCoords.back().first.back().first - 1) {
    if (oldValOneForward == '-') {
        auto prevIt = std::prev(curIt);
        --(prevIt->second);
    } else {
        gapRuns.erase(curIt);
    }
} else {
    if (newValOneBack != '-' && oldValOneForward == '-') {
        // At start of gap run
        gapRuns[pos + 1] = curIt->second - 1;
        gapRuns.erase(curIt);
    } else if (newValOneBack == '-' && oldValOneForward != '-') {
        // At end of gap run
        auto prevIt = std::prev(curIt);
        --(prevIt->second);
    } else if (newValOneBack == '-' && oldValOneForward == '-') {
        // In middle of gap run
        auto prevIt = std::prev(curIt);
        int leftGapRunLen = pos - prevIt->first;
        int rightGapRunLen = prevIt->second - leftGapRunLen - 1;
        prevIt->second = leftGapRunLen;
        gapRuns[pos + 1] = rightGapRunLen;
    } else {
        // Single base
        gapRuns.erase(curIt);
    }
}

for (const auto& change : nucChange) {
    int pos = change.pos;
    auto curit = gapRuns.lower_bound(pos);

    if (old[pos] == '-' && new[pos] != '-') {
        if (curit != gapRuns.end() && curit->first == pos) {
            // Exact match with the start of a gap run
            if (curit->second == 1) {
                // Single gap, remove the run
                gapRuns.erase(curit);
            } else {
                // Start of the run, reduce the run length
                int newStart = pos + 1;
                int newLength = curit->second - 1;
                gapRuns.erase(curit);
                gapRuns[newStart] = newLength;
            }
        } else {
            // Inside or at the end of a gap run
            auto previt = std::prev(curit);
            int start = previt->first;
            int length = previt->second;

            if (start <= pos && pos < start + length) {
                // The gap is within a run
                int leftGapRunLen = pos - start;
                int rightGapRunLen = length - leftGapRunLen - 1;

                if (leftGapRunLen == 0) {
                    // At the beginning of a gap run
                    if (rightGapRunLen > 0) {
                        // Update the start of the gap run
                        gapRuns[pos + 1] = rightGapRunLen;
                    }
                    gapRuns.erase(previt);
                } else if (rightGapRunLen == 0) {
                    // At the end of a gap run
                    previt->second = leftGapRunLen;
                } else {
                    // In the middle of a gap run, split the run
                    previt->second = leftGapRunLen;
                    gapRuns[pos + 1] = rightGapRunLen;
                }
            }
        }
    }
}
*/

void flipCoords(int32_t blockId, globalCoords_t &globalCoords) {

  int64_t start;
  if (globalCoords[blockId].first[0].second.size() == 0) {
    start = globalCoords[blockId].first[0].first;
  } else {
    start = globalCoords[blockId].first[0].second[0];
  }
  int64_t stop = globalCoords[blockId].first.back().first;
  if (start < stop) {
    for (int32_t i = globalCoords[blockId].first.size() - 1; i >= 0; i--) {
      globalCoords[blockId].first[i].first = start;
      start++;
      for (int32_t j = globalCoords[blockId].first[i].second.size() - 1; j >= 0; j--) {
        globalCoords[blockId].first[i].second[j] = start;
        start++;
      }
    }
  } else {
    for (int32_t i = 0; i < globalCoords[blockId].first.size(); i++) {
      for (int32_t j = 0; j < globalCoords[blockId].first[i].second.size(); j++) {
        globalCoords[blockId].first[i].second[j] = stop;
        stop++;
      }
      globalCoords[blockId].first[i].first = stop;
      stop++;

    }
  } 
}

void applyMutations(mutableTreeData &data, seedMap_t &seedMap,
                    blockMutationInfo_t &blockMutationInfo,
                    std::vector<tupleRange> &recompRanges,
                    mutationInfo_t &mutationInfo, Tree *T, Node *node,
                    globalCoords_t &globalCoords, ::capnp::List<Mutations>::Builder &indexedSeedMutations,
                    CoordNavigator &navigator, const std::vector<std::pair<int64_t, int64_t>> &blockRanges,
                    std::vector<std::pair<bool, std::pair<int64_t, int64_t>>> &gapRunUpdates,
                    std::vector<std::pair<bool, std::pair<int64_t, int64_t>>> &gapRunBacktracks,
                    const bool& gappipy)
{
  blockExists_t &blockExists = data.blockExists;
  blockStrand_t &blockStrand = data.blockStrand;
  // here
  auto &blocks = T->blocks;
  auto &gaps = T->gaps;
  auto &blockGaps = T->blockGaps;
  auto &sequenceInverted = T->sequenceInverted;
  auto &sequence = data.sequence;
  auto &circularSequences = T->circularSequences;
  // List of blocks. Each block has a nucleotide list. Along with each
  // nucleotide is a gap list.

  // Block Mutations

  for (auto mutation : node->blockMutation)
  {

    int32_t primaryBlockId = mutation.primaryBlockId;
    int32_t secondaryBlockId = mutation.secondaryBlockId;
    bool type = mutation.blockMutInfo;
    bool inversion = mutation.inversion;

    bool startingStrand = blockStrand[primaryBlockId].first;


    if (type == 1)
    {
      // insertion
      bool oldStrand;
      bool oldMut;
      if (secondaryBlockId != -1)
      {
        oldStrand = blockStrand[primaryBlockId].second[secondaryBlockId];
        oldMut = blockExists[primaryBlockId].second[secondaryBlockId];
        blockExists[primaryBlockId].second[secondaryBlockId] = true;

        // if insertion of inverted block takes place, the strand is backwards
        blockStrand[primaryBlockId].second[secondaryBlockId] = !inversion;
      }
      else
      {
        oldStrand = blockStrand[primaryBlockId].first;
        oldMut = blockExists[primaryBlockId].first;
        blockExists[primaryBlockId].first = true;

        // if insertion of inverted block takes place, the strand is backwards
        blockStrand[primaryBlockId].first = !inversion;
      }
      blockMutationInfo.push_back(std::make_tuple(mutation.primaryBlockId, mutation.secondaryBlockId, oldMut, oldStrand, true, !inversion));
    }
    else
    {
      bool oldMut;
      bool oldStrand;
      if (inversion)
      {
        // This means that this is not a deletion, but instead an inversion
        if (secondaryBlockId != -1)
        {
          oldStrand = blockStrand[primaryBlockId].second[secondaryBlockId];
          oldMut = blockExists[primaryBlockId].second[secondaryBlockId];
          blockStrand[primaryBlockId].second[secondaryBlockId] = !oldStrand;
        }
        else
        {
          oldStrand = blockStrand[primaryBlockId].first;
          oldMut = blockExists[primaryBlockId].first;
          blockStrand[primaryBlockId].first = !oldStrand;
        }
        if (oldMut != true) 
        {
          std::cout << "There was a problem in PanMAT generation. Please Report." << std::endl;
        }
        blockMutationInfo.push_back(std::make_tuple(mutation.primaryBlockId, mutation.secondaryBlockId, oldMut, oldStrand, oldMut, !oldStrand));
      }
      else
      {
        // Actually a deletion

        if (secondaryBlockId != -1)
        {
          oldStrand = blockStrand[primaryBlockId].second[secondaryBlockId];
          oldMut = blockExists[primaryBlockId].second[secondaryBlockId];
          blockExists[primaryBlockId].second[secondaryBlockId] = false;

          // resetting strand to true during deletion
          blockStrand[primaryBlockId].second[secondaryBlockId] = true;
        }
        else
        {
          oldStrand = blockStrand[primaryBlockId].first;
          oldMut = blockExists[primaryBlockId].first;
          blockExists[primaryBlockId].first = false;

          // resetting strand to true during deletion
          blockStrand[primaryBlockId].first = true;
        }
      }
      blockMutationInfo.push_back(std::make_tuple(mutation.primaryBlockId, mutation.secondaryBlockId, oldMut, oldStrand, false, true));
    }

    //Push new recomb range, order depends on inversion
    tupleRange newRange = {tupleCoord_t{primaryBlockId, 0, data.sequence[primaryBlockId].first[0].second.empty() ? -1 : 0},
                            tupleCoord_t{primaryBlockId, (int32_t)data.sequence[primaryBlockId].first.size() - 1, -1}};
    
    if(! blockStrand[primaryBlockId].first){
      auto temp = newRange.start;
      newRange.start = newRange.stop;
      newRange.stop = temp;
    }

    recompRanges.push_back(newRange);



    if (startingStrand != blockStrand[primaryBlockId].first) {
      flipCoords(primaryBlockId, globalCoords);
    }
  }

  // Nuc mutations
  for (size_t i = 0; i < node->nucMutation.size(); i++)
  {
    int32_t primaryBlockId = node->nucMutation[i].primaryBlockId;
    int32_t secondaryBlockId = node->nucMutation[i].secondaryBlockId;

    int32_t nucPosition = node->nucMutation[i].nucPosition;
    int32_t nucGapPosition = node->nucMutation[i].nucGapPosition;
    uint32_t type = (node->nucMutation[i].mutInfo & 0x7);
    char newVal = '-';
    if (type < 3)
    {
      // Either S, I or D
      int len = ((node->nucMutation[i].mutInfo) >> 4);


      tupleRange newRange = {tupleCoord_t{primaryBlockId, nucPosition, nucGapPosition},  tupleCoord_t{primaryBlockId, nucPosition, nucGapPosition + len}};
    

      if (nucGapPosition == -1){
        //recompRanges.push_back({tupleCoord_t{primaryBlockId, nucPosition, nucGapPosition},  tupleCoord_t{primaryBlockId, nucPosition+len, -1}});
        newRange = {tupleCoord_t{primaryBlockId, nucPosition, nucGapPosition},  tupleCoord_t{primaryBlockId, nucPosition+len, -1}};
      }

      if(! blockStrand[primaryBlockId].first){
        auto temp = newRange.start;
        newRange.start = newRange.stop;
        newRange.stop = temp;
      }

      recompRanges.push_back(newRange);



      if (type == PangenomeMAT::NucMutationType::NS)
      {
        // Substitution

        if (secondaryBlockId != -1)
        {
          if (nucGapPosition != -1)
          {
            for (int j = 0; j < len; j++)
            {
              char oldVal = sequence[primaryBlockId].second[secondaryBlockId][nucPosition].second[nucGapPosition + j];
              newVal = PangenomeMAT::getNucleotideFromCode(((node->nucMutation[i].nucs) >> (4 * (5 - j))) & 0xF);
              sequence[primaryBlockId].second[secondaryBlockId][nucPosition].second[nucGapPosition + j] = newVal;
              mutationInfo.push_back(std::make_tuple(primaryBlockId, secondaryBlockId, nucPosition, nucGapPosition + j, oldVal, newVal));
            }
          }
          else
          {
            for (int j = 0; j < len; j++)
            {
              char oldVal = sequence[primaryBlockId].second[secondaryBlockId][nucPosition + j].first;
              newVal = PangenomeMAT::getNucleotideFromCode(((node->nucMutation[i].nucs) >> (4 * (5 - j))) & 0xF);
              sequence[primaryBlockId].second[secondaryBlockId][nucPosition + j].first = newVal;
              mutationInfo.push_back(std::make_tuple(primaryBlockId, secondaryBlockId, nucPosition + j, nucGapPosition, oldVal, newVal));
            }
          }
        }
        else
        {
          if (nucGapPosition != -1)
          {
            for (int j = 0; j < len; j++)
            {
              char oldVal = sequence[primaryBlockId].first[nucPosition].second[nucGapPosition + j];
              newVal = PangenomeMAT::getNucleotideFromCode(((node->nucMutation[i].nucs) >> (4 * (5 - j))) & 0xF);
              sequence[primaryBlockId].first[nucPosition].second[nucGapPosition + j] = newVal;
              mutationInfo.push_back(std::make_tuple(primaryBlockId, secondaryBlockId, nucPosition, nucGapPosition + j, oldVal, newVal));
            }
          }
          else
          {
            for (int j = 0; j < len; j++)
            {
              char oldVal = sequence[primaryBlockId].first[nucPosition + j].first;
              newVal = PangenomeMAT::getNucleotideFromCode(((node->nucMutation[i].nucs) >> (4 * (5 - j))) & 0xF);
              sequence[primaryBlockId].first[nucPosition + j].first = newVal;
              mutationInfo.push_back(std::make_tuple(primaryBlockId, secondaryBlockId, nucPosition + j, nucGapPosition, oldVal, newVal));
            }
          }
        }
      }
      else if (type == PangenomeMAT::NucMutationType::NI)
      {
        // Insertion
        if (secondaryBlockId != -1)
        {
          if (nucGapPosition != -1)
          {
            for (int j = 0; j < len; j++)
            {
              char oldVal = sequence[primaryBlockId].second[secondaryBlockId][nucPosition].second[nucGapPosition + j];
              newVal = PangenomeMAT::getNucleotideFromCode(((node->nucMutation[i].nucs) >> (4 * (5 - j))) & 0xF);
              sequence[primaryBlockId].second[secondaryBlockId][nucPosition].second[nucGapPosition + j] = newVal;
              mutationInfo.push_back(std::make_tuple(primaryBlockId, secondaryBlockId, nucPosition, nucGapPosition + j, oldVal, newVal));
            }
          }
          else
          {
            for (int j = 0; j < len; j++)
            {
              char oldVal = sequence[primaryBlockId].second[secondaryBlockId][nucPosition + j].first;
              newVal = PangenomeMAT::getNucleotideFromCode(((node->nucMutation[i].nucs) >> (4 * (5 - j))) & 0xF);
              sequence[primaryBlockId].second[secondaryBlockId][nucPosition + j].first = newVal;
              mutationInfo.push_back(std::make_tuple(primaryBlockId, secondaryBlockId, nucPosition + j, nucGapPosition, oldVal, newVal));
            }
          }
        }
        else
        {
          if (nucGapPosition != -1)
          {
            for (int j = 0; j < len; j++)
            {
              char oldVal = sequence[primaryBlockId].first[nucPosition].second[nucGapPosition + j];
              newVal = PangenomeMAT::getNucleotideFromCode(((node->nucMutation[i].nucs) >> (4 * (5 - j))) & 0xF);
              sequence[primaryBlockId].first[nucPosition].second[nucGapPosition + j] = newVal;
              mutationInfo.push_back(std::make_tuple(primaryBlockId, secondaryBlockId, nucPosition, nucGapPosition + j, oldVal, newVal));
            }
          }
          else
          {
            for (int j = 0; j < len; j++)
            {
              char oldVal = sequence[primaryBlockId].first[nucPosition + j].first;
              newVal = PangenomeMAT::getNucleotideFromCode(((node->nucMutation[i].nucs) >> (4 * (5 - j))) & 0xF);
              sequence[primaryBlockId].first[nucPosition + j].first = newVal;
              mutationInfo.push_back(std::make_tuple(primaryBlockId, secondaryBlockId, nucPosition + j, nucGapPosition, oldVal, newVal));
            }
          }
        }
      }
      else if (type == PangenomeMAT::NucMutationType::ND)
      {
        // Deletion
        if (secondaryBlockId != -1)
        {
          if (nucGapPosition != -1)
          {
            for (int j = 0; j < len; j++)
            {
              char oldVal = sequence[primaryBlockId].second[secondaryBlockId][nucPosition].second[nucGapPosition + j];
              sequence[primaryBlockId].second[secondaryBlockId][nucPosition].second[nucGapPosition + j] = '-';
              mutationInfo.push_back(std::make_tuple(primaryBlockId, secondaryBlockId, nucPosition, nucGapPosition + j, oldVal, '-'));
            }
          }
          else
          {
            for (int j = 0; j < len; j++)
            {
              char oldVal = sequence[primaryBlockId].second[secondaryBlockId][nucPosition + j].first;
              sequence[primaryBlockId].second[secondaryBlockId][nucPosition + j].first = '-';
              mutationInfo.push_back(std::make_tuple(primaryBlockId, secondaryBlockId, nucPosition + j, nucGapPosition, oldVal, '-'));
            }
          }
        }
        else
        {
          if (nucGapPosition != -1)
          {
            for (int j = 0; j < len; j++)
            {
              char oldVal = sequence[primaryBlockId].first[nucPosition].second[nucGapPosition + j];
              sequence[primaryBlockId].first[nucPosition].second[nucGapPosition + j] = '-';
              mutationInfo.push_back(std::make_tuple(primaryBlockId, secondaryBlockId, nucPosition, nucGapPosition + j, oldVal, '-'));
            }
          }
          else
          {
            for (int j = 0; j < len; j++)
            {
              char oldVal = sequence[primaryBlockId].first[nucPosition + j].first;
              sequence[primaryBlockId].first[nucPosition + j].first = '-';
              mutationInfo.push_back(std::make_tuple(primaryBlockId, secondaryBlockId, nucPosition + j, nucGapPosition, oldVal, '-'));
            }
          }
        }
      }
    }
    else
    {
      int len = 0;
      

      //recompRanges.push_back({tupleCoord_t{primaryBlockId, nucPosition, nucGapPosition},
      //                        tupleCoord_t{primaryBlockId, nucPosition + len, nucGapPosition}});

      tupleRange newRange ={tupleCoord_t{primaryBlockId, nucPosition, nucGapPosition},
                              tupleCoord_t{primaryBlockId, nucPosition + len, nucGapPosition}};
    
      if(! blockStrand[primaryBlockId].first){
        auto temp = newRange.start;
        newRange.start = newRange.stop;
        newRange.stop = temp;
      }

      recompRanges.push_back(newRange);


      if (type == PangenomeMAT::NucMutationType::NSNPS)
      {
        // SNP Substitution
        newVal = PangenomeMAT::getNucleotideFromCode(((node->nucMutation[i].nucs) >> 20) & 0xF);
        if (secondaryBlockId != -1)
        {
          if (nucGapPosition != -1)
          {
            char oldVal = sequence[primaryBlockId].second[secondaryBlockId][nucPosition].second[nucGapPosition];
            sequence[primaryBlockId].second[secondaryBlockId][nucPosition].second[nucGapPosition] = newVal;
            mutationInfo.push_back(std::make_tuple(primaryBlockId, secondaryBlockId, nucPosition, nucGapPosition, oldVal, newVal));
          }
          else
          {
            char oldVal = sequence[primaryBlockId].second[secondaryBlockId][nucPosition].first;
            sequence[primaryBlockId].second[secondaryBlockId][nucPosition].first = newVal;
            mutationInfo.push_back(std::make_tuple(primaryBlockId, secondaryBlockId, nucPosition, nucGapPosition, oldVal, newVal));
          }
        }
        else
        {
          if (nucGapPosition != -1)
          {
            char oldVal = sequence[primaryBlockId].first[nucPosition].second[nucGapPosition];
            sequence[primaryBlockId].first[nucPosition].second[nucGapPosition] = newVal;
            mutationInfo.push_back(std::make_tuple(primaryBlockId, secondaryBlockId, nucPosition, nucGapPosition, oldVal, newVal));
          }
          else
          {
            char oldVal = sequence[primaryBlockId].first[nucPosition].first;
            sequence[primaryBlockId].first[nucPosition].first = newVal;
            mutationInfo.push_back(std::make_tuple(primaryBlockId, secondaryBlockId, nucPosition, nucGapPosition, oldVal, newVal));
          }
        }
      }
      else if (type == PangenomeMAT::NucMutationType::NSNPI)
      {
        // SNP Insertion
        newVal = PangenomeMAT::getNucleotideFromCode(((node->nucMutation[i].nucs) >> 20) & 0xF);
        if (secondaryBlockId != -1)
        {
          if (nucGapPosition != -1)
          {
            char oldVal = sequence[primaryBlockId].second[secondaryBlockId][nucPosition].second[nucGapPosition];
            sequence[primaryBlockId].second[secondaryBlockId][nucPosition].second[nucGapPosition] = newVal;
            mutationInfo.push_back(std::make_tuple(primaryBlockId, secondaryBlockId, nucPosition, nucGapPosition, oldVal, newVal));
          }
          else
          {
            char oldVal = sequence[primaryBlockId].second[secondaryBlockId][nucPosition].first;
            sequence[primaryBlockId].second[secondaryBlockId][nucPosition].first = newVal;
            mutationInfo.push_back(std::make_tuple(primaryBlockId, secondaryBlockId, nucPosition, nucGapPosition, oldVal, newVal));
          }
        }
        else
        {
          if (nucGapPosition != -1)
          {
            char oldVal = sequence[primaryBlockId].first[nucPosition].second[nucGapPosition];
            sequence[primaryBlockId].first[nucPosition].second[nucGapPosition] = newVal;
            mutationInfo.push_back(std::make_tuple(primaryBlockId, secondaryBlockId, nucPosition, nucGapPosition, oldVal, newVal));
          }
          else
          {
            char oldVal = sequence[primaryBlockId].first[nucPosition].first;
            sequence[primaryBlockId].first[nucPosition].first = newVal;
            mutationInfo.push_back(std::make_tuple(primaryBlockId, secondaryBlockId, nucPosition, nucGapPosition, oldVal, newVal));
          }
        }
      }
      else if (type == PangenomeMAT::NucMutationType::NSNPD)
      {
        // SNP Deletion
        if (secondaryBlockId != -1)
        {
          if (nucGapPosition != -1)
          {
            char oldVal = sequence[primaryBlockId].second[secondaryBlockId][nucPosition].second[nucGapPosition];
            sequence[primaryBlockId].second[secondaryBlockId][nucPosition].second[nucGapPosition] = '-';
            mutationInfo.push_back(std::make_tuple(primaryBlockId, secondaryBlockId, nucPosition, nucGapPosition, oldVal, '-'));
          }
          else
          {
            char oldVal = sequence[primaryBlockId].second[secondaryBlockId][nucPosition].first;
            sequence[primaryBlockId].second[secondaryBlockId][nucPosition].first = '-';
            mutationInfo.push_back(std::make_tuple(primaryBlockId, secondaryBlockId, nucPosition, nucGapPosition, oldVal, '-'));
          }
        }
        else
        {
          if (nucGapPosition != -1)
          {
            char oldVal = sequence[primaryBlockId].first[nucPosition].second[nucGapPosition];
            sequence[primaryBlockId].first[nucPosition].second[nucGapPosition] = '-';
            mutationInfo.push_back(std::make_tuple(primaryBlockId, secondaryBlockId, nucPosition, nucGapPosition, oldVal, '-'));
          }
          else
          {
            char oldVal = sequence[primaryBlockId].first[nucPosition].first;
            sequence[primaryBlockId].first[nucPosition].first = '-';
            mutationInfo.push_back(std::make_tuple(primaryBlockId, secondaryBlockId, nucPosition, nucGapPosition, oldVal, '-'));
          }
        }
      }
    }
  }
  
  for (auto &mutation : mutationInfo) {
    int blockId = std::get<0>(mutation);
    int nucPos = std::get<2>(mutation);
    int nucGapPos = std::get<3>(mutation);
    char parChar = std::get<4>(mutation) == 'x' ? '-' : std::get<4>(mutation);
    char curChar = std::get<5>(mutation) == 'x' ? '-' : std::get<5>(mutation);
    int64_t scalar = tupleToScalarCoord(tupleCoord_t{blockId, nucPos, nucGapPos}, globalCoords);
    if (!data.blockStrand[blockId].first) {
      scalar = blockRanges[blockId].first + blockRanges[blockId].second - scalar;
    }
  
    if (parChar != '-' && curChar == '-') {
      // nuc to gap
      if (!gapRunUpdates.empty() && gapRunUpdates.back().first == true && gapRunUpdates.back().second.second + 1 == scalar) {
        ++(gapRunUpdates.back().second.second);
      }
      else {
        gapRunUpdates.emplace_back(true, std::make_pair(scalar, scalar)); 
      }
    } else if (parChar == '-' && curChar != '-') {
      // gap to nuc
      if (!gapRunUpdates.empty() && gapRunUpdates.back().first == false && gapRunUpdates.back().second.second + 1 == scalar) {
        ++(gapRunUpdates.back().second.second);
      } else {
        gapRunUpdates.emplace_back(false, std::make_pair(scalar, scalar));
      }
    }
  }

}

void undoMutations(mutableTreeData &data, ::capnp::List<Mutations>::Builder &indexedSeedMutations, Tree *T,
                   const Node *node, const blockMutationInfo_t &blockMutationInfo,
                   const mutationInfo_t &mutationInfo, globalCoords_t &globalCoords )
{
  auto &sequence = data.sequence;
  auto &blockExists = data.blockExists;
  auto &blockStrand = data.blockStrand;
 // Undo block mutations when current node and its subtree have been processed
    for(auto it = blockMutationInfo.rbegin(); it != blockMutationInfo.rend(); it++) {
        auto mutation = *it;
        if(std::get<1>(mutation) != -1) {
            blockExists[std::get<0>(mutation)].second[std::get<1>(mutation)] = std::get<2>(mutation);

            if(blockStrand[std::get<0>(mutation)].second[std::get<1>(mutation)] != std::get<3>(mutation)){
              blockStrand[std::get<0>(mutation)].second[std::get<1>(mutation)] = std::get<3>(mutation);
              flipCoords(std::get<0>(mutation),globalCoords);
            }

        } else {

            blockExists[std::get<0>(mutation)].first = std::get<2>(mutation);

            if(blockStrand[std::get<0>(mutation)].first != std::get<3>(mutation)){
              blockStrand[std::get<0>(mutation)].first = std::get<3>(mutation);
              flipCoords(std::get<0>(mutation),globalCoords);
            }
        }
    }

    // Undo nuc mutations when current node and its subtree have been processed
    for(auto it = mutationInfo.rbegin(); it != mutationInfo.rend(); it++) {
        auto mutation = *it;
        if(std::get<1>(mutation) != -1) {
            if(std::get<3>(mutation) != -1) {
                sequence[std::get<0>(mutation)].second[std::get<1>(mutation)][std::get<2>(mutation)].second[std::get<3>(mutation)] = std::get<4>(mutation);
            } else {
                sequence[std::get<0>(mutation)].second[std::get<1>(mutation)][std::get<2>(mutation)].first = std::get<4>(mutation);
            }
        } else {
            if(std::get<3>(mutation) != -1) {
                sequence[std::get<0>(mutation)].first[std::get<2>(mutation)].second[std::get<3>(mutation)] = std::get<4>(mutation);
            } else {
                sequence[std::get<0>(mutation)].first[std::get<2>(mutation)].first = std::get<4>(mutation);
            }
        }
    }
}

// Go upstream until neededNongap nucleotides are seen and return the new coord.
tupleCoord_t expandLeft(CoordNavigator &navigator, tupleCoord_t coord,
                        int neededNongap, blockExists_t &blockExists,
                                             blockStrand_t &blockStrand, tupleCoord_t stop_coord={-1,-1,-1})
{
  
  int count = -1;
  
  //coord
  auto start = tupleCoord_t{0,0,0};
  if(navigator.sequence[0].first[0].second.empty()) {
    start.nucGapPos = -1;
  }


  while (count < neededNongap && coord > start)
  {

    if(stop_coord.blockId != -1 && (coord.blockId < stop_coord.blockId || coord == stop_coord)){
      break;
    }

    if (!blockExists[coord.blockId].first)
    {
      //Jump down to previous block
      if(coord.blockId == 0){

        return start;
      }else{
        
        if(blockStrand[coord.blockId - 1].first){
          //not inverted, jump to top of next block
          coord = tupleCoord_t{coord.blockId - 1, navigator.sequence[coord.blockId - 1].first.size() - 1, -1};
        }else{
          //inverted, jump to bottom of next block
          coord.blockId -= 1;
          coord.nucPos = 0;
          coord.nucGapPos = 0;
          if(navigator.sequence[coord.blockId].first[0].second.empty()) {
            coord.nucGapPos = -1;
          }
        }
        
      }
      
      continue;
    }
    
    if (!navigator.isGap(coord))
    {
      count++;
    }

    coord = navigator.newdecrement(coord, blockStrand);
  }

  if(coord.blockId != -1 && !blockExists[coord.blockId].first){
    coord = navigator.newincrement(coord, blockStrand);
  }

  return coord;
}

// Go downstream until neededNongap nucleotides are seen and return the new coord.
tupleCoord_t expandRight(CoordNavigator &navigator, tupleCoord_t &coord,
                         int neededNongap, blockExists_t &blockExists,
                                             blockStrand_t &blockStrand)
{

  int count = -1;
  
  while (count < neededNongap && coord < tupleCoord_t{-1, -1, -1})
  {

    if (!blockExists[coord.blockId].first)
    {

      //Jump to next block
      if(coord.blockId == navigator.sequence.size() - 1){
        return tupleCoord_t{-1,-1,-1};
      }else{

        if( ! blockStrand[coord.blockId + 1].first){
          //inverted, jump to top of next block
          coord = tupleCoord_t{coord.blockId + 1, navigator.sequence[coord.blockId + 1].first.size() - 1, -1};
        }else{
          //not inverted, jump to bottom of next block
          coord.blockId += 1;
          coord.nucPos = 0;
          coord.nucGapPos = 0;
          if(navigator.sequence[coord.blockId].first[0].second.empty()) {
            coord.nucGapPos = -1;
          }
        }

      }

      continue;
    }

    if (!navigator.isGap(coord))
    {
      count++;
    }

    coord = navigator.newincrement(coord, blockStrand);
  }

  if(coord.blockId != -1 && !blockExists[coord.blockId].first){
    coord = navigator.newdecrement(coord, blockStrand);
  }

  return coord;
}


<<<<<<< HEAD
void updateGapMap(std::map<int64_t, int64_t>& gapMap, const std::vector<std::pair<bool, std::pair<int, int>>>& updates, std::vector<std::pair<bool, std::pair<int, int>>>& backtrack, std::vector<std::pair<int64_t, int64_t>>& insertions, std::vector<int64_t>& deletions) {
  for (const auto& update : updates) {
    bool toGap = update.first;
    int start = update.second.first;
    int end = update.second.second;
    auto rightIt = gapMap.upper_bound(start);
    auto leftIt = (rightIt == gapMap.begin()) ? gapMap.end() : std::prev(rightIt);

    if (toGap) {
      // add gap range
      if (gapMap.empty()) {
        gapMap[start] = end;
        backtrack.emplace_back(true, std::make_pair(start, end));
        insertions.emplace_back(start, end);
=======
void updateGapMapStep(std::map<int64_t, int64_t>& gapMap, const std::pair<bool, std::pair<int64_t, int64_t>>& update, std::vector<std::pair<bool, std::pair<int64_t, int64_t>>>& backtrack) {
  bool toGap = update.first;
  int64_t start = update.second.first;
  int64_t end = update.second.second;
  
  auto rightIt = gapMap.upper_bound(start);
  auto leftIt = (rightIt == gapMap.begin()) ? gapMap.end() : std::prev(rightIt);

  bool rightItExists = rightIt != gapMap.end();
  bool leftItExists = leftIt != gapMap.end();

  if (toGap) {
    // add gap range
    if (gapMap.empty()) {
      gapMap[start] = end;
      backtrack.emplace_back(true, std::make_pair(start, end));
      return;
    }
    
    decltype(rightIt) curIt;

    // curIt starts outside of any range
    if (!leftItExists || (!rightItExists && start > leftIt->second) || (leftItExists && start > leftIt->second && rightItExists && start < rightIt->first)) {
      if (leftItExists && start == leftIt->second + 1) {
        // 1 base after left range and merge with left
        curIt = leftIt;
        backtrack.emplace_back(false, std::make_pair(curIt->first, curIt->second));
        curIt->second = end;
      } else {
        // insert new range
        auto tmpIt = gapMap.emplace(start, end);
        curIt = tmpIt.first;
        backtrack.emplace_back(true, std::make_pair(curIt->first, curIt->second));
      }
    } else {
      curIt = leftIt;
      if (end <= curIt->second) {
>>>>>>> 793b7e32
        return;
      }
      backtrack.emplace_back(false, std::make_pair(curIt->first, curIt->second));
      curIt->second = end;
    }

    auto nextIt = std::next(curIt);
    while (true) {
      if (nextIt == gapMap.end()) {
        break;
      }

      if (nextIt->second <= curIt->second) {
        auto tmpIt = nextIt;
        nextIt = std::next(nextIt);
        backtrack.emplace_back(false, std::make_pair(tmpIt->first, tmpIt->second));
        gapMap.erase(tmpIt);
      } else if (nextIt->first <= end + 1) {
        backtrack.emplace_back(false, std::make_pair(curIt->first, curIt->second));
        curIt->second = nextIt->second;
        backtrack.emplace_back(false, std::make_pair(nextIt->first, nextIt->second));
        gapMap.erase(nextIt);
        break;
      } else {
        break;
      }
    }
  } else {
    // remove gap range
    if (gapMap.empty() || (!leftItExists && end < rightIt->first) || (!rightItExists && start > leftIt->second)) {
      return;
    }

    decltype(rightIt) curIt;
    decltype(rightIt) nextIt;
    if (!leftItExists || (leftItExists && start > leftIt->second && rightItExists && start < rightIt->first)) {
      // curIt starts outside of any range
      curIt = rightIt;

      if (end < curIt->first) {
        return;
      }

      // ends within the curIt range
      if (end <= curIt->second) {
        if (end == curIt->second) {
          backtrack.emplace_back(false, std::make_pair(curIt->first, curIt->second));
<<<<<<< HEAD
          curIt->second = end;
          insertions.emplace_back(curIt->first, curIt->second);
        } else {
          // insert new range
          auto tmpIt = gapMap.emplace(start, end);
          curIt = tmpIt.first;
          backtrack.emplace_back(true, std::make_pair(curIt->first, curIt->second));
          insertions.emplace_back(curIt->first, curIt->second);
=======
          gapMap.erase(curIt);
        } else {
          gapMap[end+1] = curIt->second;
          backtrack.emplace_back(true, std::make_pair(end+1, curIt->second));
          backtrack.emplace_back(false, std::make_pair(curIt->first, curIt->second));
          gapMap.erase(curIt);
>>>>>>> 793b7e32
        }
        return;
      } else {
        nextIt = std::next(curIt);
        backtrack.emplace_back(false, std::make_pair(curIt->first, curIt->second));
<<<<<<< HEAD
        curIt->second = end;
        insertions.emplace_back(curIt->first, curIt->second);
=======
        gapMap.erase(curIt);
>>>>>>> 793b7e32
      }
      
    } else {
      // curIt starts inside of a range
      curIt = leftIt;
      
      if (end <= curIt->second) {
        // contained in the curIt range
        if (start == curIt->first && end == curIt->second) {
          backtrack.emplace_back(false, std::make_pair(curIt->first, curIt->second));
          gapMap.erase(curIt);
        } else if (start == curIt->first) {
          gapMap[end + 1] = curIt->second;
          backtrack.emplace_back(true, std::make_pair(end+1, curIt->second));
          backtrack.emplace_back(false, std::make_pair(curIt->first, curIt->second));
          gapMap.erase(curIt);
        } else if (end == curIt->second) {
          backtrack.emplace_back(false, std::make_pair(curIt->first, curIt->second));
          curIt->second = start - 1;
        } else {
          gapMap[end + 1] = curIt->second;
          backtrack.emplace_back(true, std::make_pair(end+1, curIt->second));
          backtrack.emplace_back(false, std::make_pair(curIt->first, curIt->second));
          curIt->second = start - 1;
        }
        return;
<<<<<<< HEAD
      }

      decltype(rightIt) curIt;
      decltype(rightIt) nextIt;
      if (leftIt == gapMap.end() || (leftIt != gapMap.end() && start > leftIt->second && rightIt != gapMap.end() && start < rightIt->first)) {
        // curIt starts outside of any range
        curIt = rightIt;

        // ends within the curIt range
        if (end <= curIt->second) {
          if (end == curIt->second) {
            backtrack.emplace_back(false, std::make_pair(curIt->first, curIt->second));
            deletions.push_back(curIt->first);
            gapMap.erase(curIt);
          } else {
            gapMap[end+1] = curIt->second;
            backtrack.emplace_back(true, std::make_pair(end+1, curIt->second));
            backtrack.emplace_back(false, std::make_pair(curIt->first, curIt->second));
            deletions.push_back(curIt->first);
            gapMap.erase(curIt);
          }
          return;
        } else {
=======
      } else {
        if (start == curIt->first) {
>>>>>>> 793b7e32
          nextIt = std::next(curIt);
          backtrack.emplace_back(false, std::make_pair(curIt->first, curIt->second));
          deletions.push_back(curIt->first);
          gapMap.erase(curIt);
<<<<<<< HEAD
        }
        
      } else {
        // curIt starts inside of a range
        curIt = leftIt;
        
        if (end <= curIt->second) {
          // contained in the curIt range
          if (start == curIt->first && end == curIt->second) {
            backtrack.emplace_back(false, std::make_pair(curIt->first, curIt->second));
            deletions.push_back(curIt->first);
            gapMap.erase(curIt);
          } else if (start == curIt->first) {
            gapMap[end + 1] = curIt->second;
            backtrack.emplace_back(true, std::make_pair(end+1, curIt->second));
            backtrack.emplace_back(false, std::make_pair(curIt->first, curIt->second));
            deletions.push_back(curIt->first);
            gapMap.erase(curIt);
          } else if (end == curIt->second) {
            backtrack.emplace_back(false, std::make_pair(curIt->first, curIt->second));
            curIt->second = start - 1;
          } else {
            gapMap[end + 1] = curIt->second;
            backtrack.emplace_back(true, std::make_pair(end+1, curIt->second));
            backtrack.emplace_back(false, std::make_pair(curIt->first, curIt->second));
            curIt->second = start - 1;
          }
          return;
        } else {
          if (start == curIt->first) {
            nextIt = std::next(curIt);
            backtrack.emplace_back(false, std::make_pair(curIt->first, curIt->second));
            deletions.push_back(curIt->first);
            gapMap.erase(curIt);
          } else {
            backtrack.emplace_back(false, std::make_pair(curIt->first, curIt->second));
            curIt->second = start - 1;
            nextIt = std::next(curIt);
          }
=======
        } else {
          backtrack.emplace_back(false, std::make_pair(curIt->first, curIt->second));
          curIt->second = start - 1;
          nextIt = std::next(curIt);
>>>>>>> 793b7e32
        }
      }
    }

    
    while (true) {
      if (nextIt == gapMap.end()) {
        break;
      }

      if (nextIt->first > end) {
        break;
      } else if (nextIt->second <= end) {
        auto tmpIt = nextIt;
        nextIt = std::next(nextIt);
        backtrack.emplace_back(false, std::make_pair(tmpIt->first, tmpIt->second));
        gapMap.erase(tmpIt);
      } else {
        gapMap[end + 1] = nextIt->second;
        backtrack.emplace_back(true, std::make_pair(end+1, nextIt->second));
        backtrack.emplace_back(false, std::make_pair(nextIt->first, nextIt->second));
        gapMap.erase(nextIt);
        break;
      }
    }
  }
}

void updateGapMap(std::map<int64_t, int64_t>& gapMap, const std::vector<std::pair<bool, std::pair<int64_t, int64_t>>>& updates, std::vector<std::pair<bool, std::pair<int64_t, int64_t>>>& backtrack) {
  for (const auto& update : updates) {
    updateGapMapStep(gapMap, update, backtrack);
  }
}

void invertGapMap(std::map<int64_t, int64_t>& gapMap, const std::pair<int64_t, int64_t>& invertRange, std::vector<std::pair<bool, std::pair<int64_t, int64_t>>>& backtrack) {
  const auto& [start, end] = invertRange;

  auto rightIt = gapMap.upper_bound(start);
  auto leftIt = (rightIt == gapMap.begin()) ? gapMap.end() : std::prev(rightIt);

  bool rightItExists = rightIt != gapMap.end();
  bool leftItExists = leftIt != gapMap.end();

  // completely inside or outside a gap range -> do nothing
  if (
    gapMap.empty() || // empty gap map
    (!leftItExists && end < rightIt->first) || // completely left of first gap range
    (!rightItExists && start > leftIt->second) || // completely right of last gap range
    (leftItExists && start > leftIt->second && rightItExists && end < rightIt->first) || // completely between two gap ranges
    (leftItExists && start >= leftIt->first && end <= leftIt->second) // completely inside a gap range
  ) {
    return;
  }
  
  //                    gaps            beg      end
  std::vector<std::pair<bool, std::pair<int64_t, int64_t>>> blockRuns;
  if (!leftItExists || (leftItExists && start > leftIt->second && rightItExists && start < rightIt->first)) {
    // start outside of a range
    auto curIt = rightIt;
    blockRuns.emplace_back(false, std::make_pair(start, curIt->first - 1));
    if (end <= curIt->second) {
      blockRuns.emplace_back(true, std::make_pair(blockRuns.back().second.second + 1, end));
    } else {
      blockRuns.emplace_back(true, std::make_pair(blockRuns.back().second.second + 1, curIt->second));
      curIt = std::next(curIt);
      while (true) {
        if (curIt == gapMap.end()) {
          blockRuns.emplace_back(false, std::make_pair(blockRuns.back().second.second + 1, end));
          break;
        } else if (end < curIt->first) {
          blockRuns.emplace_back(false, std::make_pair(blockRuns.back().second.second + 1, end));
          break;
<<<<<<< HEAD
        } else if (nextIt->second <= end) {
          auto tmpIt = nextIt;
          nextIt = std::next(nextIt);
          backtrack.emplace_back(false, std::make_pair(tmpIt->first, tmpIt->second));
          deletions.push_back(tmpIt->first);
          gapMap.erase(tmpIt);
        } else {
          gapMap[end + 1] = nextIt->second;
          backtrack.emplace_back(true, std::make_pair(end+1, nextIt->second));
          backtrack.emplace_back(false, std::make_pair(nextIt->first, nextIt->second));
          deletions.push_back(nextIt->first);
          gapMap.erase(nextIt);
=======
        } else if (end > curIt->second) {
          blockRuns.emplace_back(false, std::make_pair(blockRuns.back().second.second + 1, curIt->first - 1));
          blockRuns.emplace_back(true, std::make_pair(curIt->first, curIt->second));
          curIt = std::next(curIt);
        } else {
          blockRuns.emplace_back(false, std::make_pair(blockRuns.back().second.second + 1, curIt->first - 1));
          blockRuns.emplace_back(true, std::make_pair(curIt->first, end));
>>>>>>> 793b7e32
          break;
        }
      }
    }
  } else {
    // start inside of a range
    auto curIt = leftIt;
    blockRuns.emplace_back(true, std::make_pair(start, curIt->second));
    curIt = std::next(curIt);
    while (true) {
      if (curIt == gapMap.end()) {
        blockRuns.emplace_back(false, std::make_pair(blockRuns.back().second.second + 1, end));
        break;
      } else if (end < curIt->first) {
        blockRuns.emplace_back(false, std::make_pair(blockRuns.back().second.second + 1, end));
        break;
      } else if (end > curIt->second) {
        blockRuns.emplace_back(false, std::make_pair(blockRuns.back().second.second + 1, curIt->first - 1));
        blockRuns.emplace_back(true, std::make_pair(curIt->first, curIt->second));
        curIt = std::next(curIt);
      } else {
        blockRuns.emplace_back(false, std::make_pair(blockRuns.back().second.second + 1, curIt->first - 1));
        blockRuns.emplace_back(true, std::make_pair(curIt->first, end));
        break;
      }
    }
  }

  int64_t curBeg = blockRuns.front().second.first;
  for (auto it = blockRuns.rbegin(); it != blockRuns.rend(); ++it) {
    int64_t curEnd = curBeg + (it->second.second - it->second.first);
    updateGapMapStep(gapMap, {it->first, {curBeg, curEnd}}, backtrack);
    curBeg = curEnd + 1;
  }

}

<<<<<<< HEAD
void serializeDelta(::capnp::List<Deltas>::Builder& indexedGapMutations, int64_t dfsIndex, const std::vector<std::pair<int64_t, int64_t>>& insertions, const std::vector<int64_t>& deletions) {
    auto deltaBuilder = indexedGapMutations[dfsIndex].initDelta();
    auto insertionsBuilder = deltaBuilder.initInsertions(insertions.size());
    for (size_t i = 0; i < insertions.size(); ++i) {
        insertionsBuilder[i].setKey(insertions[i].first);
        insertionsBuilder[i].setValue(insertions[i].second);
    }
    auto deletionsBuilder = deltaBuilder.initDeletions(deletions.size());
    for (size_t i = 0; i < deletions.size(); ++i) {
        deletionsBuilder.set(i, deletions[i]);
    }
}


void recoverGapMap(const Delta::Reader& delta, std::map<int64_t, int64_t>& gapMap) {
    applyDelta(delta, gapMap);
=======
void makeCoordIndex(std::map<int64_t, int64_t>& coordIndex, const std::map<int64_t, int64_t>& gapMap, const std::vector<std::pair<int64_t, int64_t>>& blockRanges) {
  int64_t totalGapSize = 0;
  if (gapMap.empty() || gapMap.begin()->first > 0) {
    coordIndex[0] == totalGapSize;
  }
  for (auto &gap : gapMap) {
    int64_t gapStart = gap.first;
    int64_t gapEnd = gap.second;
    int64_t gapSize = gapEnd - gapStart + 1;
    if (gapEnd == blockRanges.back().second) break;
    totalGapSize += gapSize;
    coordIndex[gapEnd+1] = totalGapSize;
  }
>>>>>>> 793b7e32
}

// Merges each range with overlapping ranges after expanding left and right
// by `neededNongap` non-gap nucleotides.
std::vector<tupleRange> expandAndMergeRanges(CoordNavigator &navigator,
                                             std::vector<tupleRange> &ranges,
                                             int neededNongap,
                                             blockExists_t &blockExists,
                                             blockStrand_t &blockStrand, const globalCoords_t &globalCoords)
{

  if (ranges.empty())
    return {};


  std::vector<tupleRange> merged;

  tupleRange current = ranges[0];

  for (size_t i = 1; i < ranges.size(); ++i) {
    
    bool replace = ranges[i].start <= current.stop;

    bool flip = ranges[i].start.blockId == current.stop.blockId && ! blockStrand[current.stop.blockId].first;
    if(flip){
      replace = ranges[i].start >= current.stop;
    }

    if (replace) //Merge ranges
    {
      flip = ranges[i].stop.blockId == current.stop.blockId && ! blockStrand[current.stop.blockId].first;

      if(flip){
        current.stop = std::min(current.stop, ranges[i].stop);
      }else{
        current.stop = std::max(current.stop, ranges[i].stop);
      }
    }
    else
    {
      merged.push_back(current);
      current = ranges[i];
    }
  }
  merged.push_back(current);

  ranges = merged;

  merged.clear();


  current = {
      expandLeft(navigator, ranges[0].start, neededNongap, blockExists, blockStrand),
      expandRight(navigator, ranges[0].stop, neededNongap, blockExists, blockStrand),
  };


  for (size_t i = 1; i < ranges.size(); ++i) {

    tupleRange toPlace = {
        current.stop,
        current.stop,
    };

    //Search for first range that is beyond current range
    auto it = std::lower_bound(ranges.begin(), ranges.end(), toPlace, [&blockStrand](const tupleRange& A, const tupleRange& B) {
      if (A.start.blockId == B.start.blockId && !blockStrand[A.start.blockId].first) {
          return B < A; // Use B < A if blocks are inverted 
      }
      return A < B; // Default comparison
    });


    // Get the index from the range vector
    int index = std::distance(ranges.begin(), it);
    
    if(i < index - 1)
      i = index - 1;

    
    tupleRange expandedRange = {
        expandLeft(navigator, ranges[i].start, neededNongap, blockExists, blockStrand, current.stop),
        expandRight(navigator, ranges[i].stop, neededNongap, blockExists, blockStrand),
    };

    
    bool replace = expandedRange.start <= current.stop;

    //accounting for inversions TODO simplify
    bool flip = expandedRange.start.blockId == current.stop.blockId && ! blockStrand[current.stop.blockId].first;
    if(flip){
      replace = expandedRange.start >= current.stop;
    }

    if (replace) //Merge ranges
    {
      flip = expandedRange.stop.blockId == current.stop.blockId && ! blockStrand[current.stop.blockId].first;

      if(flip){
        current.stop = std::min(current.stop, expandedRange.stop);
      }else{
        current.stop = std::max(current.stop, expandedRange.stop);
      }
    }
    else
    {
      merged.push_back(current);
      current = expandedRange;
    }
  }
  merged.push_back(current);


  return merged;
}
std::vector<std::pair<int64_t, std::optional<int64_t>>> encodeDelta(
    const std::map<int64_t, int64_t>& map1,
    const std::map<int64_t, int64_t>& map2) 
{
    std::vector<std::pair<int64_t, std::optional<int64_t>>> delta;

    // Iterate through the first map
    for (const auto& [key, value] : map1) {
        auto it = map2.find(key);
        if (it != map2.end()) {
            // Key exists in both maps
            if (it->second != value) {
                // Values are different (update scenario)
                delta.emplace_back(key, value);
            }
        } else {
            // Key only exists in map1 (deletion scenario)
            delta.emplace_back(key, std::nullopt); // Use nullopt to indicate deletion
        }
    }

    // Iterate through the second map to find additions
    for (const auto& [key, value] : map2) {
        if (map1.find(key) == map1.end()) {
            // Key only exists in map2 (addition scenario)
            delta.emplace_back(key, value);
        }
    }

    return delta;
}

// Get a single integer representing a position in the MSA from a tupleCoord_t = {blockId, nucPos, nucGapPos}
int64_t tupleToScalarCoord(const tupleCoord_t &coord,
                           const globalCoords_t &globalCoords)
{

  if (coord == tupleCoord_t{-1, -1, -1}) {
    return globalCoords.back().first.back().first;
  }
  if (coord.nucGapPos >= 0) {
    return globalCoords[coord.blockId].first[coord.nucPos].second[coord.nucGapPos];
  }
  
  return globalCoords[coord.blockId].first[coord.nucPos].first;
}

inline uint16_t setBit(uint16_t number, uint16_t n) {
    return number | ((uint16_t)1 << n);
}

std::vector<std::tuple<std::string, int, int>>
extractSeedmers(const std::string &seq, const int k, const int s,
                const bool open) {
  std::vector<std::tuple<std::string, int, int>> syncmers;
  std::unordered_map<int32_t, int32_t> degap;
  int64_t pos = 0;
  std::string ungapped = "";
  for (int64_t i = 0; i < seq.size(); i++) {
    char c = seq[i];
    degap[pos] = i;
    if (c != '-' && c != 'x') {
      ungapped += c;
      pos++;
    }
  }
  if (ungapped.size() < k + 1) {
    return syncmers;
  }
  for (size_t i = 0; i < ungapped.size() - k + 1; ++i) {
    std::string kmer = ungapped.substr(i, k);
    if (seeding::is_syncmer(kmer, s, open)) {
      syncmers.emplace_back(std::make_tuple(kmer, degap[i], degap[i + k - 1]));
    }
  }

  return syncmers;
}

bool debug = false;
bool gappity = true;
bool gappipy = true;
// Recursive function to build the seed index
void buildHelper(mutableTreeData &data, seedMap_t &seedMap, ::capnp::List<Mutations>::Builder &indexedSeedMutations, ::capnp::List<Deltas>::Builder &indexedGapMutations,
                 int32_t &seedK, int32_t &seedS,
                 Tree *T, Node *node, globalCoords_t &globalCoords,
                 CoordNavigator &navigator, std::vector<int> &scalarCoordToBlockId, std::vector<std::unordered_set<int>> &BlocksToSeeds, std::vector<int> &BlockSizes,
                 const std::vector<std::pair<int64_t, int64_t>>& blockRanges, int64_t &dfsIndex, posWidth &width, std::map<int64_t, int64_t> &gapMap)
{

  blockMutationInfo_t blockMutationInfo;
  mutationInfo_t mutationInfo;

  // First, a range is made marking the start -> end
  // of each block and nuc mutation. This is done while
  // applying mutations to the sequence object.

  //          std::pair<nucToGap, std::pair<beg, end>>
  std::vector<std::pair<bool, std::pair<int64_t, int64_t>>> gapRunUpdates;
  //          std::pair<del,  std::pair<beg, end>>
  std::vector<std::pair<bool, std::pair<int64_t, int64_t>>> gapRunBacktracks;
  std::vector<tupleRange> recompRanges;

  std::vector<std::pair<int64_t, int64_t>> insertions;
  std::vector<int64_t> deletions;

  sequence_t parentSequence = data.sequence;
  CoordNavigator parentNavigator(parentSequence);

  blockExists_t parentBlockExists = data.blockExists;
  blockStrand_t parentBlockStrand = data.blockStrand;

  applyMutations(data, seedMap, blockMutationInfo, recompRanges, mutationInfo, T, node,
<<<<<<< HEAD
                 globalCoords, indexedSeedMutations, indexedGapMutations, navigator, gapRunUpdates, gapRunBacktracks);
  
  updateGapMap(gapMap, gapRunUpdates, gapRunBacktracks, insertions, deletions);

  // Serialize the delta
  serializeDelta(indexedGapMutations, dfsIndex, insertions, deletions);
=======
                 globalCoords, indexedSeedMutations, navigator, blockRanges, gapRunUpdates, gapRunBacktracks, gappipy);
  
  
  std::vector<std::pair<bool, std::pair<int64_t, int64_t>>> gapRunBlocksBacktracks;
  std::map<int64_t, int64_t> coordIndex;

  if (gappity) {
    if (gappipy) {
      // apply gapRunUpdates to GapMap
      updateGapMap(gapMap, gapRunUpdates, gapRunBacktracks);
      
      for (int i = 0; i < data.blockExists.size(); i++) {
        auto [start, end] = blockRanges[i];
        assert(start <= end);
        if (!data.blockExists[i].first) {
          updateGapMapStep(gapMap, {true, {start, end}}, gapRunBlocksBacktracks);
        } else if (!data.blockStrand[i].first) {
          invertGapMap(gapMap, std::make_pair(start, end), gapRunBlocksBacktracks);
        }
      }

      makeCoordIndex(coordIndex, gapMap, blockRanges);

      // std::cout << node->identifier << " coordIndex: ";
      // for (const auto& index : coordIndex) {
      //   std::cout << index.first << "," << index.second << " ";
      // }
      // std::cout << "\n" << std::endl;

      // should this be here?
      for (auto it = gapRunBlocksBacktracks.rbegin(); it != gapRunBlocksBacktracks.rend(); ++it) {
        const auto& [del, range] = *it;
        if (del) {
          gapMap.erase(range.first);
        } else {
          gapMap[range.first] = range.second;
        }
      }
    }
  }
>>>>>>> 793b7e32

  std::sort(recompRanges.begin(), recompRanges.end(), [&data](const tupleRange& A, const tupleRange& B) {
    if (A.start.blockId == B.start.blockId && !data.blockStrand[A.start.blockId].first) {
        return B < A; // Use B < A if blocks are inverted 
    }
    return A < B; // Default comparison
  });

  std::vector<int> seedsToClear; // seeds to clear from seedMap
  std::vector<std::pair<int, std::string>> addSeeds;
  std::vector<std::pair<int, std::string>> backtrack;

  std::vector<tupleRange> merged;

  merged = expandAndMergeRanges(navigator, recompRanges, seedK, data.blockExists, data.blockStrand, globalCoords);
  
  tupleCoord_t start = {0, 0, 0};
  if(data.sequence[0].first[0].second.size() == 0){
    start.nucGapPos = -1;
  }
  tupleCoord_t end = tupleCoord_t{data.sequence.size() - 1, data.sequence.back().first.size() - 1, -1};

  //std::cout << "ALLOW\n";
  // Seed re-processing
  for (auto &range : std::ranges::reverse_view(merged))
  {
    bool atGlobalEnd = false;
    if (range.stop >= tupleCoord_t{data.sequence.size() - 1, data.sequence.back().first.size() - 1, -1})
    {
      atGlobalEnd = true;
      range.stop = tupleCoord_t{data.sequence.size() - 1, data.sequence.back().first.size() - 1, -1};
    }
    //Get mutated sequence to re calculate seeds 
    auto answer = tree::getNucleotideSequenceFromBlockCoordinates(range.start, range.stop, data.sequence, data.blockExists, data.blockStrand, T, node, globalCoords, navigator);
    std::string seq = std::get<0>(answer);
    std::vector<int> coords = std::get<1>(answer);
    std::vector<int> gaps  = std::get<2>(answer);
    std::vector<int> deadBlocks =  std::get<3>(answer);
    std::string kmer;

    //Loop through the seeds currently in dead block and delete them
    for(int i = 0; i < deadBlocks.size(); i++){
      for (auto& pos: BlocksToSeeds[deadBlocks[i]]) {
        backtrack.push_back(std::make_pair(pos, seedMap[pos]));
        seedsToClear.push_back(pos);
      }
    }

    //Loop through seeds that now start as gaps and delete them
    for(int i = 0; i < gaps.size(); i++){
      if (seedMap.find(gaps[i]) != seedMap.end()){
        backtrack.push_back(std::make_pair(gaps[i], seedMap[gaps[i]]));
        seedsToClear.push_back(gaps[i]);
      }
    }

    //Loop through sequence and build up seeds as we go
    if(seq.size() >= seedK){

      //Check first k bp for smers
      std::string min_s = seq.substr(0,seedS);
      int first_min_coord = 0;
      int last_min_coord = 0;
      int Ns = seq[0] == 'N';
      
      for(int i = 1; i < seedK - seedS + 1; i++){
        std::string smer = seq.substr(i,seedS);
        if(seq[i]=='N')
          Ns++;
        
        if(smer < min_s){
          min_s = smer;
          first_min_coord = i;
          last_min_coord = i;
        }else if(smer == min_s){
          last_min_coord = i;
        }
        
      }
      for(int i = seedK - seedS + 1; i < seedK ; i++){
        if(seq[i]=='N')
          Ns++;
      }

      //Check the rest for smers and kmer seeds
      for(int i = seedK; i < seq.size() + 1; i++) {
        
        //Processing kmer starting at i - k in seq
        bool inMap = (seedMap.find(coords[i - seedK]) != seedMap.end());
        bool isSeed = (first_min_coord == i - seedK || last_min_coord == i - seedS) && Ns <= seedK/2;

        if(!inMap && isSeed){
          //Add seed
          std::string kmer = seq.substr(i - seedK, seedK);

          backtrack.push_back(std::make_pair(coords[i - seedK], ""));
          addSeeds.push_back(std::make_pair(coords[i - seedK], kmer));
          

        }else if(inMap && !isSeed){
          //Remove Seed

          backtrack.push_back(std::make_pair(coords[i - seedK], seedMap[coords[i - seedK]]));
          seedsToClear.push_back(coords[i - seedK]);

        }else if(inMap && isSeed){
          //Changed Seed
          std::string kmer = seq.substr(i - seedK, seedK);
          if(kmer != seedMap[coords[i - seedK]]){
            backtrack.push_back(std::make_pair(coords[i - seedK], seedMap[coords[i - seedK]]));
            addSeeds.push_back(std::make_pair(coords[i - seedK], kmer));
          }

        }

        //Updating smers for kmer starting at i - seedK + 1
        if(i < seq.size()){
          if(seq[i] == 'N')
            Ns++;
          if(seq[i - seedK] == 'N')
            Ns--;

          if(first_min_coord == i - seedK){
            // Were losing the lowest smer, Re search for lowest
            min_s = seq.substr(i - seedK + 1,seedS);
            first_min_coord = i - seedK + 1;

            for(int j = 1; j < seedK - seedS + 1; j++){
              std::string smer = seq.substr(i - seedK + 1 + j,seedS);
              if(smer < min_s){
                min_s = smer;
                first_min_coord = i - seedK + 1 + j;
                last_min_coord = first_min_coord;
              }else if(smer == min_s){
                last_min_coord = i - seedK + 1 + j;
              }
            }
          }else{
            //Test new smer to see if its the lowest
            std::string smer = seq.substr(i - seedS + 1,seedS);
            if(smer < min_s){
              min_s = smer;
              first_min_coord = i - seedS + 1;
              last_min_coord = i - seedS + 1;
            }else if(smer == min_s){
              last_min_coord = i - seedS + 1;
            }
          }
        }
      }
    }

    //If our range reaches the end of the genome, remove seeds that aren't long enough at the end
    if(atGlobalEnd && (int)coords.size() - (int)seedK + 1 >= 0){
      for(int i = (int)coords.size() - (int)seedK + 1; i < (int)coords.size(); i++){
        if (seedMap.find(coords[i]) != seedMap.end()){

          backtrack.push_back(std::make_pair(coords[i], seedMap[coords[i]]));
          seedsToClear.push_back(coords[i]);
        }
      }
    }
  }

  if (debug) {
    std::cout << "- real -" << std::endl;
    std::string thisNode = tree::getStringAtNode(node, T, true);
    auto syncmers = seeding::syncmerize(thisNode, seedK, seedS, false, true, 0);
    for (int i = 0; i < syncmers.size(); i++) {
      std::cout << syncmers[i].pos << " " << syncmers[i].seq << std::endl;
    }
    std::cout << "- MY seedMap -" << std::endl;
    for (auto &seed : seedMap) {
      std::cout << seed.first << " " << seed.second << std::endl;
    } 
  }
  
  for (const auto &pos : seedsToClear)
  {
    if (seedMap.find(pos) != seedMap.end())
    {
      seedMap.erase(pos);
      int blockId = scalarCoordToBlockId[pos];
      BlocksToSeeds[blockId].erase(pos);
    }
  }

  for (const auto &seed : addSeeds) {
    seedMap[seed.first] = seed.second;
    int blockId = scalarCoordToBlockId[seed.first];
    BlocksToSeeds[blockId].insert(seed.first);
  }
  
  std::vector<int32_t> capnpDelNormal;
  std::vector<std::pair<int32_t, std::bitset<64>>> capnpDelOffset;
  size_t i = 0;
  size_t n = seedsToClear.size();

  while (i < n) {
    int pos = seedsToClear[i];
    std::bitset<64> downstream(0);
    i++; 
    if (i >= n) {
      break; 
    }

    int curr = seedsToClear[i]; 
    std::vector<int32_t> downstreamPos;

    while (curr < pos + 64 && i < n) {
      downstream[curr - pos] = 1; 
      downstreamPos.emplace_back(curr); 
      i++; 

      if (i < n) {
        curr = seedsToClear[i]; 
      }
    }

    if (downstream.none()) {
      for (int j = 0; j < downstreamPos.size(); j++) {
        capnpDelNormal.emplace_back(downstreamPos[j]); 
      }
    } else {
      capnpDelOffset.emplace_back(std::make_pair(pos, downstream)); 
    }
  }

  std::sort(addSeeds.begin(), addSeeds.end());
  std::vector<int32_t> capnpAddNormal;
  std::vector<std::pair<int32_t, std::bitset<64>>> capnpAddOffset;
  i = 0;
  n = addSeeds.size();

  while (i < n) {
    int64_t pos = addSeeds[i].first;
    std::bitset<64> downstream(0);
    i++; 
    if (i >= n) {
      break; 
    }

    int64_t curr = addSeeds[i].first; 
    std::vector<int32_t> downstreamPos;

    while (curr < pos + 64 && i < n) {
      downstream[curr - pos] = 1;
      downstreamPos.emplace_back(curr); 
      i++; 

      if (i < n) {
        curr = addSeeds[i].first; 
      }
    }

    if (downstream.none()) {
      for (int32_t j = 0; j < downstreamPos.size(); j++) {
        capnpAddNormal.emplace_back(downstreamPos[j]); 
      }
    } else {
      capnpAddOffset.emplace_back(std::make_pair(pos, downstream)); 
    }
  }

  ::capnp::List<InsertionWithOffset>::Builder insertionsOffset = indexedSeedMutations[dfsIndex].initInsertionsWithOffset(capnpAddOffset.size());
  ::capnp::List<DeletionWithOffset>::Builder deletionsOffset = indexedSeedMutations[dfsIndex].initDeletionsWithOffset(capnpDelOffset.size());
  ::capnp::List<Insertion>::Builder insertionsNormal = indexedSeedMutations[dfsIndex].initInsertions(capnpAddNormal.size());
  ::capnp::List<Deletion>::Builder deletionsNormal = indexedSeedMutations[dfsIndex].initDeletions(capnpDelNormal.size());
  
  for (int32_t i = 0; i < capnpDelOffset.size(); i++) {
    deletionsOffset[i].setBitset(capnpDelOffset[i].second.to_ullong());
    deletionsOffset[i].initPos().setPos32(capnpDelOffset[i].first);
  }
  for (int32_t i = 0; i < capnpAddOffset.size(); i++) {
    insertionsOffset[i].setBitset(capnpAddOffset[i].second.to_ullong());
    insertionsOffset[i].initPos().setPos32(capnpAddOffset[i].first);
  }
  for (int32_t i = 0; i < capnpDelNormal.size(); i++) {
    deletionsNormal[i].initPos().setPos32(capnpDelNormal[i]);
  }
  for (int32_t i = 0; i < capnpAddNormal.size(); i++) {
    insertionsNormal[i].initPos().setPos32(capnpAddNormal[i]);
  }

  seedsToClear.clear();
  addSeeds.clear();
  merged.clear();
  recompRanges.clear();
  gapRunUpdates.clear();

  dfsIndex++;
  /* Recursive step */
  for (Node *child : node->children) {
    
    buildHelper(data, seedMap, indexedSeedMutations, indexedGapMutations, seedK, seedS, T, child, globalCoords, navigator, scalarCoordToBlockId, BlocksToSeeds, BlockSizes, blockRanges, dfsIndex, width, gapMap);
  }

  
  // undo seed mutations
  for (const auto &back : backtrack)
  {
    int blockId = scalarCoordToBlockId[back.first];

    if(back.second == ""){
      seedMap.erase(back.first);

      BlocksToSeeds[blockId].erase(back.first);
    }else{
      seedMap[back.first] = back.second;

      BlocksToSeeds[blockId].insert(back.first);
    }
  }

  // undo gapMap updates
  for (auto it = gapRunBacktracks.rbegin(); it != gapRunBacktracks.rend(); ++it) {
    const auto& [del, range] = *it;
    if (del) {
      gapMap.erase(range.first);
    } else {
      gapMap[range.first] = range.second;
    }
  }

  /* Undo sequence mutations when backtracking */
  undoMutations(data, indexedSeedMutations, T, node, blockMutationInfo, mutationInfo, globalCoords);
}

/* implementation */
void pmi::build(Tree *T, Index::Builder &index)
{
  // Setup for seed indexing
  tree::mutableTreeData data;
  tree::globalCoords_t globalCoords;

  tree::setup(data, globalCoords, T);
  
  int32_t k = index.getK();
  int32_t s = index.getS();

  // Stores seed(mer)s at positions where one exists (in tuple global coords).
  // At each node, seedMap is updated to contain seeds present in the node.
  // Each element is {tupleCoord_t, string} = {<pos>, <seedmer>}
  seedMap_t seedMap;

  // For navigating the tuple coordinate space of the sequence object.
  // Each coordinate is {blockId, nucPos, nucGapPos} where each nucPos
  // indicates a "main nuc" position within the block, and...
  //  if (nucGapPos == -1): => the coordinate reflects sequence[blockId].first[nucPos].first,
  //       which is the main nucleotide char at nucPos. There is no associated gap list (see below.)
  //  Otherwise: => the coordinate reflects sequence[blockId].first[nucPos].second[nucGapPos],
  //       which is the nucleotide char at nucGapPos within the optional "gap list" at nucPos.
  //       The gap list is a list of nucleotides that come before the main nucleotide
  //       (in tuple/int global coords) at nucPos. An example ascending ordered list of
  //       tuple coordinates is: {0,2,0}, {0,2,1}, {0,2,2}, {0,2,-1}, {0,3,-1}, {1,0,0}, ...
  //
  CoordNavigator navigator(data.sequence);

  std::vector<int> BlockSizes(data.sequence.size(),0);
  std::vector<std::pair<int64_t, int64_t>> blockRanges(data.blockExists.size());
  
  std::vector<int> scalarCoordToBlockId(globalCoords.back().first.back().first + 1);
  auto currCoord = tupleCoord_t{0,0,0};
  if(navigator.sequence[0].first[0].second.empty()) {
    currCoord.nucGapPos = -1;
  }

  for(int i = 0; i < scalarCoordToBlockId.size(); i++){
    scalarCoordToBlockId[i] = currCoord.blockId;
    BlockSizes[currCoord.blockId] ++; 
    currCoord = navigator.newincrement(currCoord, data.blockStrand);
  }

  for (size_t i = 0; i < blockRanges.size(); ++i) {
    int64_t start = globalCoords[i].first[0].second.empty() ? tupleToScalarCoord({i, 0, -1}, globalCoords) : tupleToScalarCoord({i, 0, 0}, globalCoords);
    int64_t end = tupleToScalarCoord({i, globalCoords[i].first.size() - 1, -1}, globalCoords);
    blockRanges[i] = std::make_pair(start, end);
  }
  
  std::vector<std::unordered_set<int>> BlocksToSeeds(data.sequence.size());
  posWidth width = globalCoords.back().first.back().first < 4294967296
      ? posWidth::pos32 
      : posWidth::pos64;

  switch(width){
    case posWidth::pos32:
      index.setWidth(32);
      break;
    case posWidth::pos64:
      index.setWidth(64);
      break;
  }

  /* Recursive traversal of tree to build the index */
  std::map<int64_t, int64_t> gapMap;
  tupleCoord_t coord = {0,0,globalCoords[0].first[0].second.empty() ? -1 : 0};
  auto curIt = gapMap.end();

  // int64_t start = globalCoords[i].first[0].second.empty() ? tupleToScalarCoord({i, 0, -1}, globalCoords) : tupleToScalarCoord({i, 0, 0}, globalCoords);
  // int64_t end = tupleToScalarCoord({i, globalCoords[i].first.size() - 1, -1}, globalCoords);

  while (coord < tupleCoord_t{-1, -1, -1})
  {
    char c = coord.nucGapPos == -1 ? data.sequence[coord.blockId].first[coord.nucPos].first : data.sequence[coord.blockId].first[coord.nucPos].second[coord.nucGapPos];
    int64_t scalar = tupleToScalarCoord(coord, globalCoords);
    if (c == '-' || c == 'x') {
      if (!gapMap.empty() && curIt->second + 1 == scalar) {
        ++curIt->second;
      } else {
        auto tmpIt = gapMap.emplace(scalar, scalar);
        curIt = tmpIt.first;
      }
    }

    // if (!data.blockExists[coord.blockId].first)
    // {
    //   if(coord.blockId == navigator.sequence.size() - 1){
    //     break;
    //   } else {
    //     if( ! data.blockStrand[coord.blockId + 1].first){
    //       coord = tupleCoord_t{coord.blockId + 1, navigator.sequence[coord.blockId + 1].first.size() - 1, -1};
    //     }else{
    //       coord.blockId += 1;
    //       coord.nucPos = 0;
    //       coord.nucGapPos = 0;
    //       if(navigator.sequence[coord.blockId].first[0].second.empty()) {
    //         coord.nucGapPos = -1;
    //       }
    //     }
    //   }
    //   continue;
    // }
    coord = navigator.newincrement(coord, data.blockStrand);
  }
  
  if(coord.blockId != -1 && !data.blockExists[coord.blockId].first){
    coord = navigator.newdecrement(coord, data.blockStrand);
  }

  ::capnp::List<Mutations>::Builder indexedSeedMutations = index.initPerNodeSeedMutations(T->allNodes.size());
  ::capnp::List<Deltas>::Builder indexedGapMutations = index.initPerNodeGapMutations(T->allNodes.size());
  int64_t dfsIndex = 0; 

  
  buildHelper(data, seedMap, indexedSeedMutations, indexedGapMutations, k, s, T, T->root, globalCoords, navigator, scalarCoordToBlockId, BlocksToSeeds, BlockSizes, blockRanges, dfsIndex, width, gapMap);
}<|MERGE_RESOLUTION|>--- conflicted
+++ resolved
@@ -168,7 +168,6 @@
 
     bool startingStrand = blockStrand[primaryBlockId].first;
 
-
     if (type == 1)
     {
       // insertion
@@ -449,7 +448,6 @@
     else
     {
       int len = 0;
-      
 
       //recompRanges.push_back({tupleCoord_t{primaryBlockId, nucPosition, nucGapPosition},
       //                        tupleCoord_t{primaryBlockId, nucPosition + len, nucGapPosition}});
@@ -464,7 +462,6 @@
       }
 
       recompRanges.push_back(newRange);
-
 
       if (type == PangenomeMAT::NucMutationType::NSNPS)
       {
@@ -601,7 +598,6 @@
       }
     }
   }
-
 }
 
 void undoMutations(mutableTreeData &data, ::capnp::List<Mutations>::Builder &indexedSeedMutations, Tree *T,
@@ -657,7 +653,6 @@
                         int neededNongap, blockExists_t &blockExists,
                                              blockStrand_t &blockStrand, tupleCoord_t stop_coord={-1,-1,-1})
 {
-  
   int count = -1;
   
   //coord
@@ -665,7 +660,6 @@
   if(navigator.sequence[0].first[0].second.empty()) {
     start.nucGapPos = -1;
   }
-
 
   while (count < neededNongap && coord > start)
   {
@@ -768,22 +762,6 @@
 }
 
 
-<<<<<<< HEAD
-void updateGapMap(std::map<int64_t, int64_t>& gapMap, const std::vector<std::pair<bool, std::pair<int, int>>>& updates, std::vector<std::pair<bool, std::pair<int, int>>>& backtrack, std::vector<std::pair<int64_t, int64_t>>& insertions, std::vector<int64_t>& deletions) {
-  for (const auto& update : updates) {
-    bool toGap = update.first;
-    int start = update.second.first;
-    int end = update.second.second;
-    auto rightIt = gapMap.upper_bound(start);
-    auto leftIt = (rightIt == gapMap.begin()) ? gapMap.end() : std::prev(rightIt);
-
-    if (toGap) {
-      // add gap range
-      if (gapMap.empty()) {
-        gapMap[start] = end;
-        backtrack.emplace_back(true, std::make_pair(start, end));
-        insertions.emplace_back(start, end);
-=======
 void updateGapMapStep(std::map<int64_t, int64_t>& gapMap, const std::pair<bool, std::pair<int64_t, int64_t>>& update, std::vector<std::pair<bool, std::pair<int64_t, int64_t>>>& backtrack) {
   bool toGap = update.first;
   int64_t start = update.second.first;
@@ -821,7 +799,6 @@
     } else {
       curIt = leftIt;
       if (end <= curIt->second) {
->>>>>>> 793b7e32
         return;
       }
       backtrack.emplace_back(false, std::make_pair(curIt->first, curIt->second));
@@ -869,34 +846,19 @@
       if (end <= curIt->second) {
         if (end == curIt->second) {
           backtrack.emplace_back(false, std::make_pair(curIt->first, curIt->second));
-<<<<<<< HEAD
-          curIt->second = end;
-          insertions.emplace_back(curIt->first, curIt->second);
-        } else {
-          // insert new range
-          auto tmpIt = gapMap.emplace(start, end);
-          curIt = tmpIt.first;
-          backtrack.emplace_back(true, std::make_pair(curIt->first, curIt->second));
-          insertions.emplace_back(curIt->first, curIt->second);
-=======
           gapMap.erase(curIt);
         } else {
           gapMap[end+1] = curIt->second;
           backtrack.emplace_back(true, std::make_pair(end+1, curIt->second));
           backtrack.emplace_back(false, std::make_pair(curIt->first, curIt->second));
+          deletions.push_back(curIt->first);
           gapMap.erase(curIt);
->>>>>>> 793b7e32
         }
         return;
       } else {
         nextIt = std::next(curIt);
         backtrack.emplace_back(false, std::make_pair(curIt->first, curIt->second));
-<<<<<<< HEAD
-        curIt->second = end;
-        insertions.emplace_back(curIt->first, curIt->second);
-=======
         gapMap.erase(curIt);
->>>>>>> 793b7e32
       }
       
     } else {
@@ -923,84 +885,15 @@
           curIt->second = start - 1;
         }
         return;
-<<<<<<< HEAD
-      }
-
-      decltype(rightIt) curIt;
-      decltype(rightIt) nextIt;
-      if (leftIt == gapMap.end() || (leftIt != gapMap.end() && start > leftIt->second && rightIt != gapMap.end() && start < rightIt->first)) {
-        // curIt starts outside of any range
-        curIt = rightIt;
-
-        // ends within the curIt range
-        if (end <= curIt->second) {
-          if (end == curIt->second) {
-            backtrack.emplace_back(false, std::make_pair(curIt->first, curIt->second));
-            deletions.push_back(curIt->first);
-            gapMap.erase(curIt);
-          } else {
-            gapMap[end+1] = curIt->second;
-            backtrack.emplace_back(true, std::make_pair(end+1, curIt->second));
-            backtrack.emplace_back(false, std::make_pair(curIt->first, curIt->second));
-            deletions.push_back(curIt->first);
-            gapMap.erase(curIt);
-          }
-          return;
-        } else {
-=======
       } else {
         if (start == curIt->first) {
->>>>>>> 793b7e32
           nextIt = std::next(curIt);
           backtrack.emplace_back(false, std::make_pair(curIt->first, curIt->second));
-          deletions.push_back(curIt->first);
           gapMap.erase(curIt);
-<<<<<<< HEAD
-        }
-        
-      } else {
-        // curIt starts inside of a range
-        curIt = leftIt;
-        
-        if (end <= curIt->second) {
-          // contained in the curIt range
-          if (start == curIt->first && end == curIt->second) {
-            backtrack.emplace_back(false, std::make_pair(curIt->first, curIt->second));
-            deletions.push_back(curIt->first);
-            gapMap.erase(curIt);
-          } else if (start == curIt->first) {
-            gapMap[end + 1] = curIt->second;
-            backtrack.emplace_back(true, std::make_pair(end+1, curIt->second));
-            backtrack.emplace_back(false, std::make_pair(curIt->first, curIt->second));
-            deletions.push_back(curIt->first);
-            gapMap.erase(curIt);
-          } else if (end == curIt->second) {
-            backtrack.emplace_back(false, std::make_pair(curIt->first, curIt->second));
-            curIt->second = start - 1;
-          } else {
-            gapMap[end + 1] = curIt->second;
-            backtrack.emplace_back(true, std::make_pair(end+1, curIt->second));
-            backtrack.emplace_back(false, std::make_pair(curIt->first, curIt->second));
-            curIt->second = start - 1;
-          }
-          return;
-        } else {
-          if (start == curIt->first) {
-            nextIt = std::next(curIt);
-            backtrack.emplace_back(false, std::make_pair(curIt->first, curIt->second));
-            deletions.push_back(curIt->first);
-            gapMap.erase(curIt);
-          } else {
-            backtrack.emplace_back(false, std::make_pair(curIt->first, curIt->second));
-            curIt->second = start - 1;
-            nextIt = std::next(curIt);
-          }
-=======
         } else {
           backtrack.emplace_back(false, std::make_pair(curIt->first, curIt->second));
           curIt->second = start - 1;
           nextIt = std::next(curIt);
->>>>>>> 793b7e32
         }
       }
     }
@@ -1073,20 +966,6 @@
         } else if (end < curIt->first) {
           blockRuns.emplace_back(false, std::make_pair(blockRuns.back().second.second + 1, end));
           break;
-<<<<<<< HEAD
-        } else if (nextIt->second <= end) {
-          auto tmpIt = nextIt;
-          nextIt = std::next(nextIt);
-          backtrack.emplace_back(false, std::make_pair(tmpIt->first, tmpIt->second));
-          deletions.push_back(tmpIt->first);
-          gapMap.erase(tmpIt);
-        } else {
-          gapMap[end + 1] = nextIt->second;
-          backtrack.emplace_back(true, std::make_pair(end+1, nextIt->second));
-          backtrack.emplace_back(false, std::make_pair(nextIt->first, nextIt->second));
-          deletions.push_back(nextIt->first);
-          gapMap.erase(nextIt);
-=======
         } else if (end > curIt->second) {
           blockRuns.emplace_back(false, std::make_pair(blockRuns.back().second.second + 1, curIt->first - 1));
           blockRuns.emplace_back(true, std::make_pair(curIt->first, curIt->second));
@@ -1094,7 +973,6 @@
         } else {
           blockRuns.emplace_back(false, std::make_pair(blockRuns.back().second.second + 1, curIt->first - 1));
           blockRuns.emplace_back(true, std::make_pair(curIt->first, end));
->>>>>>> 793b7e32
           break;
         }
       }
@@ -1132,24 +1010,6 @@
 
 }
 
-<<<<<<< HEAD
-void serializeDelta(::capnp::List<Deltas>::Builder& indexedGapMutations, int64_t dfsIndex, const std::vector<std::pair<int64_t, int64_t>>& insertions, const std::vector<int64_t>& deletions) {
-    auto deltaBuilder = indexedGapMutations[dfsIndex].initDelta();
-    auto insertionsBuilder = deltaBuilder.initInsertions(insertions.size());
-    for (size_t i = 0; i < insertions.size(); ++i) {
-        insertionsBuilder[i].setKey(insertions[i].first);
-        insertionsBuilder[i].setValue(insertions[i].second);
-    }
-    auto deletionsBuilder = deltaBuilder.initDeletions(deletions.size());
-    for (size_t i = 0; i < deletions.size(); ++i) {
-        deletionsBuilder.set(i, deletions[i]);
-    }
-}
-
-
-void recoverGapMap(const Delta::Reader& delta, std::map<int64_t, int64_t>& gapMap) {
-    applyDelta(delta, gapMap);
-=======
 void makeCoordIndex(std::map<int64_t, int64_t>& coordIndex, const std::map<int64_t, int64_t>& gapMap, const std::vector<std::pair<int64_t, int64_t>>& blockRanges) {
   int64_t totalGapSize = 0;
   if (gapMap.empty() || gapMap.begin()->first > 0) {
@@ -1163,7 +1023,6 @@
     totalGapSize += gapSize;
     coordIndex[gapEnd+1] = totalGapSize;
   }
->>>>>>> 793b7e32
 }
 
 // Merges each range with overlapping ranges after expanding left and right
@@ -1392,14 +1251,6 @@
   blockStrand_t parentBlockStrand = data.blockStrand;
 
   applyMutations(data, seedMap, blockMutationInfo, recompRanges, mutationInfo, T, node,
-<<<<<<< HEAD
-                 globalCoords, indexedSeedMutations, indexedGapMutations, navigator, gapRunUpdates, gapRunBacktracks);
-  
-  updateGapMap(gapMap, gapRunUpdates, gapRunBacktracks, insertions, deletions);
-
-  // Serialize the delta
-  serializeDelta(indexedGapMutations, dfsIndex, insertions, deletions);
-=======
                  globalCoords, indexedSeedMutations, navigator, blockRanges, gapRunUpdates, gapRunBacktracks, gappipy);
   
   
@@ -1440,7 +1291,6 @@
       }
     }
   }
->>>>>>> 793b7e32
 
   std::sort(recompRanges.begin(), recompRanges.end(), [&data](const tupleRange& A, const tupleRange& B) {
     if (A.start.blockId == B.start.blockId && !data.blockStrand[A.start.blockId].first) {
@@ -1734,23 +1584,18 @@
   dfsIndex++;
   /* Recursive step */
   for (Node *child : node->children) {
-    
     buildHelper(data, seedMap, indexedSeedMutations, indexedGapMutations, seedK, seedS, T, child, globalCoords, navigator, scalarCoordToBlockId, BlocksToSeeds, BlockSizes, blockRanges, dfsIndex, width, gapMap);
   }
-
   
   // undo seed mutations
   for (const auto &back : backtrack)
   {
     int blockId = scalarCoordToBlockId[back.first];
-
     if(back.second == ""){
       seedMap.erase(back.first);
-
       BlocksToSeeds[blockId].erase(back.first);
     }else{
       seedMap[back.first] = back.second;
-
       BlocksToSeeds[blockId].insert(back.first);
     }
   }
