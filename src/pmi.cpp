#include "pmi.hpp"
#include "seeding.hpp"
#include "tree.hpp"
#include <iostream>
#include <sstream>
#include <sys/_types/_int32_t.h>

using namespace seeding;
using namespace pmi;
using namespace PangenomeMAT;
using namespace tree;
#include <easy/profiler.h>

/* Helpers */

void applyMutations(mutableTreeData &data, blockMutData_t &blockMutData,
                    nucMutData_t &nucMutData, Tree *T, const Node *node,
                    const globalCoords_t &globalCoords) {
  EASY_FUNCTION(profiler::colors::Magenta);

  EASY_BLOCK("applyMutations");
  blockExists_t &blockExists = data.blockExists;
  blockStrand_t &blockStrand = data.blockStrand;

  for (const auto &mutation : node->blockMutation) {
    int32_t blockId = mutation.primaryBlockId;
    bool type = mutation.blockMutInfo;
    bool inversion = mutation.inversion;

    if (type == 1) {
      // insertion
      bool oldStrand;
      bool oldMut;
      oldStrand = blockStrand[blockId].first;
      oldMut = blockExists[blockId].first;
      blockExists[blockId].first = true;
      // if insertion of inverted block takes place, the strand is backwards
      blockStrand[blockId].first = !inversion;
      blockMutData.push_back(
          std::make_tuple(blockId, oldMut, oldStrand, true, !inversion));
    } else {
      bool oldMut;
      bool oldStrand;
      if (inversion) {
        oldStrand = blockStrand[blockId].first;
        oldMut = blockExists[blockId].first;
        blockStrand[blockId].first = !oldStrand;
        blockMutData.push_back(
            std::make_tuple(blockId, oldMut, oldStrand, oldMut, !oldStrand));
      } else {
        // Actually a deletion
        oldStrand = blockStrand[blockId].first;
        oldMut = blockExists[blockId].first;
        blockExists[blockId].first = false;
        // resetting strand to true during deletion
        blockStrand[blockId].first = true;
        int32_t blockStart = getGlobalCoordinate(blockId, 0, -1, globalCoords);
        int32_t blockStop = getGlobalCoordinate(
            blockId, globalCoords[blockId].first.size() - 1, -1, globalCoords);
        blockMutData.push_back(
            std::make_tuple(blockId, oldMut, oldStrand, false, true));
      }
    }
  }
  // Nuc mutations
  for (size_t i = 0; i < node->nucMutation.size(); i++) {
    int32_t blockId = node->nucMutation[i].primaryBlockId;
    int32_t nucPosition = node->nucMutation[i].nucPosition;
    int32_t nucGapPosition = node->nucMutation[i].nucGapPosition;
    uint32_t type = (node->nucMutation[i].mutInfo & 0x7);
    char newVal = '-';
    size_t globalCoord = tree::getGlobalCoordinate(
        blockId, nucPosition, nucGapPosition, globalCoords);

    if (type < 3) { // Either S, I or D
      int len = ((node->nucMutation[i].mutInfo) >> 4);
      if (type == PangenomeMAT::NucMutationType::NS) {
        // Substitution
        if (nucGapPosition != -1) {
          for (int j = 0; j < len; j++) {
            char oldVal = data.sequence[blockId]
                              .first[nucPosition]
                              .second[nucGapPosition + j];
            newVal = PangenomeMAT::getNucleotideFromCode(
                ((node->nucMutation[i].nucs) >> (4 * (5 - j))) & 0xF);
            data.sequence[blockId]
                .first[nucPosition]
                .second[nucGapPosition + j] = newVal;
            nucMutData.push_back(std::make_tuple(blockId, nucPosition,
                                                 nucGapPosition + j, oldVal,
                                                 newVal, globalCoord, len));
            if (newVal == '-') {
              data.gapMap[globalCoord + j] = true;
            } else {
              data.gapMap[globalCoord + j] = false;
            }
          }
        } else {
          for (int j = 0; j < len; j++) {
            char oldVal = data.sequence[blockId].first[nucPosition + j].first;
            newVal = PangenomeMAT::getNucleotideFromCode(
                ((node->nucMutation[i].nucs) >> (4 * (5 - j))) & 0xF);
            data.sequence[blockId].first[nucPosition + j].first = newVal;
            nucMutData.push_back(std::make_tuple(blockId, nucPosition + j,
                                                 nucGapPosition, oldVal, newVal,
                                                 globalCoord, len));
            if (newVal == '-') {
              data.gapMap[globalCoord + j] = true;
            } else {
              data.gapMap[globalCoord + j] = false;
            }
          }
        }
      } else if (type == PangenomeMAT::NucMutationType::NI) {
        // Insertion
        if (nucGapPosition != -1) {
          for (int j = 0; j < len; j++) {
            char oldVal = data.sequence[blockId]
                              .first[nucPosition]
                              .second[nucGapPosition + j];
            newVal = PangenomeMAT::getNucleotideFromCode(
                ((node->nucMutation[i].nucs) >> (4 * (5 - j))) & 0xF);
            data.sequence[blockId]
                .first[nucPosition]
                .second[nucGapPosition + j] = newVal;
            nucMutData.push_back(std::make_tuple(blockId, nucPosition,
                                                 nucGapPosition + j, oldVal,
                                                 newVal, globalCoord, len));
            if (newVal == '-') {
              data.gapMap[globalCoord + j] = true;
            } else {
              data.gapMap[globalCoord + j] = false;
            }
          }
        } else {
          for (int j = 0; j < len; j++) {
            char oldVal = data.sequence[blockId].first[nucPosition + j].first;
            const int nucCode =
                ((node->nucMutation[i].nucs) >> (4 * (5 - j))) & 0xF;
            newVal = PangenomeMAT::getNucleotideFromCode(
                ((node->nucMutation[i].nucs) >> (4 * (5 - j))) & 0xF);
            data.sequence[blockId].first[nucPosition + j].first = newVal;
            nucMutData.push_back(std::make_tuple(blockId, nucPosition + j,
                                                 nucGapPosition, oldVal, newVal,
                                                 globalCoord, len));
            if (newVal == '-') {
              data.gapMap[globalCoord + j] = true;
            } else {
              data.gapMap[globalCoord + j] = false;
            }
          }
        }
      } else if (type == PangenomeMAT::NucMutationType::ND) {
        // Deletion
        if (nucGapPosition != -1) {
          for (int j = 0; j < len; j++) {
            char oldVal = data.sequence[blockId]
                              .first[nucPosition]
                              .second[nucGapPosition + j];
            data.sequence[blockId]
                .first[nucPosition]
                .second[nucGapPosition + j] = '-';
            nucMutData.push_back(std::make_tuple(blockId, nucPosition,
                                                 nucGapPosition + j, oldVal,
                                                 '-', globalCoord, len));
            data.gapMap[globalCoord + j] = true;
          }
        } else {
          for (int j = 0; j < len; j++) {
            char oldVal = data.sequence[blockId].first[nucPosition + j].first;
            data.sequence[blockId].first[nucPosition + j].first = '-';
            nucMutData.push_back(std::make_tuple(blockId, nucPosition + j,
                                                 nucGapPosition, oldVal, '-',
                                                 globalCoord, 0));
            data.gapMap[globalCoord + j] = true;
          }
        }
      }
    } else {
      int len = 0;
      if (type == PangenomeMAT::NucMutationType::NSNPS) {
        // SNP Substitution
        newVal = PangenomeMAT::getNucleotideFromCode(
            ((node->nucMutation[i].nucs) >> 20) & 0xF);
        if (nucGapPosition != -1) {
          char oldVal =
              data.sequence[blockId].first[nucPosition].second[nucGapPosition];
          data.sequence[blockId].first[nucPosition].second[nucGapPosition] =
              newVal;
          nucMutData.push_back(std::make_tuple(blockId, nucPosition,
                                               nucGapPosition, oldVal, newVal,
                                               globalCoord, len));
          if (newVal == '-') {
            data.gapMap[globalCoord] = true;
          } else {
            data.gapMap[globalCoord] = false;
          }
        } else {
          char oldVal = data.sequence[blockId].first[nucPosition].first;
          data.sequence[blockId].first[nucPosition].first = newVal;
          nucMutData.push_back(std::make_tuple(blockId, nucPosition,
                                               nucGapPosition, oldVal, newVal,
                                               globalCoord, len));
          if (newVal == '-') {
            data.gapMap[globalCoord] = true;
          } else {
            data.gapMap[globalCoord] = false;
          }
        }
      } else if (type == PangenomeMAT::NucMutationType::NSNPI) {
        // SNP Insertion
        len = 1;
        newVal = PangenomeMAT::getNucleotideFromCode(
            ((node->nucMutation[i].nucs) >> 20) & 0xF);
        if (nucGapPosition != -1) {
          char oldVal =
              data.sequence[blockId].first[nucPosition].second[nucGapPosition];
          data.sequence[blockId].first[nucPosition].second[nucGapPosition] =
              newVal;
          nucMutData.push_back(std::make_tuple(blockId, nucPosition,
                                               nucGapPosition, oldVal, newVal,
                                               globalCoord, len));
          if (newVal == '-') {
            data.gapMap[globalCoord] = true;
          } else {
            data.gapMap[globalCoord] = false;
          }
        } else {
          char oldVal = data.sequence[blockId].first[nucPosition].first;
          data.sequence[blockId].first[nucPosition].first = newVal;
          nucMutData.push_back(std::make_tuple(blockId, nucPosition,
                                               nucGapPosition, oldVal, newVal,
                                               globalCoord, len));
          if (newVal == '-') {
            data.gapMap[globalCoord] = true;
          } else {
            data.gapMap[globalCoord] = false;
          }
        }
      } else if (type == PangenomeMAT::NucMutationType::NSNPD) {
        // SNP Deletion
        if (nucGapPosition != -1) {
          char oldVal =
              data.sequence[blockId].first[nucPosition].second[nucGapPosition];
          data.sequence[blockId].first[nucPosition].second[nucGapPosition] =
              '-';
          nucMutData.push_back(std::make_tuple(blockId, nucPosition,
                                               nucGapPosition, oldVal, '-',
                                               globalCoord, len));
        } else {
          char oldVal = data.sequence[blockId].first[nucPosition].first;
          data.sequence[blockId].first[nucPosition].first = '-';
          nucMutData.push_back(std::make_tuple(blockId, nucPosition,
                                               nucGapPosition, oldVal, '-',
                                               globalCoord, len));
        }
        data.gapMap[globalCoord] = true;
      }
    }
  }
  EASY_END_BLOCK;
}

void undoMutations(mutableTreeData &data, seedIndex &index, Tree *T,
                   const Node *node, const blockMutData_t &blockMutData,
                   const nucMutData_t &nucMutData) {
  EASY_FUNCTION(profiler::colors::Green);
  blockExists_t &blockExists = data.blockExists;
  blockStrand_t &blockStrand = data.blockStrand;

  for (auto it = blockMutData.rbegin(); it != blockMutData.rend(); it++) {
    auto mutation = *it;

    blockExists[std::get<0>(mutation)].first = std::get<1>(mutation);
    blockStrand[std::get<0>(mutation)].first = std::get<2>(mutation);
  }

  // Undo nuc mutations when current node and its subtree have been
  // processed
  for (auto it = nucMutData.rbegin(); it != nucMutData.rend(); it++) {
    auto mutation = *it;
    if (std::get<2>(mutation) != -1) {
      data.sequence[std::get<0>(mutation)]
          .first[std::get<1>(mutation)]
          .second[std::get<2>(mutation)] = std::get<3>(mutation);
      if (std::get<3>(mutation) == '-') {
        data.gapMap[std::get<5>(mutation)] = true;
      } else {
        data.gapMap[std::get<5>(mutation)] = false;
      }
    } else {
      data.sequence[std::get<0>(mutation)].first[std::get<1>(mutation)].first =
          std::get<3>(mutation);
      if (std::get<3>(mutation) == '-') {
        data.gapMap[std::get<5>(mutation)] = true;
      } else {
        data.gapMap[std::get<5>(mutation)] = false;
      }
    }
  }
}

bool is_gap(mutableTreeData &data, int32_t c) {
  if (data.gapMap.find(c) != data.gapMap.end() && data.gapMap[c]) {
    return true;
  } else {
    return false;
  }
}
int32_t degap(int32_t globalCoord,
              const sequence_t &sequence, mutableTreeData &data,
              Tree *T) {
                
  EASY_FUNCTION(profiler::colors::Red);
  EASY_BLOCK("degap");

    int32_t pos = 0;
    while (pos < globalCoord) {
      if (is_gap(data, pos)) {
        globalCoord--;
      }
      pos++;
    }
  EASY_END_BLOCK;
  return pos;
}

void buildHelper(mutableTreeData &data, seedMap_t seedMap, seedIndex &index,
                 Tree *T, const Node *node, const int32_t l, const size_t k,
                 const size_t s, const globalCoords_t &globalCoords) {
  EASY_FUNCTION(profiler::colors::Blue);
  EASY_BLOCK("buildHelper");
  blockMutData_t blockMutData;
  nucMutData_t nucMutData;
  /* Mutate with block and nuc mutations. */
  applyMutations(data, blockMutData, nucMutData, T, node, globalCoords);
  data.ungappedConsensus = tree::getStringFromCurrData(data, T, node, false);
  // std::cout << "node " << node->identifier << std::endl;
  // std::cout << "block mutations:\n";
  // for (const auto &blockMut : blockMutData) {
  //   std::cout << std::get<0>(blockMut) << " " << std::get<1>(blockMut) << " "
  //             << std::get<2>(blockMut) << " " << std::get<3>(blockMut) << " "
  //             << std::get<4>(blockMut) << std::endl;
  // }
  // std::cout << "nuc mutations:\n";
  // for (const auto &nucMut : nucMutData) {
  //   std::cout << std::get<0>(nucMut) << " " << std::get<1>(nucMut) << " "
  //             << std::get<2>(nucMut) << " " << std::get<3>(nucMut) << " "
  //             << std::get<4>(nucMut) << " " << std::get<5>(nucMut) << " "
  //             << std::get<6>(nucMut) << std::endl;
  // }
  std::set<std::string> outDeletions;
  std::set<std::string> outInsertions;

  nucMutData_t extended = nucMutData;
  for (const auto &blockMut : blockMutData) {
    int32_t blockId = std::get<0>(blockMut);
    int32_t blockStart = getGlobalCoordinate(blockId, 0, -1, globalCoords);
    int32_t seen = 0;
    while (seen < k && blockStart >= 1) {
      if (!is_gap(data, blockStart)) {
        seen++;
      }
      blockStart--;
    }

    int32_t blockStop = getGlobalCoordinate(
        blockId, globalCoords[blockId].first.size() - 1, -1, globalCoords);
    bool newStrand = std::get<4>(blockMut);

    if (newStrand) {
      extended.push_back(std::make_tuple(-1, -1, -1, -1, -1, blockStart,
                                         blockStop - blockStart));
    }
  }
  // necessary?
  std::sort(extended.begin(), extended.end(), [](const auto &a, const auto &b) {
    return std::get<5>(a) < std::get<5>(b);
  });

<<<<<<< HEAD
  std::unordered_map<int32_t, bool> seen;
  for (const auto &nucMut : extended) {
    int32_t gc = std::get<5>(nucMut);
    int32_t len = std::get<6>(nucMut);
    int32_t lastSeed = -1;
    int32_t ungappedCoord = degap(gc, data.sequence, data, T);
    if (ungappedCoord > data.ungappedConsensus.size()) {
      continue;
=======
    std::unordered_map<int32_t, bool> seen;
    for (const auto &nucMut : extended) {
        int32_t globalCoord = std::get<5>(nucMut);
        int32_t len = std::get<6>(nucMut);
        int32_t lastSeed = -1;
        for (int32_t c = globalCoord + len; c >= std::max(0, data.regap[std::max(0, data.degap[globalCoord] - static_cast<int32_t>(k * l))]); c--) {
            if (data.gappedConsensus[c] == '-') {
                continue;
            }
            std::string kmer = data.ungappedConsensus.substr(data.degap[c], k);
            if (seen.find(c) != seen.end()) {
                continue;
            }
            seen[c] = true;
            if (seedMap.find(c) != seedMap.end()) {
                // This kmer is already a seed.
                std::string prevseedmer = seedMap[c].second;
                if (seeding::is_syncmer(kmer, s, false)) {
                    // Is it still a seed?
                    seedMap[c].second = kmer + seedMap[seedMap[c].first].second.substr(0, (l-1)*k);
                    if (seedMap[c].second == prevseedmer) {
                        continue;
                    }
                    if (seedMap[c].second.size() == l*k) {
                        std::string str = "";
                        str = std::to_string(c);
                        str += ":";
                        str += seedMap[c].second;
                        outInsertions.insert(str);
                    }
                } else {
                    std::string str = "";
                    str += std::to_string(c);
                    str += ":@";
                    str += seedMap[c].second;
                    if (seedMap[c].second.size() == l*k) {
                        outDeletions.insert(str);
                    }
                    seedMap[c].first = -1;
                    seedMap[c].second = "";
                }
            } else {
                // not in seed map, could be a seed now
                if (seeding::is_syncmer(kmer, s, false)) {
                    std::string newseedmer = kmer;
                    if (lastSeed != -1) {
                        newseedmer += seedMap[lastSeed].second.substr(0, (l-1)*k);
                    }
                    if (newseedmer.size() == l*k) {
                        std::string str = "";
                        str += std::to_string(c);
                        str += ":";
                        str += newseedmer;
                        outInsertions.insert(str);
                    }
                    seedMap[c] = std::make_pair(lastSeed, newseedmer);
                    lastSeed = c;
                }
            }
        }
>>>>>>> 7688b45a
    }
    std::string kmer = data.ungappedConsensus
      .substr(ungappedCoord, std::min((int)std::max(0,(int)data.ungappedConsensus.size() - ungappedCoord), (int) k));
    if (seen.find(gc) != seen.end()) {
      continue;
    }
    seen[gc] = true;
    if (seedMap.find(gc) != seedMap.end()) {
      // This kmer is already a seed.
      std::string prevseedmer = seedMap[gc].second;
      if (seeding::is_syncmer(kmer, s, false)) {
        // Is it still a seed?
        seedMap[gc].second =
            kmer + seedMap[seedMap[gc].first].second.substr(0, (l - 1) * k);
        if (seedMap[gc].second == prevseedmer) {
          continue;
        }
        if (seedMap[gc].second.size() == l * k) {
          std::string str = "";
          str = std::to_string(gc);
          str += ":";
          str += seedMap[gc].second;
          outInsertions.insert(str);
        }
      } else {
        std::string str = "";
        str += std::to_string(gc);
        str += ":@";
        str += seedMap[gc].second;
        if (seedMap[gc].second.size() == l * k) {
          outDeletions.insert(str);
        }
        seedMap[gc].first = -1;
        seedMap[gc].second = "";
      }
    } else {
      // not in seed map, could be a seed now
      if (seeding::is_syncmer(kmer, s, false)) {
        std::string newseedmer = kmer;
        if (lastSeed != -1) {
          newseedmer += seedMap[lastSeed].second.substr(0, (l - 1) * k);
        }
        if (newseedmer.size() == l * k) {
          std::string str = "";
          str += std::to_string(gc);
          str += ":";
          str += newseedmer;
          outInsertions.insert(str);
        }
        seedMap[gc] = std::make_pair(lastSeed, newseedmer);
        lastSeed = gc;
      }
    }
  }

  index.outStream << node->identifier << " ";
  for (const std::string &s : outDeletions) {
    index.outStream << s << " ";
  }
  for (const std::string &s : outInsertions) {
    index.outStream << s << " ";
  }
  index.outStream << "\n";
  EASY_END_BLOCK;
  /* Recursive step */
  for (Node *child : node->children) {
    buildHelper(data, seedMap, index, T, child, l, k, s, globalCoords);
  }

  /* Undo seed and sequence mutations when backtracking */
  undoMutations(data, index, T, node, blockMutData, nucMutData);
}

/* Interface implementation */
void pmi::build(seedIndex &index, Tree *T, const size_t j, const size_t k,
                const size_t s) {
  EASY_FUNCTION(profiler::colors::Magenta);
  /* Setup for seed indexing */
  tree::mutableTreeData data;
  tree::globalCoords_t globalCoords;
  tree::setup(data, globalCoords, T);

  seedMap_t seedMap;
  index.outStream << k << " " << s << " " << j << "\n";

  /* Recursive traversal of tree to build the index */
  buildHelper(data, seedMap, index, T, T->root, j, k, s, globalCoords);
}<|MERGE_RESOLUTION|>--- conflicted
+++ resolved
@@ -378,7 +378,6 @@
     return std::get<5>(a) < std::get<5>(b);
   });
 
-<<<<<<< HEAD
   std::unordered_map<int32_t, bool> seen;
   for (const auto &nucMut : extended) {
     int32_t gc = std::get<5>(nucMut);
@@ -387,68 +386,6 @@
     int32_t ungappedCoord = degap(gc, data.sequence, data, T);
     if (ungappedCoord > data.ungappedConsensus.size()) {
       continue;
-=======
-    std::unordered_map<int32_t, bool> seen;
-    for (const auto &nucMut : extended) {
-        int32_t globalCoord = std::get<5>(nucMut);
-        int32_t len = std::get<6>(nucMut);
-        int32_t lastSeed = -1;
-        for (int32_t c = globalCoord + len; c >= std::max(0, data.regap[std::max(0, data.degap[globalCoord] - static_cast<int32_t>(k * l))]); c--) {
-            if (data.gappedConsensus[c] == '-') {
-                continue;
-            }
-            std::string kmer = data.ungappedConsensus.substr(data.degap[c], k);
-            if (seen.find(c) != seen.end()) {
-                continue;
-            }
-            seen[c] = true;
-            if (seedMap.find(c) != seedMap.end()) {
-                // This kmer is already a seed.
-                std::string prevseedmer = seedMap[c].second;
-                if (seeding::is_syncmer(kmer, s, false)) {
-                    // Is it still a seed?
-                    seedMap[c].second = kmer + seedMap[seedMap[c].first].second.substr(0, (l-1)*k);
-                    if (seedMap[c].second == prevseedmer) {
-                        continue;
-                    }
-                    if (seedMap[c].second.size() == l*k) {
-                        std::string str = "";
-                        str = std::to_string(c);
-                        str += ":";
-                        str += seedMap[c].second;
-                        outInsertions.insert(str);
-                    }
-                } else {
-                    std::string str = "";
-                    str += std::to_string(c);
-                    str += ":@";
-                    str += seedMap[c].second;
-                    if (seedMap[c].second.size() == l*k) {
-                        outDeletions.insert(str);
-                    }
-                    seedMap[c].first = -1;
-                    seedMap[c].second = "";
-                }
-            } else {
-                // not in seed map, could be a seed now
-                if (seeding::is_syncmer(kmer, s, false)) {
-                    std::string newseedmer = kmer;
-                    if (lastSeed != -1) {
-                        newseedmer += seedMap[lastSeed].second.substr(0, (l-1)*k);
-                    }
-                    if (newseedmer.size() == l*k) {
-                        std::string str = "";
-                        str += std::to_string(c);
-                        str += ":";
-                        str += newseedmer;
-                        outInsertions.insert(str);
-                    }
-                    seedMap[c] = std::make_pair(lastSeed, newseedmer);
-                    lastSeed = c;
-                }
-            }
-        }
->>>>>>> 7688b45a
     }
     std::string kmer = data.ungappedConsensus
       .substr(ungappedCoord, std::min((int)std::max(0,(int)data.ungappedConsensus.size() - ungappedCoord), (int) k));
