--- conflicted
+++ resolved
@@ -1525,15 +1525,12 @@
       throw std::runtime_error("num_masks + basePositions.size() != seedChanges.size()");
     }
 
-<<<<<<< HEAD
     // if (node->identifier == "node_1") {
     //   for (const auto& mask : masks_all[0]) {
     //     std::cout << "mask: " << static_cast<int>(mask.first) << " " << static_cast<unsigned int>(mask.second) << std::endl;
     //   }
     // }
 
-=======
->>>>>>> 31ab472f
 
 
     if constexpr (std::is_same_v<SeedMutationsType, ::capnp::List<SeedMutations>::Builder>) {
