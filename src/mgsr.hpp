--- conflicted
+++ resolved
@@ -566,7 +566,6 @@
 
 class mgsrPlacer {
   public:
-<<<<<<< HEAD
     // Struct to hold similarity scores for a node
     struct NodeSimilarityScores {
       std::string nodeId;
@@ -576,23 +575,6 @@
       size_t rawMatches;
     };
 
-    // mutation structures
-    std::vector<seeding::uniqueKminmer_t>* seedInfosPtr; 
-    std::vector<std::vector<uint32_t>>* seedInsertionsPtr; 
-    std::vector<std::vector<uint32_t>>* seedDeletionsPtr;
-    std::vector<std::vector<std::pair<uint32_t, uint32_t>>>* seedSubstitutionsPtr; 
-    std::vector<std::vector<std::pair<uint32_t, std::optional<uint32_t>>>>* coordDeltasPtr; 
-    std::vector<std::vector<uint32_t>>* invertedBlocksPtr;
-
-    std::vector<seeding::uniqueKminmer_t>& seedInfos; 
-    std::vector<std::vector<uint32_t>>& seedInsertions; 
-    std::vector<std::vector<uint32_t>>& seedDeletions;
-    std::vector<std::vector<std::pair<uint32_t, uint32_t>>>& seedSubstitutions; 
-    std::vector<std::vector<std::pair<uint32_t, std::optional<uint32_t>>>>& coordDeltas; 
-    std::vector<std::vector<uint32_t>>& invertedBlocks;
-
-=======
->>>>>>> 03547ed4
     // tree pointer
     MgsrLiteTree *liteTree;
 
@@ -679,17 +661,9 @@
         t(threadsManager.t),
         l(threadsManager.l),
         openSyncmer(threadsManager.openSyncmer),
-<<<<<<< HEAD
-        skipSingleton(threadsManager.skipSingleton)
-    {
-      // Build nodeToDfsIndex from tree structure
-      buildNodeToDfsIndex();
-    }
-=======
         skipSingleton(threadsManager.skipSingleton),
         threadId(threadId)
     {}
->>>>>>> 03547ed4
     
     mgsrPlacer(MgsrLiteTree* liteTree, MGSRIndex::Reader indexReader, bool lowMemory, size_t threadId)
       : liteTree(liteTree),
